﻿using System;

namespace NuGet
{
    public static class NuGetConstants
    {
        public static readonly string DefaultFeedUrl = "https://go.microsoft.com/fwlink/?LinkID=230477";
        public static readonly string V1FeedUrl = "https://go.microsoft.com/fwlink/?LinkID=206669";

        public static readonly string DefaultGalleryServerUrl = "http://go.microsoft.com/fwlink/?LinkID=207106";

        public static readonly string DefaultSymbolServerUrl = "http://nuget.gw.symbolsource.org/Public/NuGet";
<<<<<<< HEAD

        public static readonly string ReadmeFileName = "readme.txt";

        // This is temporary until we fix the gallery to have proper first class support for this.
        // The magic unpublished date is 1900-01-01T00:00:00
        public static readonly DateTimeOffset Unpublished = new DateTimeOffset(1900, 1, 1, 0, 0, 0, TimeSpan.FromHours(-8));
=======
>>>>>>> a575c28d
    }
}
<|MERGE_RESOLUTION|>--- conflicted
+++ resolved
@@ -1,23 +1,16 @@
-﻿using System;
-
-namespace NuGet
-{
-    public static class NuGetConstants
-    {
-        public static readonly string DefaultFeedUrl = "https://go.microsoft.com/fwlink/?LinkID=230477";
-        public static readonly string V1FeedUrl = "https://go.microsoft.com/fwlink/?LinkID=206669";
-
-        public static readonly string DefaultGalleryServerUrl = "http://go.microsoft.com/fwlink/?LinkID=207106";
-
-        public static readonly string DefaultSymbolServerUrl = "http://nuget.gw.symbolsource.org/Public/NuGet";
-<<<<<<< HEAD
-
-        public static readonly string ReadmeFileName = "readme.txt";
-
-        // This is temporary until we fix the gallery to have proper first class support for this.
-        // The magic unpublished date is 1900-01-01T00:00:00
-        public static readonly DateTimeOffset Unpublished = new DateTimeOffset(1900, 1, 1, 0, 0, 0, TimeSpan.FromHours(-8));
-=======
->>>>>>> a575c28d
-    }
-}
+﻿using System;
+
+namespace NuGet
+{
+    public static class NuGetConstants
+    {
+        public static readonly string DefaultFeedUrl = "https://go.microsoft.com/fwlink/?LinkID=230477";
+        public static readonly string V1FeedUrl = "https://go.microsoft.com/fwlink/?LinkID=206669";
+
+        public static readonly string DefaultGalleryServerUrl = "http://go.microsoft.com/fwlink/?LinkID=207106";
+
+        public static readonly string DefaultSymbolServerUrl = "http://nuget.gw.symbolsource.org/Public/NuGet";
+        public static readonly string ReadmeFileName = "readme.txt";
+
+    }
+}