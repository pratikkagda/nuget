using System;
using System.Globalization;
using NuGet.Resources;
using NuGet.Repositories;
using System.Net;
using NuGet.Utility;

namespace NuGet {
    public class PackageRepositoryFactory {
        private static readonly PackageRepositoryFactory _default = new PackageRepositoryFactory();
<<<<<<< HEAD
        private IHttpClient _httpClient;
        private const string _UserAgentClient = "NuGet Package Explorer";

        public PackageRepositoryFactory() : this(new HttpClient()) { }

        public PackageRepositoryFactory(IHttpClient httpClient) {
            _httpClient = httpClient;
            httpClient.UserAgent = HttpUtility.CreateUserAgentString(_UserAgentClient); ;
        }
=======
>>>>>>> 0dc764a9

        public static PackageRepositoryFactory Default {
            get {
                return _default;
            }
        }

        public virtual IPackageRepository CreateRepository(IHttpClient repositoryClient)
        {
            if (null == repositoryClient)
            {
                throw new ArgumentNullException("repositoryClient");
            }
            return new DataServicePackageRepository(repositoryClient);
        }
    }
}
<|MERGE_RESOLUTION|>--- conflicted
+++ resolved
@@ -1,39 +1,21 @@
-using System;
-using System.Globalization;
-using NuGet.Resources;
-using NuGet.Repositories;
-using System.Net;
-using NuGet.Utility;
-
-namespace NuGet {
-    public class PackageRepositoryFactory {
-        private static readonly PackageRepositoryFactory _default = new PackageRepositoryFactory();
-<<<<<<< HEAD
-        private IHttpClient _httpClient;
-        private const string _UserAgentClient = "NuGet Package Explorer";
-
-        public PackageRepositoryFactory() : this(new HttpClient()) { }
-
-        public PackageRepositoryFactory(IHttpClient httpClient) {
-            _httpClient = httpClient;
-            httpClient.UserAgent = HttpUtility.CreateUserAgentString(_UserAgentClient); ;
-        }
-=======
->>>>>>> 0dc764a9
-
-        public static PackageRepositoryFactory Default {
-            get {
-                return _default;
-            }
-        }
-
-        public virtual IPackageRepository CreateRepository(IHttpClient repositoryClient)
-        {
-            if (null == repositoryClient)
-            {
-                throw new ArgumentNullException("repositoryClient");
-            }
-            return new DataServicePackageRepository(repositoryClient);
-        }
-    }
-}
+using System;
+
+namespace NuGet {
+    public class PackageRepositoryFactory {
+        private static readonly PackageRepositoryFactory _default = new PackageRepositoryFactory();
+        private const string _UserAgentClient = "NuGet Package Explorer";
+
+        public static PackageRepositoryFactory Default {
+            get {
+                return _default;
+            }
+        }
+
+        public virtual IPackageRepository CreateRepository(IHttpClient repositoryClient) {
+            if (null == repositoryClient) {
+                throw new ArgumentNullException("repositoryClient");
+            }
+            return new DataServicePackageRepository(repositoryClient);
+        }
+    }
+}