--- conflicted
+++ resolved
@@ -1,210 +1,185 @@
-﻿using System;
-using System.Globalization;
-using System.IO;
-using System.Net;
-using System.Runtime.Serialization;
-using System.Runtime.Serialization.Json;
-using NuGet.Repositories;
-using NuGet.Utility;
-
-namespace NuGet {   
-    public class GalleryServer {
-        private const string CreatePackageService = "PackageFiles";
-        private const string PackageService = "Packages";
-        private const string PublishPackageService = "PublishedPackages/Publish";
-<<<<<<< HEAD
-        private readonly string _userAgent;
-=======
-
-        private const string _UserAgentPattern = "NuGet Package Explorer/{0 }({1})";
->>>>>>> 0dc764a9
-        
-        private string _baseGalleryServerUrl;
-
-<<<<<<< HEAD
-        public GalleryServer(string userAgent)
-            : this(DefaultGalleryServerUrl, userAgent) {
-        }
-
-        public GalleryServer(string galleryServerSource, string userAgent) {
-            _baseGalleryServerUrl = GetSafeRedirectedUri(galleryServerSource);
-            _userAgent = userAgent;
-=======
-        IProxyService _proxyService;
-        IWebProxy _cachedProxy;
-
-        public GalleryServer(string galleryServerSource, IProxyService proxyService) {
-            if (string.IsNullOrEmpty(galleryServerSource))
-            {
-                throw new ArgumentNullException("galleryServerSource");
-            }
-            if (null == proxyService)
-            {
-                throw new ArgumentNullException("proxyService");
-            }
-            _proxyService = proxyService;
-            _cachedProxy = _proxyService.GetProxy(new Uri(galleryServerSource));
-
-            _baseGalleryServerUrl = GetSafeRedirectedUri(galleryServerSource);
-            var version = typeof(GalleryServer).Assembly.GetNameSafe().Version;
-            _userAgent = String.Format(CultureInfo.InvariantCulture, _UserAgentPattern, version, Environment.OSVersion);
-
->>>>>>> 0dc764a9
-        }
-
-        [System.Diagnostics.CodeAnalysis.SuppressMessage(
-            "Microsoft.Reliability", 
-            "CA2000:Dispose objects before losing scope",
-            Justification="We dispose it in the Completed event handler.")]
-        public void CreatePackage(string apiKey, Stream packageStream, IObserver<int> progressObserver, IPackageMetadata metadata = null) {
-            var state = new PublishState {
-                PublishKey = apiKey,
-                PackageMetadata = metadata, 
-                ProgressObserver = progressObserver
-            };
-
-            var url = new Uri(String.Format(CultureInfo.InvariantCulture, "{0}/{1}/{2}/nupkg", _baseGalleryServerUrl, CreatePackageService, apiKey));
-
-            WebClient client = new WebClient();
-            client.Proxy = _cachedProxy;
-            client.Headers[HttpRequestHeader.ContentType] = "application/octet-stream";
-            client.Headers[HttpRequestHeader.UserAgent] = _userAgent;
-            client.UploadProgressChanged += OnUploadProgressChanged;
-            client.UploadDataCompleted += OnCreatePackageCompleted;
-            client.UploadDataAsync(url, "POST", packageStream.ReadAllBytes(), state);
-        }
-
-        [System.Diagnostics.CodeAnalysis.SuppressMessage(
-            "Microsoft.Reliability",
-            "CA2000:Dispose objects before losing scope",
-            Justification = "We dispose it in the Completed event handler.")]
-        private void PublishPackage(PublishState state) {
-            var url = new Uri(String.Format(CultureInfo.InvariantCulture, "{0}/{1}", _baseGalleryServerUrl, PublishPackageService));
-
-            using (Stream requestStream = new MemoryStream()) {
-                var data = new PublishData {
-                    Key = state.PublishKey,
-                    Id = state.PackageMetadata.Id,
-                    Version = state.PackageMetadata.Version.ToString()
-                };
-
-                var jsonSerializer = new DataContractJsonSerializer(typeof(PublishData));
-                jsonSerializer.WriteObject(requestStream, data);
-                requestStream.Seek(0, SeekOrigin.Begin);
-
-                WebClient client = new WebClient();
-                client.Proxy = _cachedProxy;
-                client.Headers[HttpRequestHeader.ContentType] = "application/json";
-                client.Headers[HttpRequestHeader.UserAgent] = _userAgent;
-                client.UploadProgressChanged += OnUploadProgressChanged;
-                client.UploadDataCompleted += OnPublishPackageCompleted;
-                client.UploadDataAsync(url, "POST", requestStream.ReadAllBytes(), state);
-            }
-        }
-
-        private void OnCreatePackageCompleted(object sender, UploadDataCompletedEventArgs e) {
-            var state = (PublishState) e.UserState;
-            if (e.Error != null) {
-                Exception error = e.Error;
-
-                WebException webException = e.Error as WebException;
-                if (webException != null) {
-                    var response = (HttpWebResponse) webException.Response;
-                    if (response.StatusCode == HttpStatusCode.InternalServerError) {
-                        // real error message is contained inside the response body
-                        using (Stream stream = response.GetResponseStream()) {
-                            string errorMessage = stream.ReadToEnd();
-                            error = new WebException(errorMessage, webException, webException.Status,
-                                                     webException.Response);
-                        }
-                    }
-                }
-                
-                state.ProgressObserver.OnError(error);
-            }
-            else if (!e.Cancelled) {
-                if (state.PackageMetadata != null) {
-                    PublishPackage(state);
-                }
-                else {
-                    state.ProgressObserver.OnCompleted();
-                }
-            }
-
-            var client = (WebClient)sender;
-            client.Dispose();
-        }
-
-        private void OnPublishPackageCompleted(object sender, UploadDataCompletedEventArgs e) {
-            var state = (PublishState)e.UserState;
-            if (e.Error != null) {
-                Exception error = e.Error;
-
-                WebException webException = e.Error as WebException;
-                if (webException != null) {
-                    // real error message is contained inside the response body
-                    using (Stream stream = webException.Response.GetResponseStream()) {
-                        string errorMessage = stream.ReadToEnd();
-                        error = new WebException(errorMessage, webException, webException.Status, webException.Response);
-                    }
-                }
-
-                state.ProgressObserver.OnError(error);
-            }
-            else if (!e.Cancelled) {
-                state.ProgressObserver.OnCompleted();
-            }
-
-            var client = (WebClient)sender;
-            client.Dispose();
-        }
-
-        private void OnUploadProgressChanged(object sender, UploadProgressChangedEventArgs e) {
-            var state = (PublishState)e.UserState;
-            // Hack: the UploadDataAsync only reports up to 50 percent. multiply by 2 to simulate 100. LOL
-            state.ProgressObserver.OnNext(Math.Min(100, 2*e.ProgressPercentage));
-        }
-
-        private string GetSafeRedirectedUri(string url) {
-            try {
-                Uri uri = new Uri(url);
-                IWebProxy proxy = _cachedProxy;
-                RedirectedHttpClient client = new RedirectedHttpClient(uri, proxy);
-                return client.Uri.ToString();
-            }
-            catch (WebException e) {
-                if (WebExceptionStatus.Timeout == e.Status)
-                {
-                    // rethrow the error because if ran into a timeout issue then
-                    // we don't want the code to continue as there is not going to be any good
-                    // result if we can't return a valid url to the caller.
-                    throw;
-                }
-                // we are assuming here that we just got a 403 - Forbidden: Access is denied error
-                // because we are navigating to the publish url of the Gallery Server so we simply
-                // catch the error and return the response url of the response that can be used for publishing
-                // the reason why we get this error is because this is a POST action and IIS gives us this error
-                // because it things that we are trying to navigate to a page.
-                return e.Response.ResponseUri.ToString();
-            }
-        }
-
-        private class PublishState {
-            public string PublishKey { get; set; }
-            public IObserver<int> ProgressObserver { get; set; }
-            public IPackageMetadata PackageMetadata { get; set; }
-        }
-    }
-
-    [DataContract]
-    public class PublishData {
-        [DataMember(Name = "key")]
-        public string Key { get; set; }
-
-        [DataMember(Name = "id")]
-        public string Id { get; set; }
-
-        [DataMember(Name = "version")]
-        public string Version { get; set; }
-    }
+﻿using System;
+using System.Globalization;
+using System.IO;
+using System.Net;
+using System.Runtime.Serialization;
+using System.Runtime.Serialization.Json;
+
+namespace NuGet {
+    public class GalleryServer {
+        private const string CreatePackageService = "PackageFiles";
+        private const string PackageService = "Packages";
+        private const string PublishPackageService = "PublishedPackages/Publish";
+        private readonly string _userAgent;
+        private readonly string _baseGalleryServerUrl;
+        private readonly IProxyService _proxyService;
+        private readonly IWebProxy _cachedProxy;
+
+        public GalleryServer(string userAgent, string galleryServerSource, IProxyService proxyService) {
+            if (string.IsNullOrEmpty(galleryServerSource)) {
+                throw new ArgumentNullException("galleryServerSource");
+            }
+            if (null == proxyService) {
+                throw new ArgumentNullException("proxyService");
+            }
+            _proxyService = proxyService;
+            _cachedProxy = _proxyService.GetProxy(new Uri(galleryServerSource));
+            _baseGalleryServerUrl = GetSafeRedirectedUri(galleryServerSource);
+            _userAgent = userAgent;
+        }
+
+        [System.Diagnostics.CodeAnalysis.SuppressMessage(
+            "Microsoft.Reliability",
+            "CA2000:Dispose objects before losing scope",
+            Justification = "We dispose it in the Completed event handler.")]
+        public void CreatePackage(string apiKey, Stream packageStream, IObserver<int> progressObserver, IPackageMetadata metadata = null) {
+            var state = new PublishState {
+                PublishKey = apiKey,
+                PackageMetadata = metadata,
+                ProgressObserver = progressObserver
+            };
+
+            var url = new Uri(String.Format(CultureInfo.InvariantCulture, "{0}/{1}/{2}/nupkg", _baseGalleryServerUrl, CreatePackageService, apiKey));
+
+            WebClient client = new WebClient();
+            client.Proxy = _cachedProxy;
+            client.Headers[HttpRequestHeader.ContentType] = "application/octet-stream";
+            client.Headers[HttpRequestHeader.UserAgent] = _userAgent;
+            client.UploadProgressChanged += OnUploadProgressChanged;
+            client.UploadDataCompleted += OnCreatePackageCompleted;
+            client.UploadDataAsync(url, "POST", packageStream.ReadAllBytes(), state);
+        }
+
+        [System.Diagnostics.CodeAnalysis.SuppressMessage(
+            "Microsoft.Reliability",
+            "CA2000:Dispose objects before losing scope",
+            Justification = "We dispose it in the Completed event handler.")]
+        private void PublishPackage(PublishState state) {
+            var url = new Uri(String.Format(CultureInfo.InvariantCulture, "{0}/{1}", _baseGalleryServerUrl, PublishPackageService));
+
+            using (Stream requestStream = new MemoryStream()) {
+                var data = new PublishData {
+                    Key = state.PublishKey,
+                    Id = state.PackageMetadata.Id,
+                    Version = state.PackageMetadata.Version.ToString()
+                };
+
+                var jsonSerializer = new DataContractJsonSerializer(typeof(PublishData));
+                jsonSerializer.WriteObject(requestStream, data);
+                requestStream.Seek(0, SeekOrigin.Begin);
+
+                WebClient client = new WebClient();
+                client.Proxy = _cachedProxy;
+                client.Headers[HttpRequestHeader.ContentType] = "application/json";
+                client.Headers[HttpRequestHeader.UserAgent] = _userAgent;
+                client.UploadProgressChanged += OnUploadProgressChanged;
+                client.UploadDataCompleted += OnPublishPackageCompleted;
+                client.UploadDataAsync(url, "POST", requestStream.ReadAllBytes(), state);
+            }
+        }
+
+        private void OnCreatePackageCompleted(object sender, UploadDataCompletedEventArgs e) {
+            var state = (PublishState)e.UserState;
+            if (e.Error != null) {
+                Exception error = e.Error;
+
+                WebException webException = e.Error as WebException;
+                if (webException != null) {
+                    var response = (HttpWebResponse)webException.Response;
+                    if (response.StatusCode == HttpStatusCode.InternalServerError) {
+                        // real error message is contained inside the response body
+                        using (Stream stream = response.GetResponseStream()) {
+                            string errorMessage = stream.ReadToEnd();
+                            error = new WebException(errorMessage, webException, webException.Status,
+                                                     webException.Response);
+                        }
+                    }
+                }
+
+                state.ProgressObserver.OnError(error);
+            }
+            else if (!e.Cancelled) {
+                if (state.PackageMetadata != null) {
+                    PublishPackage(state);
+                }
+                else {
+                    state.ProgressObserver.OnCompleted();
+                }
+            }
+
+            var client = (WebClient)sender;
+            client.Dispose();
+        }
+
+        private void OnPublishPackageCompleted(object sender, UploadDataCompletedEventArgs e) {
+            var state = (PublishState)e.UserState;
+            if (e.Error != null) {
+                Exception error = e.Error;
+
+                WebException webException = e.Error as WebException;
+                if (webException != null) {
+                    // real error message is contained inside the response body
+                    using (Stream stream = webException.Response.GetResponseStream()) {
+                        string errorMessage = stream.ReadToEnd();
+                        error = new WebException(errorMessage, webException, webException.Status, webException.Response);
+                    }
+                }
+
+                state.ProgressObserver.OnError(error);
+            }
+            else if (!e.Cancelled) {
+                state.ProgressObserver.OnCompleted();
+            }
+
+            var client = (WebClient)sender;
+            client.Dispose();
+        }
+
+        private void OnUploadProgressChanged(object sender, UploadProgressChangedEventArgs e) {
+            var state = (PublishState)e.UserState;
+            // Hack: the UploadDataAsync only reports up to 50 percent. multiply by 2 to simulate 100. LOL
+            state.ProgressObserver.OnNext(Math.Min(100, 2 * e.ProgressPercentage));
+        }
+
+        private string GetSafeRedirectedUri(string url) {
+            try {
+                Uri uri = new Uri(url);
+                IWebProxy proxy = _cachedProxy;
+                RedirectedHttpClient client = new RedirectedHttpClient(uri, proxy);
+                return client.Uri.ToString();
+            }
+            catch (WebException e) {
+                if (WebExceptionStatus.Timeout == e.Status) {
+                    // rethrow the error because if ran into a timeout issue then
+                    // we don't want the code to continue as there is not going to be any good
+                    // result if we can't return a valid url to the caller.
+                    throw;
+                }
+                // we are assuming here that we just got a 403 - Forbidden: Access is denied error
+                // because we are navigating to the publish url of the Gallery Server so we simply
+                // catch the error and return the response url of the response that can be used for publishing
+                // the reason why we get this error is because this is a POST action and IIS gives us this error
+                // because it things that we are trying to navigate to a page.
+                return e.Response.ResponseUri.ToString();
+            }
+        }
+
+        private class PublishState {
+            public string PublishKey { get; set; }
+            public IObserver<int> ProgressObserver { get; set; }
+            public IPackageMetadata PackageMetadata { get; set; }
+        }
+    }
+
+    [DataContract]
+    public class PublishData {
+        [DataMember(Name = "key")]
+        public string Key { get; set; }
+
+        [DataMember(Name = "id")]
+        public string Id { get; set; }
+
+        [DataMember(Name = "version")]
+        public string Version { get; set; }
+    }
 }