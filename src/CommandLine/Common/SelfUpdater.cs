﻿using System;
using System.Diagnostics.CodeAnalysis;
using System.IO;
using System.Linq;
using System.Reflection;
using System.Runtime.Versioning;

namespace NuGet.Common
{
    /// <summary>
    /// Handles updating the executing instance of NuGet.exe
    /// </summary>
    public class SelfUpdater
    {
        private const string NuGetCommandLinePackageId = "NuGet.CommandLine";
        private const string NuGetExe = "NuGet.exe";

        private readonly IPackageRepositoryFactory _repositoryFactory;

        public SelfUpdater(IPackageRepositoryFactory repositoryFactory)
        {
            if (repositoryFactory == null)
            {
                throw new ArgumentNullException("repositoryFactory");
            }
            _repositoryFactory = repositoryFactory;
        }

        public IConsole Console { get; set; }

        public void UpdateSelf()
        {
            Assembly assembly = typeof(SelfUpdater).Assembly;
            var version = GetNuGetVersion(assembly) ?? new SemanticVersion(assembly.GetName().Version);
            SelfUpdate(assembly.Location, version);
        }

        internal void SelfUpdate(string exePath, SemanticVersion version)
        {
            Console.WriteLine(LocalizedResourceManager.GetString("UpdateCommandCheckingForUpdates"), NuGetConstants.DefaultFeedUrl);

            // Get the nuget command line package from the specified repository
            IPackageRepository packageRepository = _repositoryFactory.CreateRepository(NuGetConstants.DefaultFeedUrl);

<<<<<<< HEAD
            IPackage package = packageRepository.GetUpdates(
                new [] { new PackageName(NuGetCommandLinePackageId, version) },
                includePrerelease: true, 
                includeAllVersions: false, 
                targetFrameworks: new FrameworkName[] { null },
                versionConstraints: new VersionSpec[] { null }).FirstOrDefault();
=======
            IPackage package = packageRepository.FindPackage(NuGetCommandLinePackageId);

            // We didn't find it so complain
            if (package == null)
            {
                throw new CommandLineException(LocalizedResourceManager.GetString("UpdateCommandUnableToFindPackage"), NuGetCommandLinePackageId);
            }
>>>>>>> b2e5c8c8

            Console.WriteLine(LocalizedResourceManager.GetString("UpdateCommandCurrentlyRunningNuGetExe"), version);

            // Check to see if an update is needed
            if (package == null || version >= package.Version)
            {
                Console.WriteLine(LocalizedResourceManager.GetString("UpdateCommandNuGetUpToDate"));
            }
            else
            {
                Console.WriteLine(LocalizedResourceManager.GetString("UpdateCommandUpdatingNuGet"), package.Version);

                // Get NuGet.exe file from the package
                IPackageFile file = package.GetFiles().FirstOrDefault(f => Path.GetFileName(f.Path).Equals(NuGetExe, StringComparison.OrdinalIgnoreCase));

                // If for some reason this package doesn't have NuGet.exe then we don't want to use it
                if (file == null)
                {
                    throw new CommandLineException(LocalizedResourceManager.GetString("UpdateCommandUnableToLocateNuGetExe"));
                }

                // Get the exe path and move it to a temp file (NuGet.exe.old) so we can replace the running exe with the bits we got 
                // from the package repository
                string renamedPath = exePath + ".old";
                Move(exePath, renamedPath);

                // Update the file
                UpdateFile(exePath, file);

                Console.WriteLine(LocalizedResourceManager.GetString("UpdateCommandUpdateSuccessful"));
            }
        }

        [SuppressMessage("Microsoft.Design", "CA1031:DoNotCatchGeneralExceptionTypes", Justification = "We don't want this method to throw.")]
        internal static SemanticVersion GetNuGetVersion(ICustomAttributeProvider assembly)
        {
            try
            {
                var assemblyInformationalVersion = assembly.GetCustomAttribute<AssemblyInformationalVersionAttribute>();
                return new SemanticVersion(assemblyInformationalVersion.InformationalVersion);
            }
            catch
            {
                // Don't let GetCustomAttributes throw.
            }
            return null;
        }

        protected virtual void UpdateFile(string exePath, IPackageFile file)
        {
            using (Stream fromStream = file.GetStream(), toStream = File.Create(exePath))
            {
                fromStream.CopyTo(toStream);
            }
        }

        protected virtual void Move(string oldPath, string newPath)
        {
            try
            {
                if (File.Exists(newPath))
                {
                    File.Delete(newPath);
                }
            }
            catch (FileNotFoundException)
            {

            }

            File.Move(oldPath, newPath);
        }
    }
}<|MERGE_RESOLUTION|>--- conflicted
+++ resolved
@@ -42,23 +42,14 @@
             // Get the nuget command line package from the specified repository
             IPackageRepository packageRepository = _repositoryFactory.CreateRepository(NuGetConstants.DefaultFeedUrl);
 
-<<<<<<< HEAD
             IPackage package = packageRepository.GetUpdates(
                 new [] { new PackageName(NuGetCommandLinePackageId, version) },
                 includePrerelease: true, 
                 includeAllVersions: false, 
                 targetFrameworks: new FrameworkName[] { null },
                 versionConstraints: new VersionSpec[] { null }).FirstOrDefault();
-=======
-            IPackage package = packageRepository.FindPackage(NuGetCommandLinePackageId);
 
-            // We didn't find it so complain
-            if (package == null)
-            {
-                throw new CommandLineException(LocalizedResourceManager.GetString("UpdateCommandUnableToFindPackage"), NuGetCommandLinePackageId);
-            }
->>>>>>> b2e5c8c8
-
+ 
             Console.WriteLine(LocalizedResourceManager.GetString("UpdateCommandCurrentlyRunningNuGetExe"), version);
 
             // Check to see if an update is needed
