﻿using System;
using System.Collections.Generic;
using System.ComponentModel.Composition;
using System.Diagnostics;
using System.Globalization;
using System.IO;
using System.Linq;
using System.Net;
using System.Threading.Tasks;
using NuGet.Common;

namespace NuGet.Commands
{
    [Command(typeof(NuGetCommand), "install", "InstallCommandDescription",
        MinArgs = 0, MaxArgs = 1, UsageSummaryResourceName = "InstallCommandUsageSummary",
        UsageDescriptionResourceName = "InstallCommandUsageDescription",
        UsageExampleResourceName = "InstallCommandUsageExamples")]
    public class InstallCommand : DownloadCommandBase
    {
        private static readonly object _satelliteLock = new object();

<<<<<<< HEAD
        private static readonly bool _isMonoRuntime = Type.GetType("Mono.Runtime") != null;
=======
        [Option(typeof(NuGetCommand), "InstallCommandSourceDescription")]
        public ICollection<string> Source
        {
            get { return _sources; }
        }
>>>>>>> c731af85

        [Option(typeof(NuGetCommand), "InstallCommandOutputDirDescription")]
        public string OutputDirectory { get; set; }

        [Option(typeof(NuGetCommand), "InstallCommandVersionDescription")]
        public string Version { get; set; }

        [Option(typeof(NuGetCommand), "InstallCommandExcludeVersionDescription", AltName = "x")]
        public bool ExcludeVersion { get; set; }

        [Option(typeof(NuGetCommand), "InstallCommandPrerelease")]
        public bool Prerelease { get; set; }

        [Option(typeof(NuGetCommand), "InstallCommandRequireConsent")]
        public bool RequireConsent { get; set; }

        [Option(typeof(NuGetCommand), "InstallCommandSolutionDirectory")]
        public string SolutionDirectory { get; set; }

        private bool AllowMultipleVersions
        {
            get { return !ExcludeVersion; }
        }

        [ImportingConstructor]
        public InstallCommand()
            : this(MachineCache.Default)
        {
        }

        protected internal InstallCommand(IPackageRepository cacheRepository) :
            base(cacheRepository)
        {
            // On mono, parallel builds are broken for some reason. See https://gist.github.com/4201936 for the errors
            // That are thrown.
<<<<<<< HEAD
            DisableParallelProcessing = _isMonoRuntime;
=======
            DisableParallel = EnvironmentUtility.IsMonoRuntime;
>>>>>>> c731af85
        }

        public override void ExecuteCommand()
        {
            string installPath = ResolveInstallPath();
            IFileSystem fileSystem = CreateFileSystem(installPath);

            // If the first argument is a packages.config file, install everything it lists
            // Otherwise, treat the first argument as a package Id
            if (Arguments.Count == 0 || Path.GetFileName(Arguments[0]).Equals(Constants.PackageReferenceFile, StringComparison.OrdinalIgnoreCase))
            {
                Prerelease = true;
                var configFilePath = Path.GetFullPath(Arguments.Count == 0 ? Constants.PackageReferenceFile : Arguments[0]);
                // By default the PackageReferenceFile does not throw if the file does not exist at the specified path.
                // We'll try reading from the file so that the file system throws a file not found
                EnsureFileExists(fileSystem, configFilePath);
                InstallPackagesFromConfigFile(fileSystem, GetPackageReferenceFile(configFilePath), configFilePath);
            }
            else
            {
                string packageId = Arguments[0];
                SemanticVersion version = Version != null ? new SemanticVersion(Version) : null;

                bool result = InstallPackage(fileSystem, packageId, version);
                if (!result)
                {
                    Console.WriteLine(NuGetResources.InstallCommandPackageAlreadyExists, packageId);
                }
            }
        }

        protected virtual PackageReferenceFile GetPackageReferenceFile(string path)
        {
            return new PackageReferenceFile(Path.GetFullPath(path));
        }

        internal string ResolveInstallPath()
        {
            if (!String.IsNullOrEmpty(OutputDirectory))
            {
                // Use the OutputDirectory if specified.
                return OutputDirectory;
            }

            // If the SolutionDir is specified, use the .nuget directory under it to determine the solution-level settings
            ISettings currentSettings = Settings;
            if (!String.IsNullOrEmpty(SolutionDirectory))
            {
                var solutionSettingsFile = Path.Combine(SolutionDirectory.TrimEnd(Path.DirectorySeparatorChar), NuGetConstants.NuGetSolutionSettingsFolder);
                var fileSystem = CreateFileSystem(solutionSettingsFile);

                currentSettings = NuGet.Settings.LoadDefaultSettings(
                    fileSystem,
                    configFileName: null,
                    machineWideSettings: MachineWideSettings);

                // Recreate the source provider and credential provider
                SourceProvider = PackageSourceBuilder.CreateSourceProvider(currentSettings);
                HttpClient.DefaultCredentialProvider = new SettingsCredentialProvider(new ConsoleCredentialProvider(Console), SourceProvider, Console);
            }

            string installPath = currentSettings.GetRepositoryPath();
            if (!String.IsNullOrEmpty(installPath))
            {
                // If a value is specified in config, use that. 
                return installPath;
            }

            if (!String.IsNullOrEmpty(SolutionDirectory))
            {
                // For package restore scenarios, deduce the path of the packages directory from the solution directory.
                return Path.Combine(SolutionDirectory, CommandLineConstants.PackagesDirectoryName);
            }

            // Use the current directory as output.
            return Directory.GetCurrentDirectory();
        }

        private void InstallPackagesFromConfigFile(IFileSystem fileSystem, PackageReferenceFile file, string fileName)
        {
            // display opt-out message if needed
            if (Console != null && RequireConsent && new PackageRestoreConsent(Settings).IsGranted)
            {
                string message = String.Format(
                    CultureInfo.CurrentCulture,
                    LocalizedResourceManager.GetString("RestoreCommandPackageRestoreOptOutMessage"),
                    NuGet.Resources.NuGetResources.PackageRestoreConsentCheckBoxText.Replace("&", ""));
                Console.WriteLine(message);
            }

            var packageReferences = CommandLineUtility.GetPackageReferences(file, fileName, requireVersion: true);

            bool installedAny = ExecuteInParallel(fileSystem, packageReferences);
            if (!installedAny && packageReferences.Any())
            {
                Console.WriteLine(NuGetResources.InstallCommandNothingToInstall, Constants.PackageReferenceFile);
            }
        }

        /// <returns>True if one or more packages are installed.</returns>
        private bool ExecuteInParallel(IFileSystem fileSystem, ICollection<PackageReference> packageReferences)
        {
            bool packageRestoreConsent = new PackageRestoreConsent(Settings).IsGranted;
            int defaultConnectionLimit = ServicePointManager.DefaultConnectionLimit;
            if (packageReferences.Count > defaultConnectionLimit)
            {
                ServicePointManager.DefaultConnectionLimit = Math.Min(10, packageReferences.Count);
            }

            // The PackageSourceProvider reads from the underlying ISettings multiple times. One of the fields it reads is the password which is consequently decrypted
            // once for each package being installed. Per work item 2345, a couple of users are running into an issue where this results in an exception in native 
            // code. Instead, we'll use a cached set of sources. This should solve the issue and also give us some perf boost.
            SourceProvider = new CachedPackageSourceProvider(SourceProvider);

            var satellitePackages = new List<IPackage>();

            if (DisableParallelProcessing)
            {
                foreach (var package in packageReferences)
                {
                    RestorePackage(fileSystem, package.Id, package.Version, packageRestoreConsent, satellitePackages);
                }

                return true;
            }

            var tasks = packageReferences.Select(package =>
                            Task.Factory.StartNew(() => RestorePackage(fileSystem, package.Id, package.Version, packageRestoreConsent, satellitePackages))).ToArray();

            Task.WaitAll(tasks);
            // Return true if we installed any satellite packages or if any of our install tasks succeeded.
            return InstallSatellitePackages(fileSystem, satellitePackages) ||
                   tasks.All(p => !p.IsFaulted && p.Result);
        }

        private bool InstallSatellitePackages(IFileSystem fileSystem, List<IPackage> satellitePackages)
        {
            if (satellitePackages.Count == 0)
            {
                return false;
            }

            var packageManager = CreatePackageManager(fileSystem);
            foreach (var package in satellitePackages)
            {
                packageManager.InstallPackage(package, ignoreDependencies: true, allowPrereleaseVersions: Prerelease);
            }
            return true;
        }

        private bool RestorePackage(
            IFileSystem fileSystem,
            string packageId,
            SemanticVersion version,
            bool packageRestoreConsent,
            List<IPackage> satellitePackages)
        {
            var packageManager = CreatePackageManager(fileSystem);
            if (IsPackageInstalled(packageManager.LocalRepository, fileSystem, packageId, version))
            {
                return false;
            }

            EnsurePackageRestoreConsent(packageRestoreConsent);
            using (packageManager.SourceRepository.StartOperation(
                RepositoryOperationNames.Restore, 
                packageId, 
                version == null ? null : version.ToString()))
            {
                var package = PackageHelper.ResolvePackage(packageManager.SourceRepository, packageId, version);
                if (package.IsSatellitePackage())
                {
                    // Satellite packages would necessarily have to be installed later than the corresponding package. 
                    // We'll collect them in a list to keep track and then install them later.
                    lock (_satelliteLock)
                    {
                        satellitePackages.Add(package);
                    }
                    return true;
                }

                // During package restore with parallel build, multiple projects would try to write to disk simultaneously which results in write contentions.
                // We work around this issue by ensuring only one instance of the exe installs the package.
                PackageExtractor.InstallPackage(packageManager, package);
                return true;
            }
        }

        private bool InstallPackage(
            IFileSystem fileSystem,
            string packageId,
            SemanticVersion version)
        {
            var packageManager = CreatePackageManager(fileSystem);

            if (!AllowMultipleVersions)
            {
                var installedPackage = packageManager.LocalRepository.FindPackage(packageId);
                if (installedPackage != null)
                {
                    if (version != null && installedPackage.Version >= version)
                    {
                        // If the package is already installed (or the version being installed is lower), then we do not need to do anything. 
                        return false;
                    }
                    else if (packageManager.SourceRepository.Exists(packageId, version))
                    {
                        // If the package is already installed, but
                        // (a) the version we require is different from the one that is installed, 
                        // (b) side-by-side is disabled
                        // we need to uninstall it.
                        // However, before uninstalling, make sure the package exists in the source repository. 
                        packageManager.UninstallPackage(installedPackage, forceRemove: false, removeDependencies: true);
                    }
                }
            }

            using (packageManager.SourceRepository.StartOperation(
                RepositoryOperationNames.Install, 
                packageId, 
                version == null ? null : version.ToString()))
            {
                packageManager.InstallPackage(packageId, version, ignoreDependencies: false, allowPrereleaseVersions: Prerelease);
                return true;
            }
        }

        protected virtual IPackageManager CreatePackageManager(IFileSystem fileSystem)
        {
            var repository = CreateRepository();
            var pathResolver = new DefaultPackagePathResolver(fileSystem, useSideBySidePaths: AllowMultipleVersions);

            IPackageRepository localRepository = new LocalPackageRepository(pathResolver, fileSystem);
            var packageManager = new PackageManager(repository, pathResolver, fileSystem, localRepository)
                                 {
                                     Logger = Console
                                 };

            return packageManager;
        }

        protected internal virtual IFileSystem CreateFileSystem(string path)
        {
            path = Path.GetFullPath(path);
            return new PhysicalFileSystem(path);
        }

        private static void EnsureFileExists(IFileSystem fileSystem, string configFilePath)
        {
            using (fileSystem.OpenFile(configFilePath))
            {
                // Do nothing
            }
        }

        private void EnsurePackageRestoreConsent(bool packageRestoreConsent)
        {
            if (RequireConsent && !packageRestoreConsent)
            {
                string message = string.Format(
                    CultureInfo.CurrentCulture,
                    LocalizedResourceManager.GetString("InstallCommandPackageRestoreConsentNotFound"),
                    NuGet.Resources.NuGetResources.PackageRestoreConsentCheckBoxText.Replace("&", ""));
                throw new InvalidOperationException(message);
            }
        }

        // Do a very quick check of whether a package in installed by checking whether the nupkg file exists
        private bool IsPackageInstalled(IPackageRepository repository, IFileSystem fileSystem, string packageId, SemanticVersion version)
        {
            if (!AllowMultipleVersions)
            {
                // If we allow side-by-side, we'll check if any version of a package is installed. This operation is expensive since it involves
                // reading package metadata, consequently we don't use this approach when side-by-side isn't used.
                return repository.Exists(packageId);
            }
            else if (version != null)
            {
                // If we know exactly what package to lookup, check if it's already installed locally. 
                // We'll do this by checking if the package directory exists on disk.
                var localRepository = repository as LocalPackageRepository;
                Debug.Assert(localRepository != null, "The PackageManager's local repository instance is necessarily a LocalPackageRepository instance.");
                var packagePaths = localRepository.GetPackageLookupPaths(packageId, version);
                return packagePaths.Any(fileSystem.FileExists);
            }
            return false;
        }
    }
}<|MERGE_RESOLUTION|>--- conflicted
+++ resolved
@@ -1,359 +1,345 @@
-﻿using System;
-using System.Collections.Generic;
-using System.ComponentModel.Composition;
-using System.Diagnostics;
-using System.Globalization;
-using System.IO;
-using System.Linq;
-using System.Net;
-using System.Threading.Tasks;
-using NuGet.Common;
-
-namespace NuGet.Commands
-{
-    [Command(typeof(NuGetCommand), "install", "InstallCommandDescription",
-        MinArgs = 0, MaxArgs = 1, UsageSummaryResourceName = "InstallCommandUsageSummary",
-        UsageDescriptionResourceName = "InstallCommandUsageDescription",
-        UsageExampleResourceName = "InstallCommandUsageExamples")]
-    public class InstallCommand : DownloadCommandBase
-    {
-        private static readonly object _satelliteLock = new object();
-
-<<<<<<< HEAD
-        private static readonly bool _isMonoRuntime = Type.GetType("Mono.Runtime") != null;
-=======
-        [Option(typeof(NuGetCommand), "InstallCommandSourceDescription")]
-        public ICollection<string> Source
-        {
-            get { return _sources; }
-        }
->>>>>>> c731af85
-
-        [Option(typeof(NuGetCommand), "InstallCommandOutputDirDescription")]
-        public string OutputDirectory { get; set; }
-
-        [Option(typeof(NuGetCommand), "InstallCommandVersionDescription")]
-        public string Version { get; set; }
-
-        [Option(typeof(NuGetCommand), "InstallCommandExcludeVersionDescription", AltName = "x")]
-        public bool ExcludeVersion { get; set; }
-
-        [Option(typeof(NuGetCommand), "InstallCommandPrerelease")]
-        public bool Prerelease { get; set; }
-
-        [Option(typeof(NuGetCommand), "InstallCommandRequireConsent")]
-        public bool RequireConsent { get; set; }
-
-        [Option(typeof(NuGetCommand), "InstallCommandSolutionDirectory")]
-        public string SolutionDirectory { get; set; }
-
-        private bool AllowMultipleVersions
-        {
-            get { return !ExcludeVersion; }
-        }
-
-        [ImportingConstructor]
-        public InstallCommand()
-            : this(MachineCache.Default)
-        {
-        }
-
-        protected internal InstallCommand(IPackageRepository cacheRepository) :
-            base(cacheRepository)
-        {
-            // On mono, parallel builds are broken for some reason. See https://gist.github.com/4201936 for the errors
-            // That are thrown.
-<<<<<<< HEAD
-            DisableParallelProcessing = _isMonoRuntime;
-=======
-            DisableParallel = EnvironmentUtility.IsMonoRuntime;
->>>>>>> c731af85
-        }
-
-        public override void ExecuteCommand()
-        {
-            string installPath = ResolveInstallPath();
-            IFileSystem fileSystem = CreateFileSystem(installPath);
-
-            // If the first argument is a packages.config file, install everything it lists
-            // Otherwise, treat the first argument as a package Id
-            if (Arguments.Count == 0 || Path.GetFileName(Arguments[0]).Equals(Constants.PackageReferenceFile, StringComparison.OrdinalIgnoreCase))
-            {
-                Prerelease = true;
-                var configFilePath = Path.GetFullPath(Arguments.Count == 0 ? Constants.PackageReferenceFile : Arguments[0]);
-                // By default the PackageReferenceFile does not throw if the file does not exist at the specified path.
-                // We'll try reading from the file so that the file system throws a file not found
-                EnsureFileExists(fileSystem, configFilePath);
-                InstallPackagesFromConfigFile(fileSystem, GetPackageReferenceFile(configFilePath), configFilePath);
-            }
-            else
-            {
-                string packageId = Arguments[0];
-                SemanticVersion version = Version != null ? new SemanticVersion(Version) : null;
-
-                bool result = InstallPackage(fileSystem, packageId, version);
-                if (!result)
-                {
-                    Console.WriteLine(NuGetResources.InstallCommandPackageAlreadyExists, packageId);
-                }
-            }
-        }
-
-        protected virtual PackageReferenceFile GetPackageReferenceFile(string path)
-        {
-            return new PackageReferenceFile(Path.GetFullPath(path));
-        }
-
-        internal string ResolveInstallPath()
-        {
-            if (!String.IsNullOrEmpty(OutputDirectory))
-            {
-                // Use the OutputDirectory if specified.
-                return OutputDirectory;
-            }
-
-            // If the SolutionDir is specified, use the .nuget directory under it to determine the solution-level settings
-            ISettings currentSettings = Settings;
-            if (!String.IsNullOrEmpty(SolutionDirectory))
-            {
-                var solutionSettingsFile = Path.Combine(SolutionDirectory.TrimEnd(Path.DirectorySeparatorChar), NuGetConstants.NuGetSolutionSettingsFolder);
-                var fileSystem = CreateFileSystem(solutionSettingsFile);
-
-                currentSettings = NuGet.Settings.LoadDefaultSettings(
-                    fileSystem,
-                    configFileName: null,
-                    machineWideSettings: MachineWideSettings);
-
-                // Recreate the source provider and credential provider
-                SourceProvider = PackageSourceBuilder.CreateSourceProvider(currentSettings);
-                HttpClient.DefaultCredentialProvider = new SettingsCredentialProvider(new ConsoleCredentialProvider(Console), SourceProvider, Console);
-            }
-
-            string installPath = currentSettings.GetRepositoryPath();
-            if (!String.IsNullOrEmpty(installPath))
-            {
-                // If a value is specified in config, use that. 
-                return installPath;
-            }
-
-            if (!String.IsNullOrEmpty(SolutionDirectory))
-            {
-                // For package restore scenarios, deduce the path of the packages directory from the solution directory.
-                return Path.Combine(SolutionDirectory, CommandLineConstants.PackagesDirectoryName);
-            }
-
-            // Use the current directory as output.
-            return Directory.GetCurrentDirectory();
-        }
-
-        private void InstallPackagesFromConfigFile(IFileSystem fileSystem, PackageReferenceFile file, string fileName)
-        {
-            // display opt-out message if needed
-            if (Console != null && RequireConsent && new PackageRestoreConsent(Settings).IsGranted)
-            {
-                string message = String.Format(
-                    CultureInfo.CurrentCulture,
-                    LocalizedResourceManager.GetString("RestoreCommandPackageRestoreOptOutMessage"),
-                    NuGet.Resources.NuGetResources.PackageRestoreConsentCheckBoxText.Replace("&", ""));
-                Console.WriteLine(message);
-            }
-
-            var packageReferences = CommandLineUtility.GetPackageReferences(file, fileName, requireVersion: true);
-
-            bool installedAny = ExecuteInParallel(fileSystem, packageReferences);
-            if (!installedAny && packageReferences.Any())
-            {
-                Console.WriteLine(NuGetResources.InstallCommandNothingToInstall, Constants.PackageReferenceFile);
-            }
-        }
-
-        /// <returns>True if one or more packages are installed.</returns>
-        private bool ExecuteInParallel(IFileSystem fileSystem, ICollection<PackageReference> packageReferences)
-        {
-            bool packageRestoreConsent = new PackageRestoreConsent(Settings).IsGranted;
-            int defaultConnectionLimit = ServicePointManager.DefaultConnectionLimit;
-            if (packageReferences.Count > defaultConnectionLimit)
-            {
-                ServicePointManager.DefaultConnectionLimit = Math.Min(10, packageReferences.Count);
-            }
-
-            // The PackageSourceProvider reads from the underlying ISettings multiple times. One of the fields it reads is the password which is consequently decrypted
-            // once for each package being installed. Per work item 2345, a couple of users are running into an issue where this results in an exception in native 
-            // code. Instead, we'll use a cached set of sources. This should solve the issue and also give us some perf boost.
-            SourceProvider = new CachedPackageSourceProvider(SourceProvider);
-
-            var satellitePackages = new List<IPackage>();
-
-            if (DisableParallelProcessing)
-            {
-                foreach (var package in packageReferences)
-                {
-                    RestorePackage(fileSystem, package.Id, package.Version, packageRestoreConsent, satellitePackages);
-                }
-
-                return true;
-            }
-
-            var tasks = packageReferences.Select(package =>
-                            Task.Factory.StartNew(() => RestorePackage(fileSystem, package.Id, package.Version, packageRestoreConsent, satellitePackages))).ToArray();
-
-            Task.WaitAll(tasks);
-            // Return true if we installed any satellite packages or if any of our install tasks succeeded.
-            return InstallSatellitePackages(fileSystem, satellitePackages) ||
-                   tasks.All(p => !p.IsFaulted && p.Result);
-        }
-
-        private bool InstallSatellitePackages(IFileSystem fileSystem, List<IPackage> satellitePackages)
-        {
-            if (satellitePackages.Count == 0)
-            {
-                return false;
-            }
-
-            var packageManager = CreatePackageManager(fileSystem);
-            foreach (var package in satellitePackages)
-            {
-                packageManager.InstallPackage(package, ignoreDependencies: true, allowPrereleaseVersions: Prerelease);
-            }
-            return true;
-        }
-
-        private bool RestorePackage(
-            IFileSystem fileSystem,
-            string packageId,
-            SemanticVersion version,
-            bool packageRestoreConsent,
-            List<IPackage> satellitePackages)
-        {
-            var packageManager = CreatePackageManager(fileSystem);
-            if (IsPackageInstalled(packageManager.LocalRepository, fileSystem, packageId, version))
-            {
-                return false;
-            }
-
-            EnsurePackageRestoreConsent(packageRestoreConsent);
-            using (packageManager.SourceRepository.StartOperation(
-                RepositoryOperationNames.Restore, 
-                packageId, 
-                version == null ? null : version.ToString()))
-            {
-                var package = PackageHelper.ResolvePackage(packageManager.SourceRepository, packageId, version);
-                if (package.IsSatellitePackage())
-                {
-                    // Satellite packages would necessarily have to be installed later than the corresponding package. 
-                    // We'll collect them in a list to keep track and then install them later.
-                    lock (_satelliteLock)
-                    {
-                        satellitePackages.Add(package);
-                    }
-                    return true;
-                }
-
-                // During package restore with parallel build, multiple projects would try to write to disk simultaneously which results in write contentions.
-                // We work around this issue by ensuring only one instance of the exe installs the package.
-                PackageExtractor.InstallPackage(packageManager, package);
-                return true;
-            }
-        }
-
-        private bool InstallPackage(
-            IFileSystem fileSystem,
-            string packageId,
-            SemanticVersion version)
-        {
-            var packageManager = CreatePackageManager(fileSystem);
-
-            if (!AllowMultipleVersions)
-            {
-                var installedPackage = packageManager.LocalRepository.FindPackage(packageId);
-                if (installedPackage != null)
-                {
-                    if (version != null && installedPackage.Version >= version)
-                    {
-                        // If the package is already installed (or the version being installed is lower), then we do not need to do anything. 
-                        return false;
-                    }
-                    else if (packageManager.SourceRepository.Exists(packageId, version))
-                    {
-                        // If the package is already installed, but
-                        // (a) the version we require is different from the one that is installed, 
-                        // (b) side-by-side is disabled
-                        // we need to uninstall it.
-                        // However, before uninstalling, make sure the package exists in the source repository. 
-                        packageManager.UninstallPackage(installedPackage, forceRemove: false, removeDependencies: true);
-                    }
-                }
-            }
-
-            using (packageManager.SourceRepository.StartOperation(
-                RepositoryOperationNames.Install, 
-                packageId, 
-                version == null ? null : version.ToString()))
-            {
-                packageManager.InstallPackage(packageId, version, ignoreDependencies: false, allowPrereleaseVersions: Prerelease);
-                return true;
-            }
-        }
-
-        protected virtual IPackageManager CreatePackageManager(IFileSystem fileSystem)
-        {
-            var repository = CreateRepository();
-            var pathResolver = new DefaultPackagePathResolver(fileSystem, useSideBySidePaths: AllowMultipleVersions);
-
-            IPackageRepository localRepository = new LocalPackageRepository(pathResolver, fileSystem);
-            var packageManager = new PackageManager(repository, pathResolver, fileSystem, localRepository)
-                                 {
-                                     Logger = Console
-                                 };
-
-            return packageManager;
-        }
-
-        protected internal virtual IFileSystem CreateFileSystem(string path)
-        {
-            path = Path.GetFullPath(path);
-            return new PhysicalFileSystem(path);
-        }
-
-        private static void EnsureFileExists(IFileSystem fileSystem, string configFilePath)
-        {
-            using (fileSystem.OpenFile(configFilePath))
-            {
-                // Do nothing
-            }
-        }
-
-        private void EnsurePackageRestoreConsent(bool packageRestoreConsent)
-        {
-            if (RequireConsent && !packageRestoreConsent)
-            {
-                string message = string.Format(
-                    CultureInfo.CurrentCulture,
-                    LocalizedResourceManager.GetString("InstallCommandPackageRestoreConsentNotFound"),
-                    NuGet.Resources.NuGetResources.PackageRestoreConsentCheckBoxText.Replace("&", ""));
-                throw new InvalidOperationException(message);
-            }
-        }
-
-        // Do a very quick check of whether a package in installed by checking whether the nupkg file exists
-        private bool IsPackageInstalled(IPackageRepository repository, IFileSystem fileSystem, string packageId, SemanticVersion version)
-        {
-            if (!AllowMultipleVersions)
-            {
-                // If we allow side-by-side, we'll check if any version of a package is installed. This operation is expensive since it involves
-                // reading package metadata, consequently we don't use this approach when side-by-side isn't used.
-                return repository.Exists(packageId);
-            }
-            else if (version != null)
-            {
-                // If we know exactly what package to lookup, check if it's already installed locally. 
-                // We'll do this by checking if the package directory exists on disk.
-                var localRepository = repository as LocalPackageRepository;
-                Debug.Assert(localRepository != null, "The PackageManager's local repository instance is necessarily a LocalPackageRepository instance.");
-                var packagePaths = localRepository.GetPackageLookupPaths(packageId, version);
-                return packagePaths.Any(fileSystem.FileExists);
-            }
-            return false;
-        }
-    }
-}+﻿using System;
+using System.Collections.Generic;
+using System.ComponentModel.Composition;
+using System.Diagnostics;
+using System.Globalization;
+using System.IO;
+using System.Linq;
+using System.Net;
+using System.Threading.Tasks;
+using NuGet.Common;
+
+namespace NuGet.Commands
+{
+    [Command(typeof(NuGetCommand), "install", "InstallCommandDescription",
+        MinArgs = 0, MaxArgs = 1, UsageSummaryResourceName = "InstallCommandUsageSummary",
+        UsageDescriptionResourceName = "InstallCommandUsageDescription",
+        UsageExampleResourceName = "InstallCommandUsageExamples")]
+    public class InstallCommand : DownloadCommandBase
+    {
+        private static readonly object _satelliteLock = new object();
+
+        [Option(typeof(NuGetCommand), "InstallCommandOutputDirDescription")]
+        public string OutputDirectory { get; set; }
+
+        [Option(typeof(NuGetCommand), "InstallCommandVersionDescription")]
+        public string Version { get; set; }
+
+        [Option(typeof(NuGetCommand), "InstallCommandExcludeVersionDescription", AltName = "x")]
+        public bool ExcludeVersion { get; set; }
+
+        [Option(typeof(NuGetCommand), "InstallCommandPrerelease")]
+        public bool Prerelease { get; set; }
+
+        [Option(typeof(NuGetCommand), "InstallCommandRequireConsent")]
+        public bool RequireConsent { get; set; }
+
+        [Option(typeof(NuGetCommand), "InstallCommandSolutionDirectory")]
+        public string SolutionDirectory { get; set; }
+
+        private bool AllowMultipleVersions
+        {
+            get { return !ExcludeVersion; }
+        }
+
+        [ImportingConstructor]
+        public InstallCommand()
+            : this(MachineCache.Default)
+        {
+        }
+
+        protected internal InstallCommand(IPackageRepository cacheRepository) :
+            base(cacheRepository)
+        {
+            // On mono, parallel builds are broken for some reason. See https://gist.github.com/4201936 for the errors
+            // That are thrown.
+            DisableParallelProcessing = EnvironmentUtility.IsMonoRuntime;
+        }
+
+        public override void ExecuteCommand()
+        {
+            string installPath = ResolveInstallPath();
+            IFileSystem fileSystem = CreateFileSystem(installPath);
+
+            // If the first argument is a packages.config file, install everything it lists
+            // Otherwise, treat the first argument as a package Id
+            if (Arguments.Count == 0 || Path.GetFileName(Arguments[0]).Equals(Constants.PackageReferenceFile, StringComparison.OrdinalIgnoreCase))
+            {
+                Prerelease = true;
+                var configFilePath = Path.GetFullPath(Arguments.Count == 0 ? Constants.PackageReferenceFile : Arguments[0]);
+                // By default the PackageReferenceFile does not throw if the file does not exist at the specified path.
+                // We'll try reading from the file so that the file system throws a file not found
+                EnsureFileExists(fileSystem, configFilePath);
+                InstallPackagesFromConfigFile(fileSystem, GetPackageReferenceFile(configFilePath), configFilePath);
+            }
+            else
+            {
+                string packageId = Arguments[0];
+                SemanticVersion version = Version != null ? new SemanticVersion(Version) : null;
+
+                bool result = InstallPackage(fileSystem, packageId, version);
+                if (!result)
+                {
+                    Console.WriteLine(NuGetResources.InstallCommandPackageAlreadyExists, packageId);
+                }
+            }
+        }
+
+        protected virtual PackageReferenceFile GetPackageReferenceFile(string path)
+        {
+            return new PackageReferenceFile(Path.GetFullPath(path));
+        }
+
+        internal string ResolveInstallPath()
+        {
+            if (!String.IsNullOrEmpty(OutputDirectory))
+            {
+                // Use the OutputDirectory if specified.
+                return OutputDirectory;
+            }
+
+            // If the SolutionDir is specified, use the .nuget directory under it to determine the solution-level settings
+            ISettings currentSettings = Settings;
+            if (!String.IsNullOrEmpty(SolutionDirectory))
+            {
+                var solutionSettingsFile = Path.Combine(SolutionDirectory.TrimEnd(Path.DirectorySeparatorChar), NuGetConstants.NuGetSolutionSettingsFolder);
+                var fileSystem = CreateFileSystem(solutionSettingsFile);
+
+                currentSettings = NuGet.Settings.LoadDefaultSettings(
+                    fileSystem,
+                    configFileName: null,
+                    machineWideSettings: MachineWideSettings);
+
+                // Recreate the source provider and credential provider
+                SourceProvider = PackageSourceBuilder.CreateSourceProvider(currentSettings);
+                HttpClient.DefaultCredentialProvider = new SettingsCredentialProvider(new ConsoleCredentialProvider(Console), SourceProvider, Console);
+            }
+
+            string installPath = currentSettings.GetRepositoryPath();
+            if (!String.IsNullOrEmpty(installPath))
+            {
+                // If a value is specified in config, use that. 
+                return installPath;
+            }
+
+            if (!String.IsNullOrEmpty(SolutionDirectory))
+            {
+                // For package restore scenarios, deduce the path of the packages directory from the solution directory.
+                return Path.Combine(SolutionDirectory, CommandLineConstants.PackagesDirectoryName);
+            }
+
+            // Use the current directory as output.
+            return Directory.GetCurrentDirectory();
+        }
+
+        private void InstallPackagesFromConfigFile(IFileSystem fileSystem, PackageReferenceFile file, string fileName)
+        {
+            // display opt-out message if needed
+            if (Console != null && RequireConsent && new PackageRestoreConsent(Settings).IsGranted)
+            {
+                string message = String.Format(
+                    CultureInfo.CurrentCulture,
+                    LocalizedResourceManager.GetString("RestoreCommandPackageRestoreOptOutMessage"),
+                    NuGet.Resources.NuGetResources.PackageRestoreConsentCheckBoxText.Replace("&", ""));
+                Console.WriteLine(message);
+            }
+
+            var packageReferences = CommandLineUtility.GetPackageReferences(file, fileName, requireVersion: true);
+
+            bool installedAny = ExecuteInParallel(fileSystem, packageReferences);
+            if (!installedAny && packageReferences.Any())
+            {
+                Console.WriteLine(NuGetResources.InstallCommandNothingToInstall, Constants.PackageReferenceFile);
+            }
+        }
+
+        /// <returns>True if one or more packages are installed.</returns>
+        private bool ExecuteInParallel(IFileSystem fileSystem, ICollection<PackageReference> packageReferences)
+        {
+            bool packageRestoreConsent = new PackageRestoreConsent(Settings).IsGranted;
+            int defaultConnectionLimit = ServicePointManager.DefaultConnectionLimit;
+            if (packageReferences.Count > defaultConnectionLimit)
+            {
+                ServicePointManager.DefaultConnectionLimit = Math.Min(10, packageReferences.Count);
+            }
+
+            // The PackageSourceProvider reads from the underlying ISettings multiple times. One of the fields it reads is the password which is consequently decrypted
+            // once for each package being installed. Per work item 2345, a couple of users are running into an issue where this results in an exception in native 
+            // code. Instead, we'll use a cached set of sources. This should solve the issue and also give us some perf boost.
+            SourceProvider = new CachedPackageSourceProvider(SourceProvider);
+
+            var satellitePackages = new List<IPackage>();
+
+            if (DisableParallelProcessing)
+            {
+                foreach (var package in packageReferences)
+                {
+                    RestorePackage(fileSystem, package.Id, package.Version, packageRestoreConsent, satellitePackages);
+                }
+
+                return true;
+            }
+
+            var tasks = packageReferences.Select(package =>
+                            Task.Factory.StartNew(() => RestorePackage(fileSystem, package.Id, package.Version, packageRestoreConsent, satellitePackages))).ToArray();
+
+            Task.WaitAll(tasks);
+            // Return true if we installed any satellite packages or if any of our install tasks succeeded.
+            return InstallSatellitePackages(fileSystem, satellitePackages) ||
+                   tasks.All(p => !p.IsFaulted && p.Result);
+        }
+
+        private bool InstallSatellitePackages(IFileSystem fileSystem, List<IPackage> satellitePackages)
+        {
+            if (satellitePackages.Count == 0)
+            {
+                return false;
+            }
+
+            var packageManager = CreatePackageManager(fileSystem);
+            foreach (var package in satellitePackages)
+            {
+                packageManager.InstallPackage(package, ignoreDependencies: true, allowPrereleaseVersions: Prerelease);
+            }
+            return true;
+        }
+
+        private bool RestorePackage(
+            IFileSystem fileSystem,
+            string packageId,
+            SemanticVersion version,
+            bool packageRestoreConsent,
+            List<IPackage> satellitePackages)
+        {
+            var packageManager = CreatePackageManager(fileSystem);
+            if (IsPackageInstalled(packageManager.LocalRepository, fileSystem, packageId, version))
+            {
+                return false;
+            }
+
+            EnsurePackageRestoreConsent(packageRestoreConsent);
+            using (packageManager.SourceRepository.StartOperation(
+                RepositoryOperationNames.Restore, 
+                packageId, 
+                version == null ? null : version.ToString()))
+            {
+                var package = PackageHelper.ResolvePackage(packageManager.SourceRepository, packageId, version);
+                if (package.IsSatellitePackage())
+                {
+                    // Satellite packages would necessarily have to be installed later than the corresponding package. 
+                    // We'll collect them in a list to keep track and then install them later.
+                    lock (_satelliteLock)
+                    {
+                        satellitePackages.Add(package);
+                    }
+                    return true;
+                }
+
+                // During package restore with parallel build, multiple projects would try to write to disk simultaneously which results in write contentions.
+                // We work around this issue by ensuring only one instance of the exe installs the package.
+                PackageExtractor.InstallPackage(packageManager, package);
+                return true;
+            }
+        }
+
+        private bool InstallPackage(
+            IFileSystem fileSystem,
+            string packageId,
+            SemanticVersion version)
+        {
+            var packageManager = CreatePackageManager(fileSystem);
+
+            if (!AllowMultipleVersions)
+            {
+                var installedPackage = packageManager.LocalRepository.FindPackage(packageId);
+                if (installedPackage != null)
+                {
+                    if (version != null && installedPackage.Version >= version)
+                    {
+                        // If the package is already installed (or the version being installed is lower), then we do not need to do anything. 
+                        return false;
+                    }
+                    else if (packageManager.SourceRepository.Exists(packageId, version))
+                    {
+                        // If the package is already installed, but
+                        // (a) the version we require is different from the one that is installed, 
+                        // (b) side-by-side is disabled
+                        // we need to uninstall it.
+                        // However, before uninstalling, make sure the package exists in the source repository. 
+                        packageManager.UninstallPackage(installedPackage, forceRemove: false, removeDependencies: true);
+                    }
+                }
+            }
+
+            using (packageManager.SourceRepository.StartOperation(
+                RepositoryOperationNames.Install, 
+                packageId, 
+                version == null ? null : version.ToString()))
+            {
+                packageManager.InstallPackage(packageId, version, ignoreDependencies: false, allowPrereleaseVersions: Prerelease);
+                return true;
+            }
+        }
+
+        protected virtual IPackageManager CreatePackageManager(IFileSystem fileSystem)
+        {
+            var repository = CreateRepository();
+            var pathResolver = new DefaultPackagePathResolver(fileSystem, useSideBySidePaths: AllowMultipleVersions);
+
+            IPackageRepository localRepository = new LocalPackageRepository(pathResolver, fileSystem);
+            var packageManager = new PackageManager(repository, pathResolver, fileSystem, localRepository)
+                                 {
+                                     Logger = Console
+                                 };
+
+            return packageManager;
+        }
+
+        protected internal virtual IFileSystem CreateFileSystem(string path)
+        {
+            path = Path.GetFullPath(path);
+            return new PhysicalFileSystem(path);
+        }
+
+        private static void EnsureFileExists(IFileSystem fileSystem, string configFilePath)
+        {
+            using (fileSystem.OpenFile(configFilePath))
+            {
+                // Do nothing
+            }
+        }
+
+        private void EnsurePackageRestoreConsent(bool packageRestoreConsent)
+        {
+            if (RequireConsent && !packageRestoreConsent)
+            {
+                string message = string.Format(
+                    CultureInfo.CurrentCulture,
+                    LocalizedResourceManager.GetString("InstallCommandPackageRestoreConsentNotFound"),
+                    NuGet.Resources.NuGetResources.PackageRestoreConsentCheckBoxText.Replace("&", ""));
+                throw new InvalidOperationException(message);
+            }
+        }
+
+        // Do a very quick check of whether a package in installed by checking whether the nupkg file exists
+        private bool IsPackageInstalled(IPackageRepository repository, IFileSystem fileSystem, string packageId, SemanticVersion version)
+        {
+            if (!AllowMultipleVersions)
+            {
+                // If we allow side-by-side, we'll check if any version of a package is installed. This operation is expensive since it involves
+                // reading package metadata, consequently we don't use this approach when side-by-side isn't used.
+                return repository.Exists(packageId);
+            }
+            else if (version != null)
+            {
+                // If we know exactly what package to lookup, check if it's already installed locally. 
+                // We'll do this by checking if the package directory exists on disk.
+                var localRepository = repository as LocalPackageRepository;
+                Debug.Assert(localRepository != null, "The PackageManager's local repository instance is necessarily a LocalPackageRepository instance.");
+                var packagePaths = localRepository.GetPackageLookupPaths(packageId, version);
+                return packagePaths.Any(fileSystem.FileExists);
+            }
+            return false;
+        }
+    }
+}