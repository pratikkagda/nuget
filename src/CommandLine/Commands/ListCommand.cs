﻿using System;
using System.Collections.Generic;
using System.ComponentModel.Composition;
using System.Diagnostics.CodeAnalysis;
using System.Globalization;
using System.Linq;
using NuGet.Common;

namespace NuGet.Commands
{
    [Command(typeof(NuGetCommand), "list", "ListCommandDescription",
        UsageSummaryResourceName = "ListCommandUsageSummary", UsageDescriptionResourceName = "ListCommandUsageDescription",
        UsageExampleResourceName = "ListCommandUsageExamples")]
    public class ListCommand : Command
    {
        private readonly List<string> _sources = new List<string>();

        [Option(typeof(NuGetCommand), "ListCommandSourceDescription")]
        public ICollection<string> Source
        {
            get { return _sources; }
        }

        [Option(typeof(NuGetCommand), "ListCommandVerboseListDescription")]
        public bool Verbose { get; set; }

        [Option(typeof(NuGetCommand), "ListCommandAllVersionsDescription")]
        public bool AllVersions { get; set; }

        [Option(typeof(NuGetCommand), "ListCommandPrerelease")]
        public bool Prerelease { get; set; }

        [SuppressMessage("Microsoft.Design", "CA1024:UsePropertiesWhereAppropriate", Justification = "This call is expensive")]
        public IEnumerable<IPackage> GetPackages()
        {
            IPackageRepository packageRepository = GetRepository();
            string searchTerm = Arguments != null ? Arguments.FirstOrDefault() : null;

            IQueryable<IPackage> packages = packageRepository.Search(searchTerm, Prerelease);

            if (AllVersions)
            {
                return packages.OrderBy(p => p.Id);
            }
            else
            {
                if (Prerelease && packageRepository.SupportsPrereleasePackages)
                {
                    packages = packages.Where(p => p.IsAbsoluteLatestVersion);
                }
                else
                {
                    packages = packages.Where(p => p.IsLatestVersion);
                }
            }

            return packages.OrderBy(p => p.Id)
                           .AsEnumerable()
                           .Where(PackageExtensions.IsListed)
                           .Where(p => Prerelease || p.IsReleaseVersion())
                           .AsCollapsed();
        }

        private IPackageRepository GetRepository()
        {
            var repository = AggregateRepositoryHelper.CreateAggregateRepositoryFromSources(RepositoryFactory, SourceProvider, Source);
            repository.Logger = Console;
            return repository;
        }

        public override void ExecuteCommand()
        {
            if (Verbose)
            {
                Console.WriteWarning(NuGetResources.Option_VerboseDeprecated);
                Verbosity = Verbosity.Detailed;
            }

            IEnumerable<IPackage> packages = GetPackages();

            bool hasPackages = false;

            if (packages != null)
            {
                if (Verbosity == Verbosity.Detailed)
                {
                    /***********************************************
                     * Package-Name
                     *  1.0.0.2010
                     *  This is the package Description
                     * 
                     * Package-Name-Two
                     *  2.0.0.2010
                     *  This is the second package Description
                     ***********************************************/
                    foreach (var p in packages)
                    {
                        Console.PrintJustified(0, p.Id);
                        Console.PrintJustified(1, p.Version.ToString());
                        Console.PrintJustified(1, p.Description);
<<<<<<< HEAD
                        if (p.LicenseUrl != null && !string.IsNullOrEmpty(p.LicenseUrl.AbsoluteUri))
                        {
                            Console.PrintJustified(1, 
                                String.Format(CultureInfo.InvariantCulture, NuGetResources.ListCommand_LicenseUrl, p.LicenseUrl.AbsoluteUri));
=======
                        if (p.LicenseUrl != null && !string.IsNullOrEmpty(p.LicenseUrl.OriginalString))
                        {
                            Console.PrintJustified(1, 
                                String.Format(CultureInfo.InvariantCulture, NuGetResources.ListCommand_LicenseUrl, p.LicenseUrl.OriginalString));
>>>>>>> 540ca554
                        }
                        Console.WriteLine();
                        hasPackages = true;
                    }
                }
                else
                {
                    /***********************************************
                     * Package-Name 1.0.0.2010
                     * Package-Name-Two 2.0.0.2010
                     ***********************************************/
                    foreach (var p in packages)
                    {
                        Console.PrintJustified(0, p.GetFullName());
                        hasPackages = true;
                    }
                }
            }

            if (!hasPackages)
            {
                Console.WriteLine(NuGetResources.ListCommandNoPackages);
            }
        }
    }
}<|MERGE_RESOLUTION|>--- conflicted
+++ resolved
@@ -1,137 +1,130 @@
-﻿using System;
-using System.Collections.Generic;
-using System.ComponentModel.Composition;
-using System.Diagnostics.CodeAnalysis;
-using System.Globalization;
-using System.Linq;
-using NuGet.Common;
-
-namespace NuGet.Commands
-{
-    [Command(typeof(NuGetCommand), "list", "ListCommandDescription",
-        UsageSummaryResourceName = "ListCommandUsageSummary", UsageDescriptionResourceName = "ListCommandUsageDescription",
-        UsageExampleResourceName = "ListCommandUsageExamples")]
-    public class ListCommand : Command
-    {
-        private readonly List<string> _sources = new List<string>();
-
-        [Option(typeof(NuGetCommand), "ListCommandSourceDescription")]
-        public ICollection<string> Source
-        {
-            get { return _sources; }
-        }
-
-        [Option(typeof(NuGetCommand), "ListCommandVerboseListDescription")]
-        public bool Verbose { get; set; }
-
-        [Option(typeof(NuGetCommand), "ListCommandAllVersionsDescription")]
-        public bool AllVersions { get; set; }
-
-        [Option(typeof(NuGetCommand), "ListCommandPrerelease")]
-        public bool Prerelease { get; set; }
-
-        [SuppressMessage("Microsoft.Design", "CA1024:UsePropertiesWhereAppropriate", Justification = "This call is expensive")]
-        public IEnumerable<IPackage> GetPackages()
-        {
-            IPackageRepository packageRepository = GetRepository();
-            string searchTerm = Arguments != null ? Arguments.FirstOrDefault() : null;
-
-            IQueryable<IPackage> packages = packageRepository.Search(searchTerm, Prerelease);
-
-            if (AllVersions)
-            {
-                return packages.OrderBy(p => p.Id);
-            }
-            else
-            {
-                if (Prerelease && packageRepository.SupportsPrereleasePackages)
-                {
-                    packages = packages.Where(p => p.IsAbsoluteLatestVersion);
-                }
-                else
-                {
-                    packages = packages.Where(p => p.IsLatestVersion);
-                }
-            }
-
-            return packages.OrderBy(p => p.Id)
-                           .AsEnumerable()
-                           .Where(PackageExtensions.IsListed)
-                           .Where(p => Prerelease || p.IsReleaseVersion())
-                           .AsCollapsed();
-        }
-
-        private IPackageRepository GetRepository()
-        {
-            var repository = AggregateRepositoryHelper.CreateAggregateRepositoryFromSources(RepositoryFactory, SourceProvider, Source);
-            repository.Logger = Console;
-            return repository;
-        }
-
-        public override void ExecuteCommand()
-        {
-            if (Verbose)
-            {
-                Console.WriteWarning(NuGetResources.Option_VerboseDeprecated);
-                Verbosity = Verbosity.Detailed;
-            }
-
-            IEnumerable<IPackage> packages = GetPackages();
-
-            bool hasPackages = false;
-
-            if (packages != null)
-            {
-                if (Verbosity == Verbosity.Detailed)
-                {
-                    /***********************************************
-                     * Package-Name
-                     *  1.0.0.2010
-                     *  This is the package Description
-                     * 
-                     * Package-Name-Two
-                     *  2.0.0.2010
-                     *  This is the second package Description
-                     ***********************************************/
-                    foreach (var p in packages)
-                    {
-                        Console.PrintJustified(0, p.Id);
-                        Console.PrintJustified(1, p.Version.ToString());
-                        Console.PrintJustified(1, p.Description);
-<<<<<<< HEAD
-                        if (p.LicenseUrl != null && !string.IsNullOrEmpty(p.LicenseUrl.AbsoluteUri))
-                        {
-                            Console.PrintJustified(1, 
-                                String.Format(CultureInfo.InvariantCulture, NuGetResources.ListCommand_LicenseUrl, p.LicenseUrl.AbsoluteUri));
-=======
-                        if (p.LicenseUrl != null && !string.IsNullOrEmpty(p.LicenseUrl.OriginalString))
-                        {
-                            Console.PrintJustified(1, 
-                                String.Format(CultureInfo.InvariantCulture, NuGetResources.ListCommand_LicenseUrl, p.LicenseUrl.OriginalString));
->>>>>>> 540ca554
-                        }
-                        Console.WriteLine();
-                        hasPackages = true;
-                    }
-                }
-                else
-                {
-                    /***********************************************
-                     * Package-Name 1.0.0.2010
-                     * Package-Name-Two 2.0.0.2010
-                     ***********************************************/
-                    foreach (var p in packages)
-                    {
-                        Console.PrintJustified(0, p.GetFullName());
-                        hasPackages = true;
-                    }
-                }
-            }
-
-            if (!hasPackages)
-            {
-                Console.WriteLine(NuGetResources.ListCommandNoPackages);
-            }
-        }
-    }
+﻿using System;
+using System.Collections.Generic;
+using System.ComponentModel.Composition;
+using System.Diagnostics.CodeAnalysis;
+using System.Globalization;
+using System.Linq;
+using NuGet.Common;
+
+namespace NuGet.Commands
+{
+    [Command(typeof(NuGetCommand), "list", "ListCommandDescription",
+        UsageSummaryResourceName = "ListCommandUsageSummary", UsageDescriptionResourceName = "ListCommandUsageDescription",
+        UsageExampleResourceName = "ListCommandUsageExamples")]
+    public class ListCommand : Command
+    {
+        private readonly List<string> _sources = new List<string>();
+
+        [Option(typeof(NuGetCommand), "ListCommandSourceDescription")]
+        public ICollection<string> Source
+        {
+            get { return _sources; }
+        }
+
+        [Option(typeof(NuGetCommand), "ListCommandVerboseListDescription")]
+        public bool Verbose { get; set; }
+
+        [Option(typeof(NuGetCommand), "ListCommandAllVersionsDescription")]
+        public bool AllVersions { get; set; }
+
+        [Option(typeof(NuGetCommand), "ListCommandPrerelease")]
+        public bool Prerelease { get; set; }
+
+        [SuppressMessage("Microsoft.Design", "CA1024:UsePropertiesWhereAppropriate", Justification = "This call is expensive")]
+        public IEnumerable<IPackage> GetPackages()
+        {
+            IPackageRepository packageRepository = GetRepository();
+            string searchTerm = Arguments != null ? Arguments.FirstOrDefault() : null;
+
+            IQueryable<IPackage> packages = packageRepository.Search(searchTerm, Prerelease);
+
+            if (AllVersions)
+            {
+                return packages.OrderBy(p => p.Id);
+            }
+            else
+            {
+                if (Prerelease && packageRepository.SupportsPrereleasePackages)
+                {
+                    packages = packages.Where(p => p.IsAbsoluteLatestVersion);
+                }
+                else
+                {
+                    packages = packages.Where(p => p.IsLatestVersion);
+                }
+            }
+
+            return packages.OrderBy(p => p.Id)
+                           .AsEnumerable()
+                           .Where(PackageExtensions.IsListed)
+                           .Where(p => Prerelease || p.IsReleaseVersion())
+                           .AsCollapsed();
+        }
+
+        private IPackageRepository GetRepository()
+        {
+            var repository = AggregateRepositoryHelper.CreateAggregateRepositoryFromSources(RepositoryFactory, SourceProvider, Source);
+            repository.Logger = Console;
+            return repository;
+        }
+
+        public override void ExecuteCommand()
+        {
+            if (Verbose)
+            {
+                Console.WriteWarning(NuGetResources.Option_VerboseDeprecated);
+                Verbosity = Verbosity.Detailed;
+            }
+
+            IEnumerable<IPackage> packages = GetPackages();
+
+            bool hasPackages = false;
+
+            if (packages != null)
+            {
+                if (Verbosity == Verbosity.Detailed)
+                {
+                    /***********************************************
+                     * Package-Name
+                     *  1.0.0.2010
+                     *  This is the package Description
+                     * 
+                     * Package-Name-Two
+                     *  2.0.0.2010
+                     *  This is the second package Description
+                     ***********************************************/
+                    foreach (var p in packages)
+                    {
+                        Console.PrintJustified(0, p.Id);
+                        Console.PrintJustified(1, p.Version.ToString());
+                        Console.PrintJustified(1, p.Description);
+                        if (p.LicenseUrl != null && !string.IsNullOrEmpty(p.LicenseUrl.OriginalString))
+                        {
+                            Console.PrintJustified(1, 
+                                String.Format(CultureInfo.InvariantCulture, NuGetResources.ListCommand_LicenseUrl, p.LicenseUrl.OriginalString));
+                        }
+                        Console.WriteLine();
+                        hasPackages = true;
+                    }
+                }
+                else
+                {
+                    /***********************************************
+                     * Package-Name 1.0.0.2010
+                     * Package-Name-Two 2.0.0.2010
+                     ***********************************************/
+                    foreach (var p in packages)
+                    {
+                        Console.PrintJustified(0, p.GetFullName());
+                        hasPackages = true;
+                    }
+                }
+            }
+
+            if (!hasPackages)
+            {
+                Console.WriteLine(NuGetResources.ListCommandNoPackages);
+            }
+        }
+    }
 }