--- conflicted
+++ resolved
@@ -1,1156 +1,927 @@
-<?xml version="1.0" encoding="utf-8"?>
-<root>
-  <!-- 
-    Microsoft ResX Schema 
-    
-    Version 2.0
-    
-    The primary goals of this format is to allow a simple XML format 
-    that is mostly human readable. The generation and parsing of the 
-    various data types are done through the TypeConverter classes 
-    associated with the data types.
-    
-    Example:
-    
-    ... ado.net/XML headers & schema ...
-    <resheader name="resmimetype">text/microsoft-resx</resheader>
-    <resheader name="version">2.0</resheader>
-    <resheader name="reader">System.Resources.ResXResourceReader, System.Windows.Forms, ...</resheader>
-    <resheader name="writer">System.Resources.ResXResourceWriter, System.Windows.Forms, ...</resheader>
-    <data name="Name1"><value>this is my long string</value><comment>this is a comment</comment></data>
-    <data name="Color1" type="System.Drawing.Color, System.Drawing">Blue</data>
-    <data name="Bitmap1" mimetype="application/x-microsoft.net.object.binary.base64">
-        <value>[base64 mime encoded serialized .NET Framework object]</value>
-    </data>
-    <data name="Icon1" type="System.Drawing.Icon, System.Drawing" mimetype="application/x-microsoft.net.object.bytearray.base64">
-        <value>[base64 mime encoded string representing a byte array form of the .NET Framework object]</value>
-        <comment>This is a comment</comment>
-    </data>
-                
-    There are any number of "resheader" rows that contain simple 
-    name/value pairs.
-    
-    Each data row contains a name, and value. The row also contains a 
-    type or mimetype. Type corresponds to a .NET class that support 
-    text/value conversion through the TypeConverter architecture. 
-    Classes that don't support this are serialized and stored with the 
-    mimetype set.
-    
-    The mimetype is used for serialized objects, and tells the 
-    ResXResourceReader how to depersist the object. This is currently not 
-    extensible. For a given mimetype the value must be set accordingly:
-    
-    Note - application/x-microsoft.net.object.binary.base64 is the format 
-    that the ResXResourceWriter will generate, however the reader can 
-    read any of the formats listed below.
-    
-    mimetype: application/x-microsoft.net.object.binary.base64
-    value   : The object must be serialized with 
-            : System.Runtime.Serialization.Formatters.Binary.BinaryFormatter
-            : and then encoded with base64 encoding.
-    
-    mimetype: application/x-microsoft.net.object.soap.base64
-    value   : The object must be serialized with 
-            : System.Runtime.Serialization.Formatters.Soap.SoapFormatter
-            : and then encoded with base64 encoding.
-
-    mimetype: application/x-microsoft.net.object.bytearray.base64
-    value   : The object must be serialized into a byte array 
-            : using a System.ComponentModel.TypeConverter
-            : and then encoded with base64 encoding.
-    -->
-  <xsd:schema id="root" xmlns="" xmlns:xsd="http://www.w3.org/2001/XMLSchema" xmlns:msdata="urn:schemas-microsoft-com:xml-msdata">
-    <xsd:import namespace="http://www.w3.org/XML/1998/namespace" />
-    <xsd:element name="root" msdata:IsDataSet="true">
-      <xsd:complexType>
-        <xsd:choice maxOccurs="unbounded">
-          <xsd:element name="metadata">
-            <xsd:complexType>
-              <xsd:sequence>
-                <xsd:element name="value" type="xsd:string" minOccurs="0" />
-              </xsd:sequence>
-              <xsd:attribute name="name" use="required" type="xsd:string" />
-              <xsd:attribute name="type" type="xsd:string" />
-              <xsd:attribute name="mimetype" type="xsd:string" />
-              <xsd:attribute ref="xml:space" />
-            </xsd:complexType>
-          </xsd:element>
-          <xsd:element name="assembly">
-            <xsd:complexType>
-              <xsd:attribute name="alias" type="xsd:string" />
-              <xsd:attribute name="name" type="xsd:string" />
-            </xsd:complexType>
-          </xsd:element>
-          <xsd:element name="data">
-            <xsd:complexType>
-              <xsd:sequence>
-                <xsd:element name="value" type="xsd:string" minOccurs="0" msdata:Ordinal="1" />
-                <xsd:element name="comment" type="xsd:string" minOccurs="0" msdata:Ordinal="2" />
-              </xsd:sequence>
-              <xsd:attribute name="name" type="xsd:string" use="required" msdata:Ordinal="1" />
-              <xsd:attribute name="type" type="xsd:string" msdata:Ordinal="3" />
-              <xsd:attribute name="mimetype" type="xsd:string" msdata:Ordinal="4" />
-              <xsd:attribute ref="xml:space" />
-            </xsd:complexType>
-          </xsd:element>
-          <xsd:element name="resheader">
-            <xsd:complexType>
-              <xsd:sequence>
-                <xsd:element name="value" type="xsd:string" minOccurs="0" msdata:Ordinal="1" />
-              </xsd:sequence>
-              <xsd:attribute name="name" type="xsd:string" use="required" />
-            </xsd:complexType>
-          </xsd:element>
-        </xsd:choice>
-      </xsd:complexType>
-    </xsd:element>
-  </xsd:schema>
-  <resheader name="resmimetype">
-    <value>text/microsoft-resx</value>
-  </resheader>
-  <resheader name="version">
-    <value>2.0</value>
-  </resheader>
-  <resheader name="reader">
-    <value>System.Resources.ResXResourceReader, System.Windows.Forms, Version=4.0.0.0, Culture=neutral, PublicKeyToken=b77a5c561934e089</value>
-  </resheader>
-  <resheader name="writer">
-    <value>System.Resources.ResXResourceWriter, System.Windows.Forms, Version=4.0.0.0, Culture=neutral, PublicKeyToken=b77a5c561934e089</value>
-  </resheader>
-  <assembly alias="mscorlib" name="mscorlib, Version=4.0.0.0, Culture=neutral, PublicKeyToken=b77a5c561934e089" />
-  <data name="HeaderLabel.AutoSize" type="System.Boolean, mscorlib">
-    <value>True</value>
-  </data>
-  <assembly alias="System.Windows.Forms" name="System.Windows.Forms, Version=4.0.0.0, Culture=neutral, PublicKeyToken=b77a5c561934e089" />
-  <data name="HeaderLabel.Dock" type="System.Windows.Forms.DockStyle, System.Windows.Forms">
-    <value>Left</value>
-  </data>
-  <assembly alias="System.Drawing" name="System.Drawing, Version=4.0.0.0, Culture=neutral, PublicKeyToken=b03f5f7f11d50a3a" />
-  <data name="HeaderLabel.Location" type="System.Drawing.Point, System.Drawing">
-    <value>4, 0</value>
-  </data>
-  <data name="HeaderLabel.Margin" type="System.Windows.Forms.Padding, System.Windows.Forms">
-    <value>4, 0, 3, 0</value>
-  </data>
-  <data name="HeaderLabel.Size" type="System.Drawing.Size, System.Drawing">
-    <value>181, 30</value>
-  </data>
-  <data name="HeaderLabel.TabIndex" type="System.Int32, mscorlib">
-    <value>0</value>
-  </data>
-  <data name="HeaderLabel.Text" xml:space="preserve">
-    <value>Available &amp;package sources:</value>
-  </data>
-  <data name="HeaderLabel.TextAlign" type="System.Drawing.ContentAlignment, System.Drawing">
-    <value>MiddleLeft</value>
-  </data>
-  <data name="&gt;&gt;HeaderLabel.Name" xml:space="preserve">
-    <value>HeaderLabel</value>
-  </data>
-  <data name="&gt;&gt;HeaderLabel.Type" xml:space="preserve">
-    <value>System.Windows.Forms.Label, System.Windows.Forms, Version=4.0.0.0, Culture=neutral, PublicKeyToken=b77a5c561934e089</value>
-  </data>
-  <data name="&gt;&gt;HeaderLabel.Parent" xml:space="preserve">
-    <value>tableLayoutPanel2</value>
-  </data>
-  <data name="&gt;&gt;HeaderLabel.ZOrder" xml:space="preserve">
-    <value>0</value>
-  </data>
-  <metadata name="PackageSourcesContextMenu.TrayLocation" type="System.Drawing.Point, System.Drawing, Version=4.0.0.0, Culture=neutral, PublicKeyToken=b03f5f7f11d50a3a">
-    <value>173, 17</value>
-  </metadata>
-  <data name="CopyPackageSourceStripMenuItem.Size" type="System.Drawing.Size, System.Drawing">
-<<<<<<< HEAD
-    <value>112, 24</value>
-=======
-    <value>102, 22</value>
->>>>>>> 540ca554
-  </data>
-  <data name="CopyPackageSourceStripMenuItem.Text" xml:space="preserve">
-    <value>Copy</value>
-  </data>
-  <data name="PackageSourcesContextMenu.Size" type="System.Drawing.Size, System.Drawing">
-    <value>113, 28</value>
-  </data>
-  <data name="&gt;&gt;PackageSourcesContextMenu.Name" xml:space="preserve">
-    <value>PackageSourcesContextMenu</value>
-  </data>
-  <data name="&gt;&gt;PackageSourcesContextMenu.Type" xml:space="preserve">
-    <value>System.Windows.Forms.ContextMenuStrip, System.Windows.Forms, Version=4.0.0.0, Culture=neutral, PublicKeyToken=b77a5c561934e089</value>
-  </data>
-<<<<<<< HEAD
-  <metadata name="removeButton.Locked" type="System.Boolean, mscorlib, Version=4.0.0.0, Culture=neutral, PublicKeyToken=b77a5c561934e089">
-    <value>True</value>
-  </metadata>
-=======
->>>>>>> 540ca554
-  <data name="removeButton.AccessibleDescription" xml:space="preserve">
-    <value>Delete the selected package source</value>
-  </data>
-  <data name="removeButton.AccessibleName" xml:space="preserve">
-    <value>Delete Button</value>
-  </data>
-  <data name="removeButton.Anchor" type="System.Windows.Forms.AnchorStyles, System.Windows.Forms">
-    <value>Top, Left, Right</value>
-  </data>
-  <data name="removeButton.AutoSize" type="System.Boolean, mscorlib">
-    <value>True</value>
-  </data>
-  <data name="removeButton.AutoSizeMode" type="System.Windows.Forms.AutoSizeMode, System.Windows.Forms">
-    <value>GrowAndShrink</value>
-  </data>
-  <data name="removeButton.ImageIndex" type="System.Int32, mscorlib">
-    <value>2</value>
-  </data>
-  <metadata name="imageList1.TrayLocation" type="System.Drawing.Point, System.Drawing, Version=4.0.0.0, Culture=neutral, PublicKeyToken=b03f5f7f11d50a3a">
-    <value>427, 17</value>
-  </metadata>
-  <data name="imageList1.ImageStream" mimetype="application/x-microsoft.net.object.binary.base64">
-    <value>
-        AAEAAAD/////AQAAAAAAAAAMAgAAAFdTeXN0ZW0uV2luZG93cy5Gb3JtcywgVmVyc2lvbj00LjAuMC4w
-        LCBDdWx0dXJlPW5ldXRyYWwsIFB1YmxpY0tleVRva2VuPWI3N2E1YzU2MTkzNGUwODkFAQAAACZTeXN0
-        ZW0uV2luZG93cy5Gb3Jtcy5JbWFnZUxpc3RTdHJlYW1lcgEAAAAERGF0YQcCAgAAAAkDAAAADwMAAABG
-<<<<<<< HEAD
-        EQAAAk1TRnQBSQFMAgEBBAEAAUQBAQFEAQEBGAEAARgBAAT/ASEBAAj/AUIBTQE2BwABNgMAASgDAAFg
-        AwABMAMAAQEBAAEgBgABSP8A/wD/AP8A/wD/AP8A/wD/AP8A/wD/AP8A/wD/AP8A/wD/AP8A/wD/AP8A
-        /wD/AP8A/wD/AP8A/wD/AP8A/wD/AP8A/wD/AP8A/wD/AP8A/wBLAAMTARq0AAMbASYDIwEzAyMBMwMj
-        ATMDIwEzAxsBJkQAAekBnQFQAf8BwAFUATIB/wGnATUBEAH/AacBNQEQAf8BpAErAQMB/wGkAS0BBwH/
-        AZMBIQEAAf9MAAMTARoBmQF/AXEB/gMiATGsAAFWAVgBVgG8AQABpgEAAf8BAAGmAQAB/wEAAaYBAAH/
-        AQABpgEAAf8BWQFcAVkByQMjATNEAAHoAZsBTgL/AawBWAL/AZcBOgH/AeQBWAEmAf8BvAE/ARYB/wGm
-        ATEBDAH/AZgBJQEAAf9IAAMTARoB4wGYAUsB/wGyAn8B/gGdASkBAwH/AyIBMUAAAyIBMgJMAU0BkQMp
-        AT4DCgENAwABARQAAwMBBAMHAQo5AAGmAQAB/wE6AdUBVAH/AS8BywFEAf8BLwHBATYB/wEvAb0BMwH/
-        AQABpgEAAf8DIwEzRAAB6AGbAU4C/wGwAYUC/wGbAT8B/wHrAYQBKwH/AcQBQwEYAf8BpgExAQwB/wGf
-        ASgBAQH/RAADEwEaAZYBfwFyAf4B/wHAAZ8C/wGyAYkC/wGgAUYB/wGdASkBAwH/AyIBMTgAAwQBBgNI
-        AYUBAAEBAeEB/wJZAV0B1wMbASYDAQECEAADAgEDA1ABngMkATUDAQECNQABpgEAAf8BNgHXAVQB/wEA
-        AcUBHAH/AQABtwEEAf8BLwHIAT8B/wEAAaYBAAH/AyMBM0QAAegBmwFOAv8BswGLAv8BnwFFAf8B8gGJ
-        AS4B/wHLAUkBGwH/AaoBNAEOAf8BnwEoAQEB/0AAAxMBGgHjAZgBSwH/AbICfwH+Af8BuwGYAv8BqwFX
-        Av8BmAE8Af8B6wGEASoB/wGiASoBBAH/AyIBMTgAAzABSwEAARAB9gH/AgAB0QH/A1QBrwMIAQsMAAMB
-        AQIDGgEkAkIBWQH1AyQBNgMBAQI1AAGmAQAB/wFIAd8BgQH/ARAB0AE2Af8BAAHFARwB/wE1AdABTQH/
-        AQABpgEAAf8DIwEzRAAB6AGbAU4C/wG3AZEC/wGkAUsB/wH3AY4BMgH/AdQBTQEfAf8BrwE3ARAB/wGf
-        ASgBAQH/PAADEwEaAeMBmAFLAf8BsgJ/Af4B/wHCAaIC/wG2AY4C/wGjAUsB/wH6AZABNQH/AdwBUwEj
-        Af8BuQE9ARQB/wGiASoBBAH/AyIBMTQAAwYBCAJUAVYBqwJSAWUB9AJZAWcB8gMzAVMIAAMGAQgDCgEO
-        AloBXwHbAlYBVwG4AxUBHQMHAQk1AAGmAQAB/wFcAeUBkgH/ASwB2gFSAf8BEAHQATYB/wFFAdoBYQH/
-        AQABpgEAAf8DIwEzAyMBMwMjATMDIwEzAyMBMwMbASYwAAHoAZsBTgL/AbsBlgL/AagBUgH/AfwBkgE3
-        Af8B3AFTASIB/wG1AToBEwH/AZ8BKAEBAf84AAMTARoBlgF/AXIB/gF5AW4BZAH6Af8BwgGiAv8BvgGb
-        Av8BrgGDAv8BnAFBAf8B8AGIAS0B/wHOAUoBHQH/Aa4BNgEPAf8BpgJAAf0BmwElAQAB/wMiATE0AAMS
-        ARgCWQFcAc8BAAEaAfQB/wJaAV8B2wMqAUADCAELAwgBCwJOAU8BlwEhASMBgQH7AyMBNCgAASsBsgEx
-        Af8BAAGeAQAB/wEAAZ4BAAH/AQABngEAAf8BAAGeAQAB/wEAAaYBAAH/AYMB6QGgAf8BQgHhAWYB/wEo
-        AdkBTwH/AVQB4QGIAf8BAAGmAQAB/wEAAaYBAAH/AQABpgEAAf8BAAGmAQAB/wEAAaYBAAH/AVkBXAFZ
-        AckDIwEzMAAB6AGbAU4C/wG+AZoC/wGsAVgC/wGWAToB/wHjAVgBJwH/Ab0BPwEVAf8BoAEoAQEB/zQA
-        AxMBGgHdAY8BQgH/AecBpAGBAf8B5wGkAYEB/wHnAaQBgQL/AbkBkwL/AagBUQH/Af4BlAE4Af8B4wFY
-        ASYB/wHAAUEBFwH/AaYBLwEKAf8BpgEvAQoB/wGmAS8BCgH/AZsBJQEAAf8DIgExMAADAQECAxYBHwJa
-        AV4B1QIrAYMB/AJWAVgBvAMjATQDVgG2AQABBQHpAf8DPQFpAwABASkAAZoBAAH/AVgB4wGOAf8BXQHm
-        AZUB/wGJAeoBpQH/AZEB7QGtAf8BlQHtAa4B/wGMAesBpwH/AU8B5AGMAf8BPwHgAWQB/wFeAeQBkwH/
-        AVQB4QGIAf8BRwHbAWEB/wE5AdMBUgH/AS8BywFDAf8BLwHBATYB/wEAAaYBAAH/AyMBMzAAAecBnAFP
-        Av8BwAGeAv8BsAGFAv8BmwFAAf8B6wGEASoB/wHEAUQBGQH/AaYBKwEDAf9EAAHkAZgBSwL/AcIBogL/
-        AbQBiwL/AZ8BRQH/AfEBiQEuAf8BzAFIARsB/wGsAS0BAgH/SAADFwEgAlkBXQHSARIBNQGyAf4BAAEK
-        AfYB/wEAAQoB8wH/Al4BYQHaMQABmgEAAf8BPAHaAVsB/wEaAdUBQAH/ATAB3AFWAf8BSAHjAYUB/wFa
-        AeYBlAH/AV0B6AGYAf8BWgHmAZQB/wFPAeQBjAH/AT8B4AFkAf8BLAHaAVIB/wEYAdMBPwH/AQIByQEn
-        Af8BAAG/ARIB/wEvAcgBPwH/AQABpgEAAf8DIwEzMAAB5AGYAUsC/wHCAaIC/wG0AYsC/wGfAUUB/wHx
-        AYkBLgH/AcwBSAEbAf8BrAEtAQIB/0QAAecBnAFPAv8BwAGeAv8BsAGFAv8BmwFAAf8B6wGEASoB/wHE
-        AUQBGQH/AaYBKwEDAf9MAAMqAUABMgFTAYoB+wEGASYB/gH/AloBYAHeAw0BEjEAAZoBAAH/ATEB1QFP
-        Af8BBgHMASwB/wEYAdMBPwH/AS4B2wFUAf8BRgHiAYMB/wFWAeYBkQH/AWUB6gGdAf8BZQHqAZ0B/wFd
-        AegBmAH/AUsB4wGIAf8BNgHeAVwB/wEeAdYBRgH/AQgBzQEtAf8BNgHSAU8B/wEAAaYBAAH/AyMBMyAA
-        AxMBGgHdAY8BQgH/AecBpAGBAf8B5wGkAYEB/wHnAaQBgQL/AbkBkwL/AagBUQH/Af4BlAE4Af8B4wFY
-        ASYB/wHAAUEBFwH/AaYBLwEKAf8BpgEvAQoB/wGmAS8BCgH/AZsBJQEAAf8DIgExNAAB6AGbAU4C/wG+
-        AZoC/wGsAVgC/wGWAToB/wHjAVgBJwH/Ab0BPwEVAf8BoAEoAQEB/0cAAQEDHQEpAlkBXAHPAR8BOwH+
-        Af8BLwFNAXkB+gFMAU4BXwHzA1QBrgMHAQktAAGaAQAB/wEpAdEBRgH/ASoB0QFHAf8BMwHWAVEB/wFB
-        AdwBYAH/AVEB4QGJAf8BYAHmAZcB/wFTAeUBjgH/AWEB6QGaAf8BmgHuAbQB/wGeAe8BtgH/AZUB7QGu
-        Af8BgwHpAaAB/wFZAeUBkQH/AUQB3QFkAf8BAAGmAQAB/wMbASYkAAMTARoBlgF/AXIB/gF5AW4BZAH6
-        Af8BwgGiAv8BvgGbAv8BrgGDAv8BnAFBAf8B8AGIAS0B/wHOAUoBHQH/Aa4BNgEPAf8BpgJAAf0BmwEl
-        AQAB/wMiATE4AAHoAZsBTgL/AbsBlgL/AagBUgH/AfwBkgE3Af8B3AFTASIB/wG1AToBEwH/AZ8BKAEB
-        Af9AAAMEAQYDQAFwASYBRgGKAfsBDQEsAf4B/wJSAVQBpgMgAS4DTAGTARQBMgH+Af8DTAGTAwsBDygA
-        ASwBswExAf8BAAGaAQAB/wEAAZoBAAH/AQABmgEAAf8BAAGaAQAB/wEAAZoBAAH/AUgB3wGBAf8BPwHg
-        AWQB/wFTAeUBjgH/AaEB8AG5Af8BAAGeAQAB/wEAAZ4BAAH/AQABngEAAf8BAAGeAQAB/wEAAaYBAAH/
-        AVYBWAFWAbwsAAMTARoB4wGYAUsB/wGyAn8B/gH/AcIBogL/AbYBjgL/AaMBSwH/AfoBkAE1Af8B3AFT
-        ASMB/wG5AT0BFAH/AaIBKgEEAf8DIgExPAAB6AGbAU4C/wG3AZEC/wGkAUsB/wH3AY4BMgH/AdQBTQEf
-        Af8BrwE3ARAB/wGfASgBAQH/OAADEgEZAyYBOANWAbYBDQEsAf4B/wEUATIB/gH/AlUBVgGxAwgBCwQA
-        AwcBCQJVAVYBsQEyAVMBigH7A0oBiwMJAQw5AAGaAQAB/wE3AdgBVQH/ASYB2QFMAf8BOwHgAWIB/wGV
-        Ae0BrgH/AQABmgEAAf8DIwEzQAADEwEaAeMBmAFLAf8BsgJ/Af4B/wG7AZgC/wGrAVcC/wGYATwB/wHr
-        AYQBKgH/AaIBKgEEAf8DIgExQAAB6AGbAU4C/wGzAYsC/wGfAUUB/wHyAYkBLgH/AcsBSQEbAf8BqgE0
-        AQ4B/wGfASgBAQH/NAADAwEEAzoBYgNWAbYBHwE7Af4B/wErATABggH8A0QBegMCAQMMAAMGAQgDKwJC
-        AV4BigH7Ak8BUQGcOQABmgEAAf8BLAHSAUkB/wENAc8BNAH/ASEB1wFIAf8BgQHpAZ0B/wEAAZoBAAH/
-        AyMBM0QAAxMBGgGWAX8BcgH+Af8BwAGfAv8BsgGJAv8BoAFGAf8BnQEpAQMB/wMiATFEAAHoAZsBTgL/
-        AbABhQL/AZsBPwH/AesBhAErAf8BxAFDARgB/wGmATEBDAH/AZ8BKAEBAf80AAMCAQMCPAE9AWcBJAE/
-        Af4B/wFDAV4BigH7AzIBUQMCAQMUAAMDAQQDGAEiAj8BQAFuOQABmgEAAf8BJAHNAT8B/wEAAcgBJAH/
-        AQsBzgExAf8BUQHhAYkB/wEAAZoBAAH/AyMBM0gAAxMBGgHjAZgBSwH/AbICfwH+AZ0BKQEDAf8DIgEx
-        SAAB6AGbAU4C/wGsAVgC/wGXAToB/wHkAVgBJgH/AbwBPwEWAf8BpgExAQwB/wGYASUBAAH/OAADIQEw
-        AlYBWAG8AysBQgMBAQJdAAGaAQAB/wEfAcoBOAH/AScB0AFEAf8BLwHUAUwB/wFBAdwBYAH/AQABmgEA
-        Af8DGwEmTAADEwEaAZkBfwFxAf4DIgExTAAB6QGdAVAB/wHAAVQBMgH/AacBNQEQAf8BpwE1ARAB/wGk
-        ASsBAwH/AaQBLQEHAf8BkwEhAQAB/6QAASwBswExAf8BAAGaAQAB/wEAAZoBAAH/AQABmgEAAf8BAAGa
-=======
-        EQAAAk1TRnQBSQFMAgEBBAEAATwBAQE8AQEBGAEAARgBAAT/ASEBAAj/AUIBTQE2BwABNgMAASgDAAFg
-        AwABMAMAAQEBAAEgBgABSP8A/wD/AP8A/wD/AP8A/wD/AP8A/wD/AP8A/wD/AP8A/wD/AP8A/wD/AP8A
-        /wD/AP8A/wD/AP8A/wD/AP8A/wD/AP8A/wD/AP8A/wD/AP8A/wBLAAMTARq0AAMbASYDIwEzAyMBMwMj
-        ATMDIwEzAxsBJkQAAekBnQFRAf8BwAFVATMB/wGnATYBEQH/AacBNgERAf8BpAEsAQQB/wGkAS4BCAH/
-        AZMBIgEAAf9MAAMTARoBmwF/AXEB/gMiATGsAAFWAVgBVgG8AQABpgEAAf8BAAGmAQAB/wEAAaYBAAH/
-        AQABpgEAAf8BWQFcAVkByQMjATNEAAHoAZsBTwL/AawBWQL/AZcBOwH/AeQBWQEnAf8BvAFAARcB/wGm
-        ATIBDQH/AZgBJgEBAf9IAAMTARoB4wGYAUwB/wG0An8B/gGdASoBBAH/AyIBMUAAAyIBMgJMAU0BkQMp
-        AT4DCgENAwABARQAAwMBBAMHAQo5AAGmAQAB/wE7AdUBVQH/ATABywFFAf8BMAHBATcB/wEwAb0BNAH/
-        AQABpgEAAf8DIwEzRAAB6AGbAU8C/wGwAYUC/wGbAUAB/wHrAYQBLAH/AcQBRAEZAf8BpgEyAQ0B/wGf
-        ASkBAgH/RAADEwEaAZgBfwFyAf4B/wHAAZ8C/wGyAYkC/wGgAUcB/wGdASoBBAH/AyIBMTgAAwQBBgNI
-        AYUBAAECAeEB/wJZAV0B1wMbASYDAQECEAADAgEDA1ABngMkATUDAQECNQABpgEAAf8BNwHXAVUB/wEA
-        AcUBHQH/AQABtwEFAf8BMAHIAUAB/wEAAaYBAAH/AyMBM0QAAegBmwFPAv8BswGLAv8BnwFGAf8B8gGJ
-        AS8B/wHLAUoBHAH/AaoBNQEPAf8BnwEpAQIB/0AAAxMBGgHjAZgBTAH/AbQCfwH+Af8BuwGYAv8BqwFY
-        Av8BmAE9Af8B6wGEASsB/wGiASsBBQH/AyIBMTgAAzABSwEAAREB9gH/AgAB0QH/A1QBrwMIAQsMAAMB
-        AQIDGgEkAkIBWQH1AyQBNgMBAQI1AAGmAQAB/wFJAd8BgQH/AREB0AE3Af8BAAHFAR0B/wE2AdABTgH/
-        AQABpgEAAf8DIwEzRAAB6AGbAU8C/wG3AZEC/wGkAUwB/wH3AY4BMwH/AdQBTgEgAf8BrwE4AREB/wGf
-        ASkBAgH/PAADEwEaAeMBmAFMAf8BtAJ/Af4B/wHCAaIC/wG2AY4C/wGjAUwB/wH6AZABNgH/AdwBVAEk
-        Af8BuQE+ARUB/wGiASsBBQH/AyIBMTQAAwYBCAJUAVYBqwJSAWUB9AJZAWcB8gMzAVMIAAMGAQgDCgEO
-        AloBXwHbAlYBVwG4AxUBHQMHAQk1AAGmAQAB/wFdAeUBkgH/AS0B2gFTAf8BEQHQATcB/wFGAdoBYgH/
-        AQABpgEAAf8DIwEzAyMBMwMjATMDIwEzAyMBMwMbASYwAAHoAZsBTwL/AbsBlgL/AagBUwH/AfwBkgE4
-        Af8B3AFUASMB/wG1ATsBFAH/AZ8BKQECAf84AAMTARoBmAF/AXIB/gF6AW8BZgH6Af8BwgGiAv8BvgGb
-        Av8BrgGDAv8BnAFCAf8B8AGIAS4B/wHOAUsBHgH/Aa4BNwEQAf8BpgJAAf0BmwEmAQAB/wMiATE0AAMS
-        ARgCWQFcAc8BAAEbAfQB/wJaAV8B2wMqAUADCAELAwgBCwJOAU8BlwEhASMBggH7AyMBNCgAASwBsgEy
-        Af8BAAGeAQAB/wEAAZ4BAAH/AQABngEAAf8BAAGeAQAB/wEAAaYBAAH/AYMB6QGgAf8BQwHhAWcB/wEp
-        AdkBUAH/AVUB4QGIAf8BAAGmAQAB/wEAAaYBAAH/AQABpgEAAf8BAAGmAQAB/wEAAaYBAAH/AVkBXAFZ
-        AckDIwEzMAAB6AGbAU8C/wG+AZoC/wGsAVkC/wGWATsB/wHjAVkBKAH/Ab0BQAEWAf8BoAEpAQIB/zQA
-        AxMBGgHdAY8BQwH/AecBpAGBAf8B5wGkAYEB/wHnAaQBgQL/AbkBkwL/AagBUgH/Af4BlAE5Af8B4wFZ
-        AScB/wHAAUIBGAH/AaYBMAELAf8BpgEwAQsB/wGmATABCwH/AZsBJgEAAf8DIgExMAADAQECAxYBHwJa
-        AV4B1QIrAYYB/AJWAVgBvAMjATQDVgG2AQABBgHpAf8DPQFpAwABASkAAZoBAAH/AVkB4wGOAf8BXgHm
-        AZUB/wGJAeoBpQH/AZEB7QGtAf8BlQHtAa4B/wGMAesBpwH/AVAB5AGMAf8BQAHgAWUB/wFfAeQBkwH/
-        AVUB4QGIAf8BSAHbAWIB/wE6AdMBUwH/ATABywFEAf8BMAHBATcB/wEAAaYBAAH/AyMBMzAAAecBnAFQ
-        Av8BwAGeAv8BsAGFAv8BmwFBAf8B6wGEASsB/wHEAUUBGgH/AaYBLAEEAf9EAAHkAZgBTAL/AcIBogL/
-        AbQBiwL/AZ8BRgH/AfEBiQEvAf8BzAFJARwB/wGsAS4BAwH/SAADFwEgAlkBXQHSARIBNQG0Af4BAAEL
-        AfYB/wEAAQsB8wH/Al4BYQHaMQABmgEAAf8BPQHaAVwB/wEbAdUBQQH/ATEB3AFXAf8BSQHjAYUB/wFb
-        AeYBlAH/AV4B6AGYAf8BWwHmAZQB/wFQAeQBjAH/AUAB4AFlAf8BLQHaAVMB/wEZAdMBQAH/AQMByQEo
-        Af8BAAG/ARMB/wEwAcgBQAH/AQABpgEAAf8DIwEzMAAB5AGYAUwC/wHCAaIC/wG0AYsC/wGfAUYB/wHx
-        AYkBLwH/AcwBSQEcAf8BrAEuAQMB/0QAAecBnAFQAv8BwAGeAv8BsAGFAv8BmwFBAf8B6wGEASsB/wHE
-        AUUBGgH/AaYBLAEEAf9MAAMqAUABMgFTAYsB+wEHAScB/gH/AloBYAHeAw0BEjEAAZoBAAH/ATIB1QFQ
-        Af8BBwHMAS0B/wEZAdMBQAH/AS8B2wFVAf8BRwHiAYMB/wFXAeYBkQH/AWYB6gGdAf8BZgHqAZ0B/wFe
-        AegBmAH/AUwB4wGIAf8BNwHeAV0B/wEfAdYBRwH/AQkBzQEuAf8BNwHSAVAB/wEAAaYBAAH/AyMBMyAA
-        AxMBGgHdAY8BQwH/AecBpAGBAf8B5wGkAYEB/wHnAaQBgQL/AbkBkwL/AagBUgH/Af4BlAE5Af8B4wFZ
-        AScB/wHAAUIBGAH/AaYBMAELAf8BpgEwAQsB/wGmATABCwH/AZsBJgEAAf8DIgExNAAB6AGbAU8C/wG+
-        AZoC/wGsAVkC/wGWATsB/wHjAVkBKAH/Ab0BQAEWAf8BoAEpAQIB/0cAAQEDHQEpAlkBXAHPASABPAH+
-        Af8BLwFNAXoB+gFMAU4BXwHzA1QBrgMHAQktAAGaAQAB/wEqAdEBRwH/ASsB0QFIAf8BNAHWAVIB/wFC
-        AdwBYQH/AVIB4QGJAf8BYQHmAZcB/wFUAeUBjgH/AWIB6QGaAf8BmgHuAbQB/wGeAe8BtgH/AZUB7QGu
-        Af8BgwHpAaAB/wFaAeUBkQH/AUUB3QFlAf8BAAGmAQAB/wMbASYkAAMTARoBmAF/AXIB/gF6AW8BZgH6
-        Af8BwgGiAv8BvgGbAv8BrgGDAv8BnAFCAf8B8AGIAS4B/wHOAUsBHgH/Aa4BNwEQAf8BpgJAAf0BmwEm
-        AQAB/wMiATE4AAHoAZsBTwL/AbsBlgL/AagBUwH/AfwBkgE4Af8B3AFUASMB/wG1ATsBFAH/AZ8BKQEC
-        Af9AAAMEAQYDQAFwASYBRgGLAfsBDgEtAf4B/wJSAVQBpgMgAS4DTAGTARUBMwH+Af8DTAGTAwsBDygA
-        AS0BswEyAf8BAAGaAQAB/wEAAZoBAAH/AQABmgEAAf8BAAGaAQAB/wEAAZoBAAH/AUkB3wGBAf8BQAHg
-        AWUB/wFUAeUBjgH/AaEB8AG5Af8BAAGeAQAB/wEAAZ4BAAH/AQABngEAAf8BAAGeAQAB/wEAAaYBAAH/
-        AVYBWAFWAbwsAAMTARoB4wGYAUwB/wG0An8B/gH/AcIBogL/AbYBjgL/AaMBTAH/AfoBkAE2Af8B3AFU
-        ASQB/wG5AT4BFQH/AaIBKwEFAf8DIgExPAAB6AGbAU8C/wG3AZEC/wGkAUwB/wH3AY4BMwH/AdQBTgEg
-        Af8BrwE4AREB/wGfASkBAgH/OAADEgEZAyYBOANWAbYBDgEtAf4B/wEVATMB/gH/AlUBVgGxAwgBCwQA
-        AwcBCQJVAVYBsQEyAVMBiwH7A0oBiwMJAQw5AAGaAQAB/wE4AdgBVgH/AScB2QFNAf8BPAHgAWMB/wGV
-        Ae0BrgH/AQABmgEAAf8DIwEzQAADEwEaAeMBmAFMAf8BtAJ/Af4B/wG7AZgC/wGrAVgC/wGYAT0B/wHr
-        AYQBKwH/AaIBKwEFAf8DIgExQAAB6AGbAU8C/wGzAYsC/wGfAUYB/wHyAYkBLwH/AcsBSgEcAf8BqgE1
-        AQ8B/wGfASkBAgH/NAADAwEEAzoBYgNWAbYBIAE8Af4B/wErATEBhQH8A0QBegMCAQMMAAMGAQgDKwJC
-        AV4BiwH7Ak8BUQGcOQABmgEAAf8BLQHSAUoB/wEOAc8BNQH/ASIB1wFJAf8BgQHpAZ0B/wEAAZoBAAH/
-        AyMBM0QAAxMBGgGYAX8BcgH+Af8BwAGfAv8BsgGJAv8BoAFHAf8BnQEqAQQB/wMiATFEAAHoAZsBTwL/
-        AbABhQL/AZsBQAH/AesBhAEsAf8BxAFEARkB/wGmATIBDQH/AZ8BKQECAf80AAMCAQMCPAE9AWcBJQFA
-        Af4B/wFDAV4BiwH7AzIBUQMCAQMUAAMDAQQDGAEiAj8BQAFuOQABmgEAAf8BJQHNAUAB/wEAAcgBJQH/
-        AQwBzgEyAf8BUgHhAYkB/wEAAZoBAAH/AyMBM0gAAxMBGgHjAZgBTAH/AbQCfwH+AZ0BKgEEAf8DIgEx
-        SAAB6AGbAU8C/wGsAVkC/wGXATsB/wHkAVkBJwH/AbwBQAEXAf8BpgEyAQ0B/wGYASYBAQH/OAADIQEw
-        AlYBWAG8AysBQgMBAQJdAAGaAQAB/wEgAcoBOQH/ASgB0AFFAf8BMAHUAU0B/wFCAdwBYQH/AQABmgEA
-        Af8DGwEmTAADEwEaAZsBfwFxAf4DIgExTAAB6QGdAVEB/wHAAVUBMwH/AacBNgERAf8BpwE2AREB/wGk
-        ASwBBAH/AaQBLgEIAf8BkwEiAQAB/6QAAS0BswEyAf8BAAGaAQAB/wEAAZoBAAH/AQABmgEAAf8BAAGa
->>>>>>> 540ca554
-        AQAB/wFWAVgBVgG8VAADEwEa/wD/AP8A/wD/ANEAAUIBTQE+BwABPgMAASgDAAFgAwABMAMAAQEBAAEB
-        BQABQAECFgAD//8AIgAo/wH3Bf8BwAL/AYAC/wHjBf8BgAL/AYAC/wHBAf8B/gEPAZ8B/wGAAv8BgAL/
-        AYAB/wH8Ag8B/wGAAv8BgAL/AQABfwH+AQ4BDwH/AYAC/wGAAf8B/gEAAT8B/gEMAQ8B/wGAAQcB/wGA
-        Af8B/AEAAR8B/wEAAT8B8AEAAQcB/wGAAf8B+AEAAQ8B/wEAAT8B8AEAAQcB/wGAAv8BgAL/AcAB/wHw
-        AQABBwH/AYAC/wGAAv8B4AH/AfABAAEHAfgBAAEPAf8BgAL/AYABfwHwAQABBwH8AQABHwH/AYAC/wEA
-        AT8B8AEAAQ8B/gEAAT8B/wGAAf8B/AEEAR8B/wGAAv8BAAF/Af8BgAH/AfgBDgEfAf8BgAL/AYAC/wGA
-        Af8B+AIfAf8BgAL/AcEC/wGAAf8B/AE/Av8BgAL/AeMC/wGABf8BgQL/Afcu/ws=
-</value>
-  </data>
-  <data name="removeButton.ImeMode" type="System.Windows.Forms.ImeMode, System.Windows.Forms">
-    <value>NoControl</value>
-  </data>
-  <data name="removeButton.Location" type="System.Drawing.Point, System.Drawing">
-    <value>550, 0</value>
-  </data>
-  <data name="removeButton.Margin" type="System.Windows.Forms.Padding, System.Windows.Forms">
-    <value>0, 0, 4, 0</value>
-  </data>
-  <data name="removeButton.Size" type="System.Drawing.Size, System.Drawing">
-    <value>30, 30</value>
-  </data>
-  <data name="removeButton.TabIndex" type="System.Int32, mscorlib">
-    <value>2</value>
-  </data>
-  <data name="&gt;&gt;removeButton.Name" xml:space="preserve">
-    <value>removeButton</value>
-  </data>
-  <data name="&gt;&gt;removeButton.Type" xml:space="preserve">
-    <value>System.Windows.Forms.Button, System.Windows.Forms, Version=4.0.0.0, Culture=neutral, PublicKeyToken=b77a5c561934e089</value>
-  </data>
-  <data name="&gt;&gt;removeButton.Parent" xml:space="preserve">
-    <value>tableLayoutPanel2</value>
-  </data>
-  <data name="&gt;&gt;removeButton.ZOrder" xml:space="preserve">
-    <value>2</value>
-  </data>
-  <data name="MoveUpButton.AccessibleDescription" xml:space="preserve">
-    <value>Move the selected source up</value>
-  </data>
-  <data name="MoveUpButton.AccessibleName" xml:space="preserve">
-    <value>Move Up Button</value>
-  </data>
-  <data name="MoveUpButton.Anchor" type="System.Windows.Forms.AnchorStyles, System.Windows.Forms">
-    <value>Top, Left, Right</value>
-  </data>
-  <data name="MoveUpButton.AutoSize" type="System.Boolean, mscorlib">
-    <value>True</value>
-  </data>
-  <data name="MoveUpButton.AutoSizeMode" type="System.Windows.Forms.AutoSizeMode, System.Windows.Forms">
-    <value>GrowAndShrink</value>
-  </data>
-  <data name="MoveUpButton.ImageIndex" type="System.Int32, mscorlib">
-    <value>0</value>
-  </data>
-  <data name="MoveUpButton.Location" type="System.Drawing.Point, System.Drawing">
-    <value>584, 0</value>
-  </data>
-  <data name="MoveUpButton.Margin" type="System.Windows.Forms.Padding, System.Windows.Forms">
-    <value>0, 0, 4, 0</value>
-  </data>
-  <data name="MoveUpButton.Size" type="System.Drawing.Size, System.Drawing">
-    <value>30, 30</value>
-  </data>
-  <data name="MoveUpButton.TabIndex" type="System.Int32, mscorlib">
-    <value>0</value>
-  </data>
-  <data name="&gt;&gt;MoveUpButton.Name" xml:space="preserve">
-    <value>MoveUpButton</value>
-  </data>
-  <data name="&gt;&gt;MoveUpButton.Type" xml:space="preserve">
-    <value>System.Windows.Forms.Button, System.Windows.Forms, Version=4.0.0.0, Culture=neutral, PublicKeyToken=b77a5c561934e089</value>
-  </data>
-  <data name="&gt;&gt;MoveUpButton.Parent" xml:space="preserve">
-    <value>tableLayoutPanel2</value>
-  </data>
-  <data name="&gt;&gt;MoveUpButton.ZOrder" xml:space="preserve">
-    <value>3</value>
-  </data>
-  <data name="MoveDownButton.AccessibleDescription" xml:space="preserve">
-    <value>Move the selected source down</value>
-  </data>
-  <data name="MoveDownButton.AccessibleName" xml:space="preserve">
-    <value>Move Down Button</value>
-  </data>
-  <data name="MoveDownButton.Anchor" type="System.Windows.Forms.AnchorStyles, System.Windows.Forms">
-    <value>Top, Left, Right</value>
-  </data>
-  <data name="MoveDownButton.AutoSize" type="System.Boolean, mscorlib">
-    <value>True</value>
-  </data>
-  <data name="MoveDownButton.AutoSizeMode" type="System.Windows.Forms.AutoSizeMode, System.Windows.Forms">
-    <value>GrowAndShrink</value>
-  </data>
-  <data name="MoveDownButton.ImageIndex" type="System.Int32, mscorlib">
-    <value>1</value>
-  </data>
-  <data name="MoveDownButton.ImeMode" type="System.Windows.Forms.ImeMode, System.Windows.Forms">
-    <value>NoControl</value>
-  </data>
-  <data name="MoveDownButton.Location" type="System.Drawing.Point, System.Drawing">
-    <value>618, 0</value>
-  </data>
-  <data name="MoveDownButton.Margin" type="System.Windows.Forms.Padding, System.Windows.Forms">
-    <value>0, 0, 0, 0</value>
-  </data>
-  <data name="MoveDownButton.Size" type="System.Drawing.Size, System.Drawing">
-    <value>30, 30</value>
-  </data>
-  <data name="MoveDownButton.TabIndex" type="System.Int32, mscorlib">
-    <value>1</value>
-  </data>
-  <data name="&gt;&gt;MoveDownButton.Name" xml:space="preserve">
-    <value>MoveDownButton</value>
-  </data>
-  <data name="&gt;&gt;MoveDownButton.Type" xml:space="preserve">
-    <value>System.Windows.Forms.Button, System.Windows.Forms, Version=4.0.0.0, Culture=neutral, PublicKeyToken=b77a5c561934e089</value>
-  </data>
-  <data name="&gt;&gt;MoveDownButton.Parent" xml:space="preserve">
-    <value>tableLayoutPanel2</value>
-  </data>
-  <data name="&gt;&gt;MoveDownButton.ZOrder" xml:space="preserve">
-    <value>4</value>
-  </data>
-  <metadata name="packageListToolTip.TrayLocation" type="System.Drawing.Point, System.Drawing, Version=4.0.0.0, Culture=neutral, PublicKeyToken=b03f5f7f11d50a3a">
-    <value>17, 17</value>
-  </metadata>
-  <data name="updateButton.Anchor" type="System.Windows.Forms.AnchorStyles, System.Windows.Forms">
-    <value>Left, Right</value>
-  </data>
-  <data name="updateButton.AutoSize" type="System.Boolean, mscorlib">
-    <value>True</value>
-  </data>
-  <data name="updateButton.AutoSizeMode" type="System.Windows.Forms.AutoSizeMode, System.Windows.Forms">
-    <value>GrowAndShrink</value>
-  </data>
-  <data name="updateButton.ImeMode" type="System.Windows.Forms.ImeMode, System.Windows.Forms">
-    <value>NoControl</value>
-  </data>
-  <data name="updateButton.Location" type="System.Drawing.Point, System.Drawing">
-<<<<<<< HEAD
-    <value>554, 360</value>
-=======
-    <value>412, 293</value>
->>>>>>> 540ca554
-  </data>
-  <data name="updateButton.Margin" type="System.Windows.Forms.Padding, System.Windows.Forms">
-    <value>3, 2, 0, 2</value>
-  </data>
-  <data name="updateButton.Padding" type="System.Windows.Forms.Padding, System.Windows.Forms">
-    <value>15, 0, 15, 0</value>
-  </data>
-  <data name="updateButton.Size" type="System.Drawing.Size, System.Drawing">
-<<<<<<< HEAD
-    <value>94, 27</value>
-=======
-    <value>74, 21</value>
->>>>>>> 540ca554
-  </data>
-  <data name="updateButton.TabIndex" type="System.Int32, mscorlib">
-    <value>5</value>
-  </data>
-  <data name="updateButton.Text" xml:space="preserve">
-    <value>&amp;Update</value>
-  </data>
-  <data name="&gt;&gt;updateButton.Name" xml:space="preserve">
-    <value>updateButton</value>
-  </data>
-  <data name="&gt;&gt;updateButton.Type" xml:space="preserve">
-    <value>System.Windows.Forms.Button, System.Windows.Forms, Version=4.0.0.0, Culture=neutral, PublicKeyToken=b77a5c561934e089</value>
-  </data>
-  <data name="&gt;&gt;updateButton.Parent" xml:space="preserve">
-    <value>tableLayoutPanel1</value>
-  </data>
-  <data name="&gt;&gt;updateButton.ZOrder" xml:space="preserve">
-    <value>9</value>
-  </data>
-  <data name="BrowseButton.Anchor" type="System.Windows.Forms.AnchorStyles, System.Windows.Forms">
-    <value>Left, Right</value>
-  </data>
-  <data name="BrowseButton.AutoSize" type="System.Boolean, mscorlib">
-    <value>True</value>
-  </data>
-  <data name="BrowseButton.AutoSizeMode" type="System.Windows.Forms.AutoSizeMode, System.Windows.Forms">
-    <value>GrowAndShrink</value>
-  </data>
-  <data name="BrowseButton.ImeMode" type="System.Windows.Forms.ImeMode, System.Windows.Forms">
-    <value>NoControl</value>
-  </data>
-  <data name="BrowseButton.Location" type="System.Drawing.Point, System.Drawing">
-<<<<<<< HEAD
-    <value>512, 360</value>
-=======
-    <value>378, 293</value>
->>>>>>> 540ca554
-  </data>
-  <data name="BrowseButton.Margin" type="System.Windows.Forms.Padding, System.Windows.Forms">
-    <value>3, 2, 3, 2</value>
-  </data>
-  <data name="BrowseButton.Padding" type="System.Windows.Forms.Padding, System.Windows.Forms">
-    <value>3, 0, 3, 0</value>
-  </data>
-  <data name="BrowseButton.Size" type="System.Drawing.Size, System.Drawing">
-<<<<<<< HEAD
-    <value>36, 27</value>
-=======
-    <value>30, 21</value>
->>>>>>> 540ca554
-  </data>
-  <data name="BrowseButton.TabIndex" type="System.Int32, mscorlib">
-    <value>7</value>
-  </data>
-  <data name="BrowseButton.Text" xml:space="preserve">
-    <value>...</value>
-  </data>
-  <data name="&gt;&gt;BrowseButton.Name" xml:space="preserve">
-    <value>BrowseButton</value>
-  </data>
-  <data name="&gt;&gt;BrowseButton.Type" xml:space="preserve">
-    <value>System.Windows.Forms.Button, System.Windows.Forms, Version=4.0.0.0, Culture=neutral, PublicKeyToken=b77a5c561934e089</value>
-  </data>
-  <data name="&gt;&gt;BrowseButton.Parent" xml:space="preserve">
-    <value>tableLayoutPanel1</value>
-  </data>
-  <data name="&gt;&gt;BrowseButton.ZOrder" xml:space="preserve">
-    <value>8</value>
-  </data>
-  <data name="NewPackageSource.Anchor" type="System.Windows.Forms.AnchorStyles, System.Windows.Forms">
-    <value>Left, Right</value>
-  </data>
-  <data name="NewPackageSource.Location" type="System.Drawing.Point, System.Drawing">
-<<<<<<< HEAD
-    <value>66, 362</value>
-=======
-    <value>50, 293</value>
->>>>>>> 540ca554
-  </data>
-  <data name="NewPackageSource.Margin" type="System.Windows.Forms.Padding, System.Windows.Forms">
-    <value>3, 2, 3, 2</value>
-  </data>
-  <data name="NewPackageSource.MaxLength" type="System.Int32, mscorlib">
-    <value>1000</value>
-  </data>
-  <data name="NewPackageSource.Size" type="System.Drawing.Size, System.Drawing">
-    <value>440, 22</value>
-  </data>
-  <data name="NewPackageSource.TabIndex" type="System.Int32, mscorlib">
-    <value>4</value>
-  </data>
-  <data name="&gt;&gt;NewPackageSource.Name" xml:space="preserve">
-    <value>NewPackageSource</value>
-  </data>
-  <data name="&gt;&gt;NewPackageSource.Type" xml:space="preserve">
-    <value>System.Windows.Forms.TextBox, System.Windows.Forms, Version=4.0.0.0, Culture=neutral, PublicKeyToken=b77a5c561934e089</value>
-  </data>
-  <data name="&gt;&gt;NewPackageSource.Parent" xml:space="preserve">
-    <value>tableLayoutPanel1</value>
-  </data>
-  <data name="&gt;&gt;NewPackageSource.ZOrder" xml:space="preserve">
-    <value>7</value>
-  </data>
-  <data name="NewPackageSourceLabel.Anchor" type="System.Windows.Forms.AnchorStyles, System.Windows.Forms">
-    <value>Left</value>
-  </data>
-  <data name="NewPackageSourceLabel.AutoSize" type="System.Boolean, mscorlib">
-    <value>True</value>
-  </data>
-  <data name="NewPackageSourceLabel.ImeMode" type="System.Windows.Forms.ImeMode, System.Windows.Forms">
-    <value>NoControl</value>
-  </data>
-  <data name="NewPackageSourceLabel.Location" type="System.Drawing.Point, System.Drawing">
-<<<<<<< HEAD
-    <value>3, 365</value>
-=======
-    <value>2, 297</value>
-  </data>
-  <data name="NewPackageSourceLabel.Margin" type="System.Windows.Forms.Padding, System.Windows.Forms">
-    <value>2, 0, 2, 0</value>
->>>>>>> 540ca554
-  </data>
-  <data name="NewPackageSourceLabel.Size" type="System.Drawing.Size, System.Drawing">
-    <value>57, 17</value>
-  </data>
-  <data name="NewPackageSourceLabel.TabIndex" type="System.Int32, mscorlib">
-    <value>3</value>
-  </data>
-  <data name="NewPackageSourceLabel.Text" xml:space="preserve">
-    <value>&amp;Source:</value>
-  </data>
-  <data name="&gt;&gt;NewPackageSourceLabel.Name" xml:space="preserve">
-    <value>NewPackageSourceLabel</value>
-  </data>
-  <data name="&gt;&gt;NewPackageSourceLabel.Type" xml:space="preserve">
-    <value>System.Windows.Forms.Label, System.Windows.Forms, Version=4.0.0.0, Culture=neutral, PublicKeyToken=b77a5c561934e089</value>
-  </data>
-  <data name="&gt;&gt;NewPackageSourceLabel.Parent" xml:space="preserve">
-    <value>tableLayoutPanel1</value>
-  </data>
-  <data name="&gt;&gt;NewPackageSourceLabel.ZOrder" xml:space="preserve">
-    <value>5</value>
-  </data>
-  <data name="NewPackageName.Anchor" type="System.Windows.Forms.AnchorStyles, System.Windows.Forms">
-    <value>Left, Right</value>
-  </data>
-  <data name="NewPackageName.Location" type="System.Drawing.Point, System.Drawing">
-<<<<<<< HEAD
-    <value>66, 331</value>
-=======
-    <value>50, 268</value>
->>>>>>> 540ca554
-  </data>
-  <data name="NewPackageName.Margin" type="System.Windows.Forms.Padding, System.Windows.Forms">
-    <value>3, 2, 3, 2</value>
-  </data>
-  <data name="NewPackageName.Size" type="System.Drawing.Size, System.Drawing">
-    <value>440, 22</value>
-  </data>
-  <data name="NewPackageName.TabIndex" type="System.Int32, mscorlib">
-    <value>2</value>
-  </data>
-  <data name="&gt;&gt;NewPackageName.Name" xml:space="preserve">
-    <value>NewPackageName</value>
-  </data>
-  <data name="&gt;&gt;NewPackageName.Type" xml:space="preserve">
-    <value>System.Windows.Forms.TextBox, System.Windows.Forms, Version=4.0.0.0, Culture=neutral, PublicKeyToken=b77a5c561934e089</value>
-  </data>
-  <data name="&gt;&gt;NewPackageName.Parent" xml:space="preserve">
-    <value>tableLayoutPanel1</value>
-  </data>
-  <data name="&gt;&gt;NewPackageName.ZOrder" xml:space="preserve">
-    <value>6</value>
-  </data>
-  <data name="NewPackageNameLabel.Anchor" type="System.Windows.Forms.AnchorStyles, System.Windows.Forms">
-    <value>Left</value>
-  </data>
-  <data name="NewPackageNameLabel.AutoSize" type="System.Boolean, mscorlib">
-    <value>True</value>
-  </data>
-  <data name="NewPackageNameLabel.ImeMode" type="System.Windows.Forms.ImeMode, System.Windows.Forms">
-    <value>NoControl</value>
-  </data>
-  <data name="NewPackageNameLabel.Location" type="System.Drawing.Point, System.Drawing">
-<<<<<<< HEAD
-    <value>3, 334</value>
-=======
-    <value>2, 272</value>
-  </data>
-  <data name="NewPackageNameLabel.Margin" type="System.Windows.Forms.Padding, System.Windows.Forms">
-    <value>2, 0, 2, 0</value>
->>>>>>> 540ca554
-  </data>
-  <data name="NewPackageNameLabel.Size" type="System.Drawing.Size, System.Drawing">
-    <value>49, 17</value>
-  </data>
-  <data name="NewPackageNameLabel.TabIndex" type="System.Int32, mscorlib">
-    <value>1</value>
-  </data>
-  <data name="NewPackageNameLabel.Text" xml:space="preserve">
-    <value>&amp;Name:</value>
-  </data>
-  <data name="&gt;&gt;NewPackageNameLabel.Name" xml:space="preserve">
-    <value>NewPackageNameLabel</value>
-  </data>
-  <data name="&gt;&gt;NewPackageNameLabel.Type" xml:space="preserve">
-    <value>System.Windows.Forms.Label, System.Windows.Forms, Version=4.0.0.0, Culture=neutral, PublicKeyToken=b77a5c561934e089</value>
-  </data>
-  <data name="&gt;&gt;NewPackageNameLabel.Parent" xml:space="preserve">
-    <value>tableLayoutPanel1</value>
-  </data>
-  <data name="&gt;&gt;NewPackageNameLabel.ZOrder" xml:space="preserve">
-    <value>4</value>
-  </data>
-  <data name="PackageSourcesListBox.Anchor" type="System.Windows.Forms.AnchorStyles, System.Windows.Forms">
-    <value>Top, Bottom, Left, Right</value>
-  </data>
-<<<<<<< HEAD
-  <metadata name="tableLayoutPanel1.Locked" type="System.Boolean, mscorlib, Version=4.0.0.0, Culture=neutral, PublicKeyToken=b77a5c561934e089">
-    <value>True</value>
-  </metadata>
-=======
->>>>>>> 540ca554
-  <data name="tableLayoutPanel1.AutoSize" type="System.Boolean, mscorlib">
-    <value>True</value>
-  </data>
-  <data name="tableLayoutPanel1.ColumnCount" type="System.Int32, mscorlib">
-    <value>4</value>
-  </data>
-<<<<<<< HEAD
-  <metadata name="tableLayoutPanel2.Locked" type="System.Boolean, mscorlib, Version=4.0.0.0, Culture=neutral, PublicKeyToken=b77a5c561934e089">
-    <value>True</value>
-  </metadata>
-=======
->>>>>>> 540ca554
-  <data name="tableLayoutPanel2.AutoSize" type="System.Boolean, mscorlib">
-    <value>True</value>
-  </data>
-  <data name="tableLayoutPanel2.AutoSizeMode" type="System.Windows.Forms.AutoSizeMode, System.Windows.Forms">
-    <value>GrowAndShrink</value>
-  </data>
-  <data name="tableLayoutPanel2.ColumnCount" type="System.Int32, mscorlib">
-    <value>5</value>
-  </data>
-<<<<<<< HEAD
-  <metadata name="addButton.Locked" type="System.Boolean, mscorlib, Version=4.0.0.0, Culture=neutral, PublicKeyToken=b77a5c561934e089">
-    <value>True</value>
-  </metadata>
-=======
->>>>>>> 540ca554
-  <data name="addButton.AccessibleDescription" xml:space="preserve">
-    <value>Add a new package source</value>
-  </data>
-  <data name="addButton.AccessibleName" xml:space="preserve">
-    <value>Add Button</value>
-  </data>
-  <data name="addButton.Anchor" type="System.Windows.Forms.AnchorStyles, System.Windows.Forms">
-    <value>Top, Left, Right</value>
-  </data>
-  <data name="addButton.AutoSize" type="System.Boolean, mscorlib">
-    <value>True</value>
-  </data>
-  <data name="addButton.AutoSizeMode" type="System.Windows.Forms.AutoSizeMode, System.Windows.Forms">
-    <value>GrowAndShrink</value>
-  </data>
-  <data name="addButton.ImageIndex" type="System.Int32, mscorlib">
-    <value>3</value>
-  </data>
-  <data name="addButton.ImeMode" type="System.Windows.Forms.ImeMode, System.Windows.Forms">
-    <value>NoControl</value>
-  </data>
-  <data name="addButton.Location" type="System.Drawing.Point, System.Drawing">
-<<<<<<< HEAD
-    <value>516, 0</value>
-  </data>
-  <data name="addButton.Margin" type="System.Windows.Forms.Padding, System.Windows.Forms">
-    <value>0, 0, 4, 0</value>
-=======
-    <value>357, 0</value>
-  </data>
-  <data name="addButton.Margin" type="System.Windows.Forms.Padding, System.Windows.Forms">
-    <value>0, 0, 3, 0</value>
->>>>>>> 540ca554
-  </data>
-  <data name="addButton.Size" type="System.Drawing.Size, System.Drawing">
-    <value>30, 30</value>
-  </data>
-  <data name="addButton.TabIndex" type="System.Int32, mscorlib">
-    <value>3</value>
-  </data>
-  <data name="&gt;&gt;addButton.Name" xml:space="preserve">
-    <value>addButton</value>
-  </data>
-  <data name="&gt;&gt;addButton.Type" xml:space="preserve">
-    <value>System.Windows.Forms.Button, System.Windows.Forms, Version=4.0.0.0, Culture=neutral, PublicKeyToken=b77a5c561934e089</value>
-  </data>
-  <data name="&gt;&gt;addButton.Parent" xml:space="preserve">
-    <value>tableLayoutPanel2</value>
-  </data>
-  <data name="&gt;&gt;addButton.ZOrder" xml:space="preserve">
-    <value>1</value>
-  </data>
-  <data name="tableLayoutPanel2.Dock" type="System.Windows.Forms.DockStyle, System.Windows.Forms">
-    <value>Fill</value>
-  </data>
-  <data name="tableLayoutPanel2.Location" type="System.Drawing.Point, System.Drawing">
-    <value>0, 0</value>
-  </data>
-  <data name="tableLayoutPanel2.Margin" type="System.Windows.Forms.Padding, System.Windows.Forms">
-    <value>0, 0, 0, 5</value>
-  </data>
-  <data name="tableLayoutPanel2.RowCount" type="System.Int32, mscorlib">
-    <value>1</value>
-  </data>
-  <data name="tableLayoutPanel2.Size" type="System.Drawing.Size, System.Drawing">
-    <value>648, 30</value>
-  </data>
-  <data name="tableLayoutPanel2.TabIndex" type="System.Int32, mscorlib">
-    <value>3</value>
-  </data>
-  <data name="&gt;&gt;tableLayoutPanel2.Name" xml:space="preserve">
-    <value>tableLayoutPanel2</value>
-  </data>
-  <data name="&gt;&gt;tableLayoutPanel2.Type" xml:space="preserve">
-    <value>System.Windows.Forms.TableLayoutPanel, System.Windows.Forms, Version=4.0.0.0, Culture=neutral, PublicKeyToken=b77a5c561934e089</value>
-  </data>
-  <data name="&gt;&gt;tableLayoutPanel2.Parent" xml:space="preserve">
-    <value>tableLayoutPanel1</value>
-  </data>
-  <data name="&gt;&gt;tableLayoutPanel2.ZOrder" xml:space="preserve">
-    <value>0</value>
-  </data>
-  <data name="tableLayoutPanel2.LayoutSettings" type="System.Windows.Forms.TableLayoutSettings, System.Windows.Forms">
-    <value>&lt;?xml version="1.0" encoding="utf-16"?&gt;&lt;TableLayoutSettings&gt;&lt;Controls&gt;&lt;Control Name="HeaderLabel" Row="0" RowSpan="1" Column="0" ColumnSpan="1" /&gt;&lt;Control Name="addButton" Row="0" RowSpan="1" Column="1" ColumnSpan="1" /&gt;&lt;Control Name="removeButton" Row="0" RowSpan="1" Column="2" ColumnSpan="1" /&gt;&lt;Control Name="MoveUpButton" Row="0" RowSpan="1" Column="3" ColumnSpan="1" /&gt;&lt;Control Name="MoveDownButton" Row="0" RowSpan="1" Column="4" ColumnSpan="1" /&gt;&lt;/Controls&gt;&lt;Columns Styles="Percent,100,AutoSize,0,AutoSize,0,AutoSize,0,AutoSize,0" /&gt;&lt;Rows Styles="Percent,100" /&gt;&lt;/TableLayoutSettings&gt;</value>
-  </data>
-<<<<<<< HEAD
-  <metadata name="MachineWideSourcesLabel.Locked" type="System.Boolean, mscorlib, Version=4.0.0.0, Culture=neutral, PublicKeyToken=b77a5c561934e089">
-    <value>True</value>
-  </metadata>
-=======
->>>>>>> 540ca554
-  <data name="MachineWideSourcesLabel.ImeMode" type="System.Windows.Forms.ImeMode, System.Windows.Forms">
-    <value>NoControl</value>
-  </data>
-  <data name="MachineWideSourcesLabel.Location" type="System.Drawing.Point, System.Drawing">
-<<<<<<< HEAD
-    <value>0, 194</value>
-=======
-    <value>0, 158</value>
->>>>>>> 540ca554
-  </data>
-  <data name="MachineWideSourcesLabel.Margin" type="System.Windows.Forms.Padding, System.Windows.Forms">
-    <value>0, 0, 0, 0</value>
-  </data>
-  <data name="MachineWideSourcesLabel.Size" type="System.Drawing.Size, System.Drawing">
-<<<<<<< HEAD
-    <value>221, 28</value>
-  </data>
-  <data name="MachineWideSourcesLabel.TabIndex" type="System.Int32, mscorlib">
-    <value>0</value>
-  </data>
-  <data name="MachineWideSourcesLabel.Text" xml:space="preserve">
-    <value>&amp;Machine-wide package sources:</value>
-  </data>
-  <data name="MachineWideSourcesLabel.TextAlign" type="System.Drawing.ContentAlignment, System.Drawing">
-    <value>MiddleLeft</value>
-  </data>
-  <data name="&gt;&gt;MachineWideSourcesLabel.Name" xml:space="preserve">
-    <value>MachineWideSourcesLabel</value>
-  </data>
-  <data name="&gt;&gt;MachineWideSourcesLabel.Type" xml:space="preserve">
-    <value>System.Windows.Forms.Label, System.Windows.Forms, Version=4.0.0.0, Culture=neutral, PublicKeyToken=b77a5c561934e089</value>
-  </data>
-  <data name="&gt;&gt;MachineWideSourcesLabel.Parent" xml:space="preserve">
-    <value>tableLayoutPanel1</value>
-  </data>
-  <data name="&gt;&gt;MachineWideSourcesLabel.ZOrder" xml:space="preserve">
-    <value>2</value>
-  </data>
-  <metadata name="MachineWidePackageSourcesListBox.Locked" type="System.Boolean, mscorlib, Version=4.0.0.0, Culture=neutral, PublicKeyToken=b77a5c561934e089">
-    <value>True</value>
-  </metadata>
-  <data name="MachineWidePackageSourcesListBox.Anchor" type="System.Windows.Forms.AnchorStyles, System.Windows.Forms">
-    <value>Top, Bottom, Left, Right</value>
-  </data>
-  <data name="MachineWidePackageSourcesListBox.IntegralHeight" type="System.Boolean, mscorlib">
-    <value>False</value>
-  </data>
-  <data name="MachineWidePackageSourcesListBox.ItemHeight" type="System.Int32, mscorlib">
-    <value>34</value>
-  </data>
-  <data name="MachineWidePackageSourcesListBox.Location" type="System.Drawing.Point, System.Drawing">
-    <value>4, 226</value>
-  </data>
-  <data name="MachineWidePackageSourcesListBox.Margin" type="System.Windows.Forms.Padding, System.Windows.Forms">
-    <value>4, 4, 0, 15</value>
-  </data>
-  <data name="MachineWidePackageSourcesListBox.Size" type="System.Drawing.Size, System.Drawing">
-    <value>644, 86</value>
-  </data>
-  <data name="MachineWidePackageSourcesListBox.TabIndex" type="System.Int32, mscorlib">
-    <value>5</value>
-  </data>
-=======
-    <value>166, 23</value>
-  </data>
-  <data name="MachineWideSourcesLabel.TabIndex" type="System.Int32, mscorlib">
-    <value>0</value>
-  </data>
-  <data name="MachineWideSourcesLabel.Text" xml:space="preserve">
-    <value>&amp;Machine-wide package sources:</value>
-  </data>
-  <data name="MachineWideSourcesLabel.TextAlign" type="System.Drawing.ContentAlignment, System.Drawing">
-    <value>MiddleLeft</value>
-  </data>
-  <data name="&gt;&gt;MachineWideSourcesLabel.Name" xml:space="preserve">
-    <value>MachineWideSourcesLabel</value>
-  </data>
-  <data name="&gt;&gt;MachineWideSourcesLabel.Type" xml:space="preserve">
-    <value>System.Windows.Forms.Label, System.Windows.Forms, Version=4.0.0.0, Culture=neutral, PublicKeyToken=b77a5c561934e089</value>
-  </data>
-  <data name="&gt;&gt;MachineWideSourcesLabel.Parent" xml:space="preserve">
-    <value>tableLayoutPanel1</value>
-  </data>
-  <data name="&gt;&gt;MachineWideSourcesLabel.ZOrder" xml:space="preserve">
-    <value>2</value>
-  </data>
-  <data name="MachineWidePackageSourcesListBox.IntegralHeight" type="System.Boolean, mscorlib">
-    <value>False</value>
-  </data>
-  <data name="MachineWidePackageSourcesListBox.ItemHeight" type="System.Int32, mscorlib">
-    <value>34</value>
-  </data>
-  <data name="MachineWidePackageSourcesListBox.Location" type="System.Drawing.Point, System.Drawing">
-    <value>3, 184</value>
-  </data>
-  <data name="MachineWidePackageSourcesListBox.Margin" type="System.Windows.Forms.Padding, System.Windows.Forms">
-    <value>3, 3, 0, 12</value>
-  </data>
-  <data name="MachineWidePackageSourcesListBox.Size" type="System.Drawing.Size, System.Drawing">
-    <value>483, 70</value>
-  </data>
-  <data name="MachineWidePackageSourcesListBox.TabIndex" type="System.Int32, mscorlib">
-    <value>5</value>
-  </data>
->>>>>>> 540ca554
-  <data name="&gt;&gt;MachineWidePackageSourcesListBox.Name" xml:space="preserve">
-    <value>MachineWidePackageSourcesListBox</value>
-  </data>
-  <data name="&gt;&gt;MachineWidePackageSourcesListBox.Type" xml:space="preserve">
-    <value>System.Windows.Forms.ListBox, System.Windows.Forms, Version=4.0.0.0, Culture=neutral, PublicKeyToken=b77a5c561934e089</value>
-  </data>
-  <data name="&gt;&gt;MachineWidePackageSourcesListBox.Parent" xml:space="preserve">
-    <value>tableLayoutPanel1</value>
-  </data>
-  <data name="&gt;&gt;MachineWidePackageSourcesListBox.ZOrder" xml:space="preserve">
-    <value>3</value>
-  </data>
-  <data name="tableLayoutPanel1.Dock" type="System.Windows.Forms.DockStyle, System.Windows.Forms">
-    <value>Fill</value>
-  </data>
-  <data name="tableLayoutPanel1.Location" type="System.Drawing.Point, System.Drawing">
-    <value>0, 0</value>
-  </data>
-  <data name="tableLayoutPanel1.Margin" type="System.Windows.Forms.Padding, System.Windows.Forms">
-<<<<<<< HEAD
-    <value>3, 2, 3, 2</value>
-=======
-    <value>2, 2, 2, 2</value>
->>>>>>> 540ca554
-  </data>
-  <data name="tableLayoutPanel1.RowCount" type="System.Int32, mscorlib">
-    <value>4</value>
-  </data>
-  <data name="tableLayoutPanel1.Size" type="System.Drawing.Size, System.Drawing">
-<<<<<<< HEAD
-    <value>648, 389</value>
-=======
-    <value>486, 316</value>
->>>>>>> 540ca554
-  </data>
-  <data name="tableLayoutPanel1.TabIndex" type="System.Int32, mscorlib">
-    <value>1</value>
-  </data>
-  <data name="&gt;&gt;tableLayoutPanel1.Name" xml:space="preserve">
-    <value>tableLayoutPanel1</value>
-  </data>
-  <data name="&gt;&gt;tableLayoutPanel1.Type" xml:space="preserve">
-    <value>System.Windows.Forms.TableLayoutPanel, System.Windows.Forms, Version=4.0.0.0, Culture=neutral, PublicKeyToken=b77a5c561934e089</value>
-  </data>
-  <data name="&gt;&gt;tableLayoutPanel1.Parent" xml:space="preserve">
-    <value>$this</value>
-  </data>
-  <data name="&gt;&gt;tableLayoutPanel1.ZOrder" xml:space="preserve">
-    <value>1</value>
-  </data>
-  <data name="tableLayoutPanel1.LayoutSettings" type="System.Windows.Forms.TableLayoutSettings, System.Windows.Forms">
-<<<<<<< HEAD
-    <value>&lt;?xml version="1.0" encoding="utf-16"?&gt;&lt;TableLayoutSettings&gt;&lt;Controls&gt;&lt;Control Name="tableLayoutPanel2" Row="0" RowSpan="1" Column="0" ColumnSpan="4" /&gt;&lt;Control Name="PackageSourcesListBox" Row="1" RowSpan="1" Column="0" ColumnSpan="4" /&gt;&lt;Control Name="MachineWideSourcesLabel" Row="2" RowSpan="1" Column="0" ColumnSpan="4" /&gt;&lt;Control Name="MachineWidePackageSourcesListBox" Row="3" RowSpan="1" Column="0" ColumnSpan="4" /&gt;&lt;Control Name="NewPackageNameLabel" Row="4" RowSpan="1" Column="0" ColumnSpan="1" /&gt;&lt;Control Name="NewPackageSourceLabel" Row="5" RowSpan="1" Column="0" ColumnSpan="1" /&gt;&lt;Control Name="NewPackageName" Row="4" RowSpan="1" Column="1" ColumnSpan="1" /&gt;&lt;Control Name="NewPackageSource" Row="5" RowSpan="1" Column="1" ColumnSpan="1" /&gt;&lt;Control Name="BrowseButton" Row="5" RowSpan="1" Column="2" ColumnSpan="1" /&gt;&lt;Control Name="updateButton" Row="5" RowSpan="1" Column="3" ColumnSpan="1" /&gt;&lt;/Controls&gt;&lt;Columns Styles="AutoSize,0,Percent,100,AutoSize,0,AutoSize,0" /&gt;&lt;Rows Styles="AutoSize,0,Percent,100,AutoSize,0,AutoSize,0,Absolute,31,Absolute,31" /&gt;&lt;/TableLayoutSettings&gt;</value>
-=======
-    <value>&lt;?xml version="1.0" encoding="utf-16"?&gt;&lt;TableLayoutSettings&gt;&lt;Controls&gt;&lt;Control Name="tableLayoutPanel2" Row="0" RowSpan="1" Column="0" ColumnSpan="4" /&gt;&lt;Control Name="PackageSourcesListBox" Row="1" RowSpan="1" Column="0" ColumnSpan="4" /&gt;&lt;Control Name="MachineWideSourcesLabel" Row="2" RowSpan="1" Column="0" ColumnSpan="4" /&gt;&lt;Control Name="MachineWidePackageSourcesListBox" Row="3" RowSpan="1" Column="0" ColumnSpan="4" /&gt;&lt;Control Name="NewPackageNameLabel" Row="4" RowSpan="1" Column="0" ColumnSpan="1" /&gt;&lt;Control Name="NewPackageSourceLabel" Row="5" RowSpan="1" Column="0" ColumnSpan="1" /&gt;&lt;Control Name="NewPackageName" Row="4" RowSpan="1" Column="1" ColumnSpan="1" /&gt;&lt;Control Name="NewPackageSource" Row="5" RowSpan="1" Column="1" ColumnSpan="1" /&gt;&lt;Control Name="BrowseButton" Row="5" RowSpan="1" Column="2" ColumnSpan="1" /&gt;&lt;Control Name="updateButton" Row="5" RowSpan="1" Column="3" ColumnSpan="1" /&gt;&lt;/Controls&gt;&lt;Columns Styles="AutoSize,0,Percent,100,AutoSize,0,AutoSize,0" /&gt;&lt;Rows Styles="AutoSize,0,Percent,100,AutoSize,0,AutoSize,0,Absolute,25,Absolute,25" /&gt;&lt;/TableLayoutSettings&gt;</value>
->>>>>>> 540ca554
-  </data>
-  <data name="PackageSourcesListBox.IntegralHeight" type="System.Boolean, mscorlib">
-    <value>False</value>
-  </data>
-  <data name="PackageSourcesListBox.ItemHeight" type="System.Int32, mscorlib">
-    <value>34</value>
-  </data>
-  <data name="PackageSourcesListBox.Location" type="System.Drawing.Point, System.Drawing">
-<<<<<<< HEAD
-    <value>4, 35</value>
-  </data>
-  <data name="PackageSourcesListBox.Margin" type="System.Windows.Forms.Padding, System.Windows.Forms">
-    <value>4, 0, 0, 4</value>
-  </data>
-  <data name="PackageSourcesListBox.Size" type="System.Drawing.Size, System.Drawing">
-    <value>644, 155</value>
-=======
-    <value>3, 34</value>
-  </data>
-  <data name="PackageSourcesListBox.Margin" type="System.Windows.Forms.Padding, System.Windows.Forms">
-    <value>3, 0, 0, 3</value>
-  </data>
-  <data name="PackageSourcesListBox.Size" type="System.Drawing.Size, System.Drawing">
-    <value>483, 121</value>
->>>>>>> 540ca554
-  </data>
-  <data name="PackageSourcesListBox.TabIndex" type="System.Int32, mscorlib">
-    <value>0</value>
-  </data>
-  <data name="&gt;&gt;PackageSourcesListBox.Name" xml:space="preserve">
-    <value>PackageSourcesListBox</value>
-  </data>
-  <data name="&gt;&gt;PackageSourcesListBox.Type" xml:space="preserve">
-    <value>System.Windows.Forms.ListBox, System.Windows.Forms, Version=4.0.0.0, Culture=neutral, PublicKeyToken=b77a5c561934e089</value>
-  </data>
-  <data name="&gt;&gt;PackageSourcesListBox.Parent" xml:space="preserve">
-    <value>tableLayoutPanel1</value>
-  </data>
-  <data name="&gt;&gt;PackageSourcesListBox.ZOrder" xml:space="preserve">
-    <value>1</value>
-  </data>
-  <metadata name="imageList2.TrayLocation" type="System.Drawing.Point, System.Drawing, Version=4.0.0.0, Culture=neutral, PublicKeyToken=b03f5f7f11d50a3a">
-    <value>537, 17</value>
-  </metadata>
-  <data name="imageList2.ImageStream" mimetype="application/x-microsoft.net.object.binary.base64">
-    <value>
-        AAEAAAD/////AQAAAAAAAAAMAgAAAFdTeXN0ZW0uV2luZG93cy5Gb3JtcywgVmVyc2lvbj00LjAuMC4w
-        LCBDdWx0dXJlPW5ldXRyYWwsIFB1YmxpY0tleVRva2VuPWI3N2E1YzU2MTkzNGUwODkFAQAAACZTeXN0
-        ZW0uV2luZG93cy5Gb3Jtcy5JbWFnZUxpc3RTdHJlYW1lcgEAAAAERGF0YQcCAgAAAAkDAAAADwMAAAAW
-<<<<<<< HEAD
-        CgAAAk1TRnQBSQFMAgEBBAEAAfwBAAH8AQABEAEAARABAAT/AQkBAAj/AUIBTQE2AQQGAAE2AQQCAAEo
-=======
-        CgAAAk1TRnQBSQFMAgEBBAEAAfQBAAH0AQABEAEAARABAAT/AQkBAAj/AUIBTQE2AQQGAAE2AQQCAAEo
->>>>>>> 540ca554
-        AwABQAMAASADAAEBAQABCAYAAQgYAAGAAgABgAMAAoABAAGAAwABgAEAAYABAAKAAgADwAEAAcAB3AHA
-        AQAB8AHKAaYBAAEzBQABMwEAATMBAAEzAQACMwIAAxYBAAMcAQADIgEAAykBAANVAQADTQEAA0IBAAM5
-        AQABgAF8Af8BAAJQAf8BAAGTAQAB1gEAAf8B7AHMAQABxgHWAe8BAAHWAucBAAGQAakBrQIAAf8BMwMA
-        AWYDAAGZAwABzAIAATMDAAIzAgABMwFmAgABMwGZAgABMwHMAgABMwH/AgABZgMAAWYBMwIAAmYCAAFm
-        AZkCAAFmAcwCAAFmAf8CAAGZAwABmQEzAgABmQFmAgACmQIAAZkBzAIAAZkB/wIAAcwDAAHMATMCAAHM
-        AWYCAAHMAZkCAALMAgABzAH/AgAB/wFmAgAB/wGZAgAB/wHMAQABMwH/AgAB/wEAATMBAAEzAQABZgEA
-        ATMBAAGZAQABMwEAAcwBAAEzAQAB/wEAAf8BMwIAAzMBAAIzAWYBAAIzAZkBAAIzAcwBAAIzAf8BAAEz
-        AWYCAAEzAWYBMwEAATMCZgEAATMBZgGZAQABMwFmAcwBAAEzAWYB/wEAATMBmQIAATMBmQEzAQABMwGZ
-        AWYBAAEzApkBAAEzAZkBzAEAATMBmQH/AQABMwHMAgABMwHMATMBAAEzAcwBZgEAATMBzAGZAQABMwLM
-        AQABMwHMAf8BAAEzAf8BMwEAATMB/wFmAQABMwH/AZkBAAEzAf8BzAEAATMC/wEAAWYDAAFmAQABMwEA
-        AWYBAAFmAQABZgEAAZkBAAFmAQABzAEAAWYBAAH/AQABZgEzAgABZgIzAQABZgEzAWYBAAFmATMBmQEA
-        AWYBMwHMAQABZgEzAf8BAAJmAgACZgEzAQADZgEAAmYBmQEAAmYBzAEAAWYBmQIAAWYBmQEzAQABZgGZ
-        AWYBAAFmApkBAAFmAZkBzAEAAWYBmQH/AQABZgHMAgABZgHMATMBAAFmAcwBmQEAAWYCzAEAAWYBzAH/
-        AQABZgH/AgABZgH/ATMBAAFmAf8BmQEAAWYB/wHMAQABzAEAAf8BAAH/AQABzAEAApkCAAGZATMBmQEA
-        AZkBAAGZAQABmQEAAcwBAAGZAwABmQIzAQABmQEAAWYBAAGZATMBzAEAAZkBAAH/AQABmQFmAgABmQFm
-        ATMBAAGZATMBZgEAAZkBZgGZAQABmQFmAcwBAAGZATMB/wEAApkBMwEAApkBZgEAA5kBAAKZAcwBAAKZ
-        Af8BAAGZAcwCAAGZAcwBMwEAAWYBzAFmAQABmQHMAZkBAAGZAswBAAGZAcwB/wEAAZkB/wIAAZkB/wEz
-        AQABmQHMAWYBAAGZAf8BmQEAAZkB/wHMAQABmQL/AQABzAMAAZkBAAEzAQABzAEAAWYBAAHMAQABmQEA
-        AcwBAAHMAQABmQEzAgABzAIzAQABzAEzAWYBAAHMATMBmQEAAcwBMwHMAQABzAEzAf8BAAHMAWYCAAHM
-        AWYBMwEAAZkCZgEAAcwBZgGZAQABzAFmAcwBAAGZAWYB/wEAAcwBmQIAAcwBmQEzAQABzAGZAWYBAAHM
-        ApkBAAHMAZkBzAEAAcwBmQH/AQACzAIAAswBMwEAAswBZgEAAswBmQEAA8wBAALMAf8BAAHMAf8CAAHM
-        Af8BMwEAAZkB/wFmAQABzAH/AZkBAAHMAf8BzAEAAcwC/wEAAcwBAAEzAQAB/wEAAWYBAAH/AQABmQEA
-        AcwBMwIAAf8CMwEAAf8BMwFmAQAB/wEzAZkBAAH/ATMBzAEAAf8BMwH/AQAB/wFmAgAB/wFmATMBAAHM
-        AmYBAAH/AWYBmQEAAf8BZgHMAQABzAFmAf8BAAH/AZkCAAH/AZkBMwEAAf8BmQFmAQAB/wKZAQAB/wGZ
-        AcwBAAH/AZkB/wEAAf8BzAIAAf8BzAEzAQAB/wHMAWYBAAH/AcwBmQEAAf8CzAEAAf8BzAH/AQAC/wEz
-        AQABzAH/AWYBAAL/AZkBAAL/AcwBAAJmAf8BAAFmAf8BZgEAAWYC/wEAAf8CZgEAAf8BZgH/AQAC/wFm
-        AQABIQEAAaUBAANfAQADdwEAA4YBAAOWAQADywEAA7IBAAPXAQAD3QEAA+MBAAPqAQAD8QEAA/gBAAHw
-        AfsB/wEAAaQCoAEAA4ADAAH/AgAB/wMAAv8BAAH/AwAB/wEAAf8BAAL/AgAD//8A/wD/AP8AOgAB9wRt
-        Ae0B8yUAAfIB9wG8CQAB8wcAAW0B9wGSAe0B7AFtAfMlAAHrARIBFAHyBgAB8gHsAfIHAAFtAfcB7AHr
-        Ae0BbQHzHAAB/wgAAesBbQEVAZIGAAHsAW0IAAFtAe8B7QHsAfcBbQHzGwAB/wEAAf8HAAH3ARIBEwES
-        AfIEAAHwARIBBwgAAW0BBwH3Ae0B7wFtBfMWAAH/AwAB/wYAAfMBbQETARQB9wQAAW0B6gQAAewFbQEH
-        Ae8B9wEHBW0B7RUAAf8FAAH/BgAB8QFtAhQB8AIAAewBEwEHBAAB6gIHArwB8AG8AQcB7wIHAe8B9wGS
-        Ae0BbQMAAf8JAAH/BgAB/wcAAf8GAAG8ARMBFAESAfEB7AETAewFAAHqAe8BkgHvBQcB7wH3AZIC7AHt
-        AW0EAAH/BwAB/wYAAf8JAAH/BgAB8AFtAxQBEgHzBQAB6gH3AewBkgLvBQcB7wH3Ae0B9wFtBQAB/wUA
-        Af8ZAAH3AREBQwERAQcGAAHqApIB9wHvBAcD8AIHAe8BbQYAAf8DAAH/GQAB7QISARMBQwESAfAFAAHs
-        BeoC7wEHAfAFbQH3BwAB/wEAAf8YAAG8AewDbQEHAe8BEgEUAQcJAAHqAe8B9wHvAfAB6gHzDAAB/xcA
-        AfMB7APrAewBBwIAAfAB7AHqAewB8wcAAeoB9wHtAfcBBwHqAfMkAAEHAW0C6wHsAfIEAAHzAe8B7AHq
-        Ae8B9AUAAeoBkgHsAe0BBwHqAfMkAAHyAfcB7QEHAfQHAAHzAbwBBwYAAeoB7QGSAfcB7wHqAfQ5AAHs
-        BOoBkgUAAUIBTQE+BwABPgMAASgDAAFAAwABIAMAAQEBAAEBBgABARYAA/+BAAb/AfgBDwT/AY8B+wH4
-        AQ8E/wGHAeMB+AEPAf4BPwH/AX8BhwHnAfgBDwH+AT8B/gE/AYMBxwH4AQAB/gE/AfwBHwGDAc8CAAH+
-        AT8B+AEPAcEBjwIAAeABAwHwAQcB4AEfAgAB8AEHAeABAwHwAR8CAAH4AQ8B/gE/AfgBPwIAAfwBHwH+
-        AT8B8AEfAgAB/gE/Af4BPwHAAQ8B+AEPAf8BfwH+AT8BAQGDAfgBDwT/AQMBwAH4AQ8E/wEHAfEB+AEP
-        Bv8B+AEfCw==
-</value>
-  </data>
-  <metadata name="$this.Localizable" type="System.Boolean, mscorlib, Version=4.0.0.0, Culture=neutral, PublicKeyToken=b77a5c561934e089">
-    <value>True</value>
-  </metadata>
-  <metadata name="$this.TrayHeight" type="System.Int32, mscorlib, Version=4.0.0.0, Culture=neutral, PublicKeyToken=b77a5c561934e089">
-    <value>273</value>
-  </metadata>
-  <metadata name="$this.TrayHeight" type="System.Int32, mscorlib, Version=4.0.0.0, Culture=neutral, PublicKeyToken=b77a5c561934e089">
-    <value>273</value>
-  </metadata>
-  <data name="$this.AutoScaleDimensions" type="System.Drawing.SizeF, System.Drawing">
-    <value>8, 16</value>
-  </data>
-  <data name="$this.Margin" type="System.Windows.Forms.Padding, System.Windows.Forms">
-    <value>4, 4, 4, 4</value>
-  </data>
-  <data name="$this.Size" type="System.Drawing.Size, System.Drawing">
-    <value>648, 389</value>
-  </data>
-  <data name="&gt;&gt;CopyPackageSourceStripMenuItem.Name" xml:space="preserve">
-    <value>CopyPackageSourceStripMenuItem</value>
-  </data>
-  <data name="&gt;&gt;CopyPackageSourceStripMenuItem.Type" xml:space="preserve">
-    <value>System.Windows.Forms.ToolStripMenuItem, System.Windows.Forms, Version=4.0.0.0, Culture=neutral, PublicKeyToken=b77a5c561934e089</value>
-  </data>
-  <data name="&gt;&gt;imageList1.Name" xml:space="preserve">
-    <value>imageList1</value>
-  </data>
-  <data name="&gt;&gt;imageList1.Type" xml:space="preserve">
-    <value>System.Windows.Forms.ImageList, System.Windows.Forms, Version=4.0.0.0, Culture=neutral, PublicKeyToken=b77a5c561934e089</value>
-  </data>
-  <data name="&gt;&gt;packageListToolTip.Name" xml:space="preserve">
-    <value>packageListToolTip</value>
-  </data>
-  <data name="&gt;&gt;packageListToolTip.Type" xml:space="preserve">
-    <value>System.Windows.Forms.ToolTip, System.Windows.Forms, Version=4.0.0.0, Culture=neutral, PublicKeyToken=b77a5c561934e089</value>
-  </data>
-  <data name="&gt;&gt;imageList2.Name" xml:space="preserve">
-    <value>imageList2</value>
-  </data>
-  <data name="&gt;&gt;imageList2.Type" xml:space="preserve">
-    <value>System.Windows.Forms.ImageList, System.Windows.Forms, Version=4.0.0.0, Culture=neutral, PublicKeyToken=b77a5c561934e089</value>
-  </data>
-  <data name="&gt;&gt;$this.Name" xml:space="preserve">
-    <value>PackageSourcesOptionsControl</value>
-  </data>
-  <data name="&gt;&gt;$this.Type" xml:space="preserve">
-    <value>System.Windows.Forms.UserControl, System.Windows.Forms, Version=4.0.0.0, Culture=neutral, PublicKeyToken=b77a5c561934e089</value>
-  </data>
+<?xml version="1.0" encoding="utf-8"?>
+<root>
+  <!-- 
+    Microsoft ResX Schema 
+    
+    Version 2.0
+    
+    The primary goals of this format is to allow a simple XML format 
+    that is mostly human readable. The generation and parsing of the 
+    various data types are done through the TypeConverter classes 
+    associated with the data types.
+    
+    Example:
+    
+    ... ado.net/XML headers & schema ...
+    <resheader name="resmimetype">text/microsoft-resx</resheader>
+    <resheader name="version">2.0</resheader>
+    <resheader name="reader">System.Resources.ResXResourceReader, System.Windows.Forms, ...</resheader>
+    <resheader name="writer">System.Resources.ResXResourceWriter, System.Windows.Forms, ...</resheader>
+    <data name="Name1"><value>this is my long string</value><comment>this is a comment</comment></data>
+    <data name="Color1" type="System.Drawing.Color, System.Drawing">Blue</data>
+    <data name="Bitmap1" mimetype="application/x-microsoft.net.object.binary.base64">
+        <value>[base64 mime encoded serialized .NET Framework object]</value>
+    </data>
+    <data name="Icon1" type="System.Drawing.Icon, System.Drawing" mimetype="application/x-microsoft.net.object.bytearray.base64">
+        <value>[base64 mime encoded string representing a byte array form of the .NET Framework object]</value>
+        <comment>This is a comment</comment>
+    </data>
+                
+    There are any number of "resheader" rows that contain simple 
+    name/value pairs.
+    
+    Each data row contains a name, and value. The row also contains a 
+    type or mimetype. Type corresponds to a .NET class that support 
+    text/value conversion through the TypeConverter architecture. 
+    Classes that don't support this are serialized and stored with the 
+    mimetype set.
+    
+    The mimetype is used for serialized objects, and tells the 
+    ResXResourceReader how to depersist the object. This is currently not 
+    extensible. For a given mimetype the value must be set accordingly:
+    
+    Note - application/x-microsoft.net.object.binary.base64 is the format 
+    that the ResXResourceWriter will generate, however the reader can 
+    read any of the formats listed below.
+    
+    mimetype: application/x-microsoft.net.object.binary.base64
+    value   : The object must be serialized with 
+            : System.Runtime.Serialization.Formatters.Binary.BinaryFormatter
+            : and then encoded with base64 encoding.
+    
+    mimetype: application/x-microsoft.net.object.soap.base64
+    value   : The object must be serialized with 
+            : System.Runtime.Serialization.Formatters.Soap.SoapFormatter
+            : and then encoded with base64 encoding.
+
+    mimetype: application/x-microsoft.net.object.bytearray.base64
+    value   : The object must be serialized into a byte array 
+            : using a System.ComponentModel.TypeConverter
+            : and then encoded with base64 encoding.
+    -->
+  <xsd:schema id="root" xmlns="" xmlns:xsd="http://www.w3.org/2001/XMLSchema" xmlns:msdata="urn:schemas-microsoft-com:xml-msdata">
+    <xsd:import namespace="http://www.w3.org/XML/1998/namespace" />
+    <xsd:element name="root" msdata:IsDataSet="true">
+      <xsd:complexType>
+        <xsd:choice maxOccurs="unbounded">
+          <xsd:element name="metadata">
+            <xsd:complexType>
+              <xsd:sequence>
+                <xsd:element name="value" type="xsd:string" minOccurs="0" />
+              </xsd:sequence>
+              <xsd:attribute name="name" use="required" type="xsd:string" />
+              <xsd:attribute name="type" type="xsd:string" />
+              <xsd:attribute name="mimetype" type="xsd:string" />
+              <xsd:attribute ref="xml:space" />
+            </xsd:complexType>
+          </xsd:element>
+          <xsd:element name="assembly">
+            <xsd:complexType>
+              <xsd:attribute name="alias" type="xsd:string" />
+              <xsd:attribute name="name" type="xsd:string" />
+            </xsd:complexType>
+          </xsd:element>
+          <xsd:element name="data">
+            <xsd:complexType>
+              <xsd:sequence>
+                <xsd:element name="value" type="xsd:string" minOccurs="0" msdata:Ordinal="1" />
+                <xsd:element name="comment" type="xsd:string" minOccurs="0" msdata:Ordinal="2" />
+              </xsd:sequence>
+              <xsd:attribute name="name" type="xsd:string" use="required" msdata:Ordinal="1" />
+              <xsd:attribute name="type" type="xsd:string" msdata:Ordinal="3" />
+              <xsd:attribute name="mimetype" type="xsd:string" msdata:Ordinal="4" />
+              <xsd:attribute ref="xml:space" />
+            </xsd:complexType>
+          </xsd:element>
+          <xsd:element name="resheader">
+            <xsd:complexType>
+              <xsd:sequence>
+                <xsd:element name="value" type="xsd:string" minOccurs="0" msdata:Ordinal="1" />
+              </xsd:sequence>
+              <xsd:attribute name="name" type="xsd:string" use="required" />
+            </xsd:complexType>
+          </xsd:element>
+        </xsd:choice>
+      </xsd:complexType>
+    </xsd:element>
+  </xsd:schema>
+  <resheader name="resmimetype">
+    <value>text/microsoft-resx</value>
+  </resheader>
+  <resheader name="version">
+    <value>2.0</value>
+  </resheader>
+  <resheader name="reader">
+    <value>System.Resources.ResXResourceReader, System.Windows.Forms, Version=4.0.0.0, Culture=neutral, PublicKeyToken=b77a5c561934e089</value>
+  </resheader>
+  <resheader name="writer">
+    <value>System.Resources.ResXResourceWriter, System.Windows.Forms, Version=4.0.0.0, Culture=neutral, PublicKeyToken=b77a5c561934e089</value>
+  </resheader>
+  <assembly alias="mscorlib" name="mscorlib, Version=4.0.0.0, Culture=neutral, PublicKeyToken=b77a5c561934e089" />
+  <data name="HeaderLabel.AutoSize" type="System.Boolean, mscorlib">
+    <value>True</value>
+  </data>
+  <assembly alias="System.Windows.Forms" name="System.Windows.Forms, Version=4.0.0.0, Culture=neutral, PublicKeyToken=b77a5c561934e089" />
+  <data name="HeaderLabel.Dock" type="System.Windows.Forms.DockStyle, System.Windows.Forms">
+    <value>Left</value>
+  </data>
+  <assembly alias="System.Drawing" name="System.Drawing, Version=4.0.0.0, Culture=neutral, PublicKeyToken=b03f5f7f11d50a3a" />
+  <data name="HeaderLabel.Location" type="System.Drawing.Point, System.Drawing">
+    <value>3, 0</value>
+  </data>
+  <data name="HeaderLabel.Margin" type="System.Windows.Forms.Padding, System.Windows.Forms">
+    <value>3, 0, 2, 0</value>
+  </data>
+  <data name="HeaderLabel.Size" type="System.Drawing.Size, System.Drawing">
+    <value>138, 30</value>
+  </data>
+  <data name="HeaderLabel.TabIndex" type="System.Int32, mscorlib">
+    <value>0</value>
+  </data>
+  <data name="HeaderLabel.Text" xml:space="preserve">
+    <value>Available &amp;package sources:</value>
+  </data>
+  <data name="HeaderLabel.TextAlign" type="System.Drawing.ContentAlignment, System.Drawing">
+    <value>MiddleLeft</value>
+  </data>
+  <data name="&gt;&gt;HeaderLabel.Name" xml:space="preserve">
+    <value>HeaderLabel</value>
+  </data>
+  <data name="&gt;&gt;HeaderLabel.Type" xml:space="preserve">
+    <value>System.Windows.Forms.Label, System.Windows.Forms, Version=4.0.0.0, Culture=neutral, PublicKeyToken=b77a5c561934e089</value>
+  </data>
+  <data name="&gt;&gt;HeaderLabel.Parent" xml:space="preserve">
+    <value>tableLayoutPanel2</value>
+  </data>
+  <data name="&gt;&gt;HeaderLabel.ZOrder" xml:space="preserve">
+    <value>0</value>
+  </data>
+  <metadata name="PackageSourcesContextMenu.TrayLocation" type="System.Drawing.Point, System.Drawing, Version=4.0.0.0, Culture=neutral, PublicKeyToken=b03f5f7f11d50a3a">
+    <value>173, 17</value>
+  </metadata>
+  <data name="CopyPackageSourceStripMenuItem.Size" type="System.Drawing.Size, System.Drawing">
+    <value>102, 22</value>
+  </data>
+  <data name="CopyPackageSourceStripMenuItem.Text" xml:space="preserve">
+    <value>Copy</value>
+  </data>
+  <data name="PackageSourcesContextMenu.Size" type="System.Drawing.Size, System.Drawing">
+    <value>103, 26</value>
+  </data>
+  <data name="&gt;&gt;PackageSourcesContextMenu.Name" xml:space="preserve">
+    <value>PackageSourcesContextMenu</value>
+  </data>
+  <data name="&gt;&gt;PackageSourcesContextMenu.Type" xml:space="preserve">
+    <value>System.Windows.Forms.ContextMenuStrip, System.Windows.Forms, Version=4.0.0.0, Culture=neutral, PublicKeyToken=b77a5c561934e089</value>
+  </data>
+  <data name="removeButton.AccessibleDescription" xml:space="preserve">
+    <value>Delete the selected package source</value>
+  </data>
+  <data name="removeButton.AccessibleName" xml:space="preserve">
+    <value>Delete Button</value>
+  </data>
+  <data name="removeButton.Anchor" type="System.Windows.Forms.AnchorStyles, System.Windows.Forms">
+    <value>Top, Left, Right</value>
+  </data>
+  <data name="removeButton.AutoSize" type="System.Boolean, mscorlib">
+    <value>True</value>
+  </data>
+  <data name="removeButton.AutoSizeMode" type="System.Windows.Forms.AutoSizeMode, System.Windows.Forms">
+    <value>GrowAndShrink</value>
+  </data>
+  <data name="removeButton.ImageIndex" type="System.Int32, mscorlib">
+    <value>2</value>
+  </data>
+  <metadata name="imageList1.TrayLocation" type="System.Drawing.Point, System.Drawing, Version=4.0.0.0, Culture=neutral, PublicKeyToken=b03f5f7f11d50a3a">
+    <value>427, 17</value>
+  </metadata>
+  <data name="imageList1.ImageStream" mimetype="application/x-microsoft.net.object.binary.base64">
+    <value>
+        AAEAAAD/////AQAAAAAAAAAMAgAAAFdTeXN0ZW0uV2luZG93cy5Gb3JtcywgVmVyc2lvbj00LjAuMC4w
+        LCBDdWx0dXJlPW5ldXRyYWwsIFB1YmxpY0tleVRva2VuPWI3N2E1YzU2MTkzNGUwODkFAQAAACZTeXN0
+        ZW0uV2luZG93cy5Gb3Jtcy5JbWFnZUxpc3RTdHJlYW1lcgEAAAAERGF0YQcCAgAAAAkDAAAADwMAAABG
+        EQAAAk1TRnQBSQFMAgEBBAEAATwBAQE8AQEBGAEAARgBAAT/ASEBAAj/AUIBTQE2BwABNgMAASgDAAFg
+        AwABMAMAAQEBAAEgBgABSP8A/wD/AP8A/wD/AP8A/wD/AP8A/wD/AP8A/wD/AP8A/wD/AP8A/wD/AP8A
+        /wD/AP8A/wD/AP8A/wD/AP8A/wD/AP8A/wD/AP8A/wD/AP8A/wBLAAMTARq0AAMbASYDIwEzAyMBMwMj
+        ATMDIwEzAxsBJkQAAekBnQFRAf8BwAFVATMB/wGnATYBEQH/AacBNgERAf8BpAEsAQQB/wGkAS4BCAH/
+        AZMBIgEAAf9MAAMTARoBmwF/AXEB/gMiATGsAAFWAVgBVgG8AQABpgEAAf8BAAGmAQAB/wEAAaYBAAH/
+        AQABpgEAAf8BWQFcAVkByQMjATNEAAHoAZsBTwL/AawBWQL/AZcBOwH/AeQBWQEnAf8BvAFAARcB/wGm
+        ATIBDQH/AZgBJgEBAf9IAAMTARoB4wGYAUwB/wG0An8B/gGdASoBBAH/AyIBMUAAAyIBMgJMAU0BkQMp
+        AT4DCgENAwABARQAAwMBBAMHAQo5AAGmAQAB/wE7AdUBVQH/ATABywFFAf8BMAHBATcB/wEwAb0BNAH/
+        AQABpgEAAf8DIwEzRAAB6AGbAU8C/wGwAYUC/wGbAUAB/wHrAYQBLAH/AcQBRAEZAf8BpgEyAQ0B/wGf
+        ASkBAgH/RAADEwEaAZgBfwFyAf4B/wHAAZ8C/wGyAYkC/wGgAUcB/wGdASoBBAH/AyIBMTgAAwQBBgNI
+        AYUBAAECAeEB/wJZAV0B1wMbASYDAQECEAADAgEDA1ABngMkATUDAQECNQABpgEAAf8BNwHXAVUB/wEA
+        AcUBHQH/AQABtwEFAf8BMAHIAUAB/wEAAaYBAAH/AyMBM0QAAegBmwFPAv8BswGLAv8BnwFGAf8B8gGJ
+        AS8B/wHLAUoBHAH/AaoBNQEPAf8BnwEpAQIB/0AAAxMBGgHjAZgBTAH/AbQCfwH+Af8BuwGYAv8BqwFY
+        Av8BmAE9Af8B6wGEASsB/wGiASsBBQH/AyIBMTgAAzABSwEAAREB9gH/AgAB0QH/A1QBrwMIAQsMAAMB
+        AQIDGgEkAkIBWQH1AyQBNgMBAQI1AAGmAQAB/wFJAd8BgQH/AREB0AE3Af8BAAHFAR0B/wE2AdABTgH/
+        AQABpgEAAf8DIwEzRAAB6AGbAU8C/wG3AZEC/wGkAUwB/wH3AY4BMwH/AdQBTgEgAf8BrwE4AREB/wGf
+        ASkBAgH/PAADEwEaAeMBmAFMAf8BtAJ/Af4B/wHCAaIC/wG2AY4C/wGjAUwB/wH6AZABNgH/AdwBVAEk
+        Af8BuQE+ARUB/wGiASsBBQH/AyIBMTQAAwYBCAJUAVYBqwJSAWUB9AJZAWcB8gMzAVMIAAMGAQgDCgEO
+        AloBXwHbAlYBVwG4AxUBHQMHAQk1AAGmAQAB/wFdAeUBkgH/AS0B2gFTAf8BEQHQATcB/wFGAdoBYgH/
+        AQABpgEAAf8DIwEzAyMBMwMjATMDIwEzAyMBMwMbASYwAAHoAZsBTwL/AbsBlgL/AagBUwH/AfwBkgE4
+        Af8B3AFUASMB/wG1ATsBFAH/AZ8BKQECAf84AAMTARoBmAF/AXIB/gF6AW8BZgH6Af8BwgGiAv8BvgGb
+        Av8BrgGDAv8BnAFCAf8B8AGIAS4B/wHOAUsBHgH/Aa4BNwEQAf8BpgJAAf0BmwEmAQAB/wMiATE0AAMS
+        ARgCWQFcAc8BAAEbAfQB/wJaAV8B2wMqAUADCAELAwgBCwJOAU8BlwEhASMBggH7AyMBNCgAASwBsgEy
+        Af8BAAGeAQAB/wEAAZ4BAAH/AQABngEAAf8BAAGeAQAB/wEAAaYBAAH/AYMB6QGgAf8BQwHhAWcB/wEp
+        AdkBUAH/AVUB4QGIAf8BAAGmAQAB/wEAAaYBAAH/AQABpgEAAf8BAAGmAQAB/wEAAaYBAAH/AVkBXAFZ
+        AckDIwEzMAAB6AGbAU8C/wG+AZoC/wGsAVkC/wGWATsB/wHjAVkBKAH/Ab0BQAEWAf8BoAEpAQIB/zQA
+        AxMBGgHdAY8BQwH/AecBpAGBAf8B5wGkAYEB/wHnAaQBgQL/AbkBkwL/AagBUgH/Af4BlAE5Af8B4wFZ
+        AScB/wHAAUIBGAH/AaYBMAELAf8BpgEwAQsB/wGmATABCwH/AZsBJgEAAf8DIgExMAADAQECAxYBHwJa
+        AV4B1QIrAYYB/AJWAVgBvAMjATQDVgG2AQABBgHpAf8DPQFpAwABASkAAZoBAAH/AVkB4wGOAf8BXgHm
+        AZUB/wGJAeoBpQH/AZEB7QGtAf8BlQHtAa4B/wGMAesBpwH/AVAB5AGMAf8BQAHgAWUB/wFfAeQBkwH/
+        AVUB4QGIAf8BSAHbAWIB/wE6AdMBUwH/ATABywFEAf8BMAHBATcB/wEAAaYBAAH/AyMBMzAAAecBnAFQ
+        Av8BwAGeAv8BsAGFAv8BmwFBAf8B6wGEASsB/wHEAUUBGgH/AaYBLAEEAf9EAAHkAZgBTAL/AcIBogL/
+        AbQBiwL/AZ8BRgH/AfEBiQEvAf8BzAFJARwB/wGsAS4BAwH/SAADFwEgAlkBXQHSARIBNQG0Af4BAAEL
+        AfYB/wEAAQsB8wH/Al4BYQHaMQABmgEAAf8BPQHaAVwB/wEbAdUBQQH/ATEB3AFXAf8BSQHjAYUB/wFb
+        AeYBlAH/AV4B6AGYAf8BWwHmAZQB/wFQAeQBjAH/AUAB4AFlAf8BLQHaAVMB/wEZAdMBQAH/AQMByQEo
+        Af8BAAG/ARMB/wEwAcgBQAH/AQABpgEAAf8DIwEzMAAB5AGYAUwC/wHCAaIC/wG0AYsC/wGfAUYB/wHx
+        AYkBLwH/AcwBSQEcAf8BrAEuAQMB/0QAAecBnAFQAv8BwAGeAv8BsAGFAv8BmwFBAf8B6wGEASsB/wHE
+        AUUBGgH/AaYBLAEEAf9MAAMqAUABMgFTAYsB+wEHAScB/gH/AloBYAHeAw0BEjEAAZoBAAH/ATIB1QFQ
+        Af8BBwHMAS0B/wEZAdMBQAH/AS8B2wFVAf8BRwHiAYMB/wFXAeYBkQH/AWYB6gGdAf8BZgHqAZ0B/wFe
+        AegBmAH/AUwB4wGIAf8BNwHeAV0B/wEfAdYBRwH/AQkBzQEuAf8BNwHSAVAB/wEAAaYBAAH/AyMBMyAA
+        AxMBGgHdAY8BQwH/AecBpAGBAf8B5wGkAYEB/wHnAaQBgQL/AbkBkwL/AagBUgH/Af4BlAE5Af8B4wFZ
+        AScB/wHAAUIBGAH/AaYBMAELAf8BpgEwAQsB/wGmATABCwH/AZsBJgEAAf8DIgExNAAB6AGbAU8C/wG+
+        AZoC/wGsAVkC/wGWATsB/wHjAVkBKAH/Ab0BQAEWAf8BoAEpAQIB/0cAAQEDHQEpAlkBXAHPASABPAH+
+        Af8BLwFNAXoB+gFMAU4BXwHzA1QBrgMHAQktAAGaAQAB/wEqAdEBRwH/ASsB0QFIAf8BNAHWAVIB/wFC
+        AdwBYQH/AVIB4QGJAf8BYQHmAZcB/wFUAeUBjgH/AWIB6QGaAf8BmgHuAbQB/wGeAe8BtgH/AZUB7QGu
+        Af8BgwHpAaAB/wFaAeUBkQH/AUUB3QFlAf8BAAGmAQAB/wMbASYkAAMTARoBmAF/AXIB/gF6AW8BZgH6
+        Af8BwgGiAv8BvgGbAv8BrgGDAv8BnAFCAf8B8AGIAS4B/wHOAUsBHgH/Aa4BNwEQAf8BpgJAAf0BmwEm
+        AQAB/wMiATE4AAHoAZsBTwL/AbsBlgL/AagBUwH/AfwBkgE4Af8B3AFUASMB/wG1ATsBFAH/AZ8BKQEC
+        Af9AAAMEAQYDQAFwASYBRgGLAfsBDgEtAf4B/wJSAVQBpgMgAS4DTAGTARUBMwH+Af8DTAGTAwsBDygA
+        AS0BswEyAf8BAAGaAQAB/wEAAZoBAAH/AQABmgEAAf8BAAGaAQAB/wEAAZoBAAH/AUkB3wGBAf8BQAHg
+        AWUB/wFUAeUBjgH/AaEB8AG5Af8BAAGeAQAB/wEAAZ4BAAH/AQABngEAAf8BAAGeAQAB/wEAAaYBAAH/
+        AVYBWAFWAbwsAAMTARoB4wGYAUwB/wG0An8B/gH/AcIBogL/AbYBjgL/AaMBTAH/AfoBkAE2Af8B3AFU
+        ASQB/wG5AT4BFQH/AaIBKwEFAf8DIgExPAAB6AGbAU8C/wG3AZEC/wGkAUwB/wH3AY4BMwH/AdQBTgEg
+        Af8BrwE4AREB/wGfASkBAgH/OAADEgEZAyYBOANWAbYBDgEtAf4B/wEVATMB/gH/AlUBVgGxAwgBCwQA
+        AwcBCQJVAVYBsQEyAVMBiwH7A0oBiwMJAQw5AAGaAQAB/wE4AdgBVgH/AScB2QFNAf8BPAHgAWMB/wGV
+        Ae0BrgH/AQABmgEAAf8DIwEzQAADEwEaAeMBmAFMAf8BtAJ/Af4B/wG7AZgC/wGrAVgC/wGYAT0B/wHr
+        AYQBKwH/AaIBKwEFAf8DIgExQAAB6AGbAU8C/wGzAYsC/wGfAUYB/wHyAYkBLwH/AcsBSgEcAf8BqgE1
+        AQ8B/wGfASkBAgH/NAADAwEEAzoBYgNWAbYBIAE8Af4B/wErATEBhQH8A0QBegMCAQMMAAMGAQgDKwJC
+        AV4BiwH7Ak8BUQGcOQABmgEAAf8BLQHSAUoB/wEOAc8BNQH/ASIB1wFJAf8BgQHpAZ0B/wEAAZoBAAH/
+        AyMBM0QAAxMBGgGYAX8BcgH+Af8BwAGfAv8BsgGJAv8BoAFHAf8BnQEqAQQB/wMiATFEAAHoAZsBTwL/
+        AbABhQL/AZsBQAH/AesBhAEsAf8BxAFEARkB/wGmATIBDQH/AZ8BKQECAf80AAMCAQMCPAE9AWcBJQFA
+        Af4B/wFDAV4BiwH7AzIBUQMCAQMUAAMDAQQDGAEiAj8BQAFuOQABmgEAAf8BJQHNAUAB/wEAAcgBJQH/
+        AQwBzgEyAf8BUgHhAYkB/wEAAZoBAAH/AyMBM0gAAxMBGgHjAZgBTAH/AbQCfwH+AZ0BKgEEAf8DIgEx
+        SAAB6AGbAU8C/wGsAVkC/wGXATsB/wHkAVkBJwH/AbwBQAEXAf8BpgEyAQ0B/wGYASYBAQH/OAADIQEw
+        AlYBWAG8AysBQgMBAQJdAAGaAQAB/wEgAcoBOQH/ASgB0AFFAf8BMAHUAU0B/wFCAdwBYQH/AQABmgEA
+        Af8DGwEmTAADEwEaAZsBfwFxAf4DIgExTAAB6QGdAVEB/wHAAVUBMwH/AacBNgERAf8BpwE2AREB/wGk
+        ASwBBAH/AaQBLgEIAf8BkwEiAQAB/6QAAS0BswEyAf8BAAGaAQAB/wEAAZoBAAH/AQABmgEAAf8BAAGa
+        AQAB/wFWAVgBVgG8VAADEwEa/wD/AP8A/wD/ANEAAUIBTQE+BwABPgMAASgDAAFgAwABMAMAAQEBAAEB
+        BQABQAECFgAD//8AIgAo/wH3Bf8BwAL/AYAC/wHjBf8BgAL/AYAC/wHBAf8B/gEPAZ8B/wGAAv8BgAL/
+        AYAB/wH8Ag8B/wGAAv8BgAL/AQABfwH+AQ4BDwH/AYAC/wGAAf8B/gEAAT8B/gEMAQ8B/wGAAQcB/wGA
+        Af8B/AEAAR8B/wEAAT8B8AEAAQcB/wGAAf8B+AEAAQ8B/wEAAT8B8AEAAQcB/wGAAv8BgAL/AcAB/wHw
+        AQABBwH/AYAC/wGAAv8B4AH/AfABAAEHAfgBAAEPAf8BgAL/AYABfwHwAQABBwH8AQABHwH/AYAC/wEA
+        AT8B8AEAAQ8B/gEAAT8B/wGAAf8B/AEEAR8B/wGAAv8BAAF/Af8BgAH/AfgBDgEfAf8BgAL/AYAC/wGA
+        Af8B+AIfAf8BgAL/AcEC/wGAAf8B/AE/Av8BgAL/AeMC/wGABf8BgQL/Afcu/ws=
+</value>
+  </data>
+  <data name="removeButton.ImeMode" type="System.Windows.Forms.ImeMode, System.Windows.Forms">
+    <value>NoControl</value>
+  </data>
+  <data name="removeButton.Location" type="System.Drawing.Point, System.Drawing">
+    <value>390, 0</value>
+  </data>
+  <data name="removeButton.Margin" type="System.Windows.Forms.Padding, System.Windows.Forms">
+    <value>0, 0, 3, 0</value>
+  </data>
+  <data name="removeButton.Size" type="System.Drawing.Size, System.Drawing">
+    <value>30, 30</value>
+  </data>
+  <data name="removeButton.TabIndex" type="System.Int32, mscorlib">
+    <value>2</value>
+  </data>
+  <data name="&gt;&gt;removeButton.Name" xml:space="preserve">
+    <value>removeButton</value>
+  </data>
+  <data name="&gt;&gt;removeButton.Type" xml:space="preserve">
+    <value>System.Windows.Forms.Button, System.Windows.Forms, Version=4.0.0.0, Culture=neutral, PublicKeyToken=b77a5c561934e089</value>
+  </data>
+  <data name="&gt;&gt;removeButton.Parent" xml:space="preserve">
+    <value>tableLayoutPanel2</value>
+  </data>
+  <data name="&gt;&gt;removeButton.ZOrder" xml:space="preserve">
+    <value>2</value>
+  </data>
+  <data name="MoveUpButton.AccessibleDescription" xml:space="preserve">
+    <value>Move the selected source up</value>
+  </data>
+  <data name="MoveUpButton.AccessibleName" xml:space="preserve">
+    <value>Move Up Button</value>
+  </data>
+  <data name="MoveUpButton.Anchor" type="System.Windows.Forms.AnchorStyles, System.Windows.Forms">
+    <value>Top, Left, Right</value>
+  </data>
+  <data name="MoveUpButton.AutoSize" type="System.Boolean, mscorlib">
+    <value>True</value>
+  </data>
+  <data name="MoveUpButton.AutoSizeMode" type="System.Windows.Forms.AutoSizeMode, System.Windows.Forms">
+    <value>GrowAndShrink</value>
+  </data>
+  <data name="MoveUpButton.ImageIndex" type="System.Int32, mscorlib">
+    <value>0</value>
+  </data>
+  <data name="MoveUpButton.Location" type="System.Drawing.Point, System.Drawing">
+    <value>423, 0</value>
+  </data>
+  <data name="MoveUpButton.Margin" type="System.Windows.Forms.Padding, System.Windows.Forms">
+    <value>0, 0, 3, 0</value>
+  </data>
+  <data name="MoveUpButton.Size" type="System.Drawing.Size, System.Drawing">
+    <value>30, 30</value>
+  </data>
+  <data name="MoveUpButton.TabIndex" type="System.Int32, mscorlib">
+    <value>0</value>
+  </data>
+  <data name="&gt;&gt;MoveUpButton.Name" xml:space="preserve">
+    <value>MoveUpButton</value>
+  </data>
+  <data name="&gt;&gt;MoveUpButton.Type" xml:space="preserve">
+    <value>System.Windows.Forms.Button, System.Windows.Forms, Version=4.0.0.0, Culture=neutral, PublicKeyToken=b77a5c561934e089</value>
+  </data>
+  <data name="&gt;&gt;MoveUpButton.Parent" xml:space="preserve">
+    <value>tableLayoutPanel2</value>
+  </data>
+  <data name="&gt;&gt;MoveUpButton.ZOrder" xml:space="preserve">
+    <value>3</value>
+  </data>
+  <data name="MoveDownButton.AccessibleDescription" xml:space="preserve">
+    <value>Move the selected source down</value>
+  </data>
+  <data name="MoveDownButton.AccessibleName" xml:space="preserve">
+    <value>Move Down Button</value>
+  </data>
+  <data name="MoveDownButton.Anchor" type="System.Windows.Forms.AnchorStyles, System.Windows.Forms">
+    <value>Top, Left, Right</value>
+  </data>
+  <data name="MoveDownButton.AutoSize" type="System.Boolean, mscorlib">
+    <value>True</value>
+  </data>
+  <data name="MoveDownButton.AutoSizeMode" type="System.Windows.Forms.AutoSizeMode, System.Windows.Forms">
+    <value>GrowAndShrink</value>
+  </data>
+  <data name="MoveDownButton.ImageIndex" type="System.Int32, mscorlib">
+    <value>1</value>
+  </data>
+  <data name="MoveDownButton.ImeMode" type="System.Windows.Forms.ImeMode, System.Windows.Forms">
+    <value>NoControl</value>
+  </data>
+  <data name="MoveDownButton.Location" type="System.Drawing.Point, System.Drawing">
+    <value>456, 0</value>
+  </data>
+  <data name="MoveDownButton.Margin" type="System.Windows.Forms.Padding, System.Windows.Forms">
+    <value>0, 0, 0, 0</value>
+  </data>
+  <data name="MoveDownButton.Size" type="System.Drawing.Size, System.Drawing">
+    <value>30, 30</value>
+  </data>
+  <data name="MoveDownButton.TabIndex" type="System.Int32, mscorlib">
+    <value>1</value>
+  </data>
+  <data name="&gt;&gt;MoveDownButton.Name" xml:space="preserve">
+    <value>MoveDownButton</value>
+  </data>
+  <data name="&gt;&gt;MoveDownButton.Type" xml:space="preserve">
+    <value>System.Windows.Forms.Button, System.Windows.Forms, Version=4.0.0.0, Culture=neutral, PublicKeyToken=b77a5c561934e089</value>
+  </data>
+  <data name="&gt;&gt;MoveDownButton.Parent" xml:space="preserve">
+    <value>tableLayoutPanel2</value>
+  </data>
+  <data name="&gt;&gt;MoveDownButton.ZOrder" xml:space="preserve">
+    <value>4</value>
+  </data>
+  <metadata name="packageListToolTip.TrayLocation" type="System.Drawing.Point, System.Drawing, Version=4.0.0.0, Culture=neutral, PublicKeyToken=b03f5f7f11d50a3a">
+    <value>17, 17</value>
+  </metadata>
+  <data name="updateButton.Anchor" type="System.Windows.Forms.AnchorStyles, System.Windows.Forms">
+    <value>Left, Right</value>
+  </data>
+  <data name="updateButton.AutoSize" type="System.Boolean, mscorlib">
+    <value>True</value>
+  </data>
+  <data name="updateButton.AutoSizeMode" type="System.Windows.Forms.AutoSizeMode, System.Windows.Forms">
+    <value>GrowAndShrink</value>
+  </data>
+  <data name="updateButton.ImeMode" type="System.Windows.Forms.ImeMode, System.Windows.Forms">
+    <value>NoControl</value>
+  </data>
+  <data name="updateButton.Location" type="System.Drawing.Point, System.Drawing">
+    <value>412, 293</value>
+  </data>
+  <data name="updateButton.Margin" type="System.Windows.Forms.Padding, System.Windows.Forms">
+    <value>2, 2, 0, 2</value>
+  </data>
+  <data name="updateButton.Padding" type="System.Windows.Forms.Padding, System.Windows.Forms">
+    <value>11, 0, 11, 0</value>
+  </data>
+  <data name="updateButton.Size" type="System.Drawing.Size, System.Drawing">
+    <value>74, 21</value>
+  </data>
+  <data name="updateButton.TabIndex" type="System.Int32, mscorlib">
+    <value>5</value>
+  </data>
+  <data name="updateButton.Text" xml:space="preserve">
+    <value>&amp;Update</value>
+  </data>
+  <data name="&gt;&gt;updateButton.Name" xml:space="preserve">
+    <value>updateButton</value>
+  </data>
+  <data name="&gt;&gt;updateButton.Type" xml:space="preserve">
+    <value>System.Windows.Forms.Button, System.Windows.Forms, Version=4.0.0.0, Culture=neutral, PublicKeyToken=b77a5c561934e089</value>
+  </data>
+  <data name="&gt;&gt;updateButton.Parent" xml:space="preserve">
+    <value>tableLayoutPanel1</value>
+  </data>
+  <data name="&gt;&gt;updateButton.ZOrder" xml:space="preserve">
+    <value>9</value>
+  </data>
+  <data name="BrowseButton.Anchor" type="System.Windows.Forms.AnchorStyles, System.Windows.Forms">
+    <value>Left, Right</value>
+  </data>
+  <data name="BrowseButton.AutoSize" type="System.Boolean, mscorlib">
+    <value>True</value>
+  </data>
+  <data name="BrowseButton.AutoSizeMode" type="System.Windows.Forms.AutoSizeMode, System.Windows.Forms">
+    <value>GrowAndShrink</value>
+  </data>
+  <data name="BrowseButton.ImeMode" type="System.Windows.Forms.ImeMode, System.Windows.Forms">
+    <value>NoControl</value>
+  </data>
+  <data name="BrowseButton.Location" type="System.Drawing.Point, System.Drawing">
+    <value>378, 293</value>
+  </data>
+  <data name="BrowseButton.Margin" type="System.Windows.Forms.Padding, System.Windows.Forms">
+    <value>2, 2, 2, 2</value>
+  </data>
+  <data name="BrowseButton.Padding" type="System.Windows.Forms.Padding, System.Windows.Forms">
+    <value>2, 0, 2, 0</value>
+  </data>
+  <data name="BrowseButton.Size" type="System.Drawing.Size, System.Drawing">
+    <value>30, 21</value>
+  </data>
+  <data name="BrowseButton.TabIndex" type="System.Int32, mscorlib">
+    <value>7</value>
+  </data>
+  <data name="BrowseButton.Text" xml:space="preserve">
+    <value>...</value>
+  </data>
+  <data name="&gt;&gt;BrowseButton.Name" xml:space="preserve">
+    <value>BrowseButton</value>
+  </data>
+  <data name="&gt;&gt;BrowseButton.Type" xml:space="preserve">
+    <value>System.Windows.Forms.Button, System.Windows.Forms, Version=4.0.0.0, Culture=neutral, PublicKeyToken=b77a5c561934e089</value>
+  </data>
+  <data name="&gt;&gt;BrowseButton.Parent" xml:space="preserve">
+    <value>tableLayoutPanel1</value>
+  </data>
+  <data name="&gt;&gt;BrowseButton.ZOrder" xml:space="preserve">
+    <value>8</value>
+  </data>
+  <data name="NewPackageSource.Anchor" type="System.Windows.Forms.AnchorStyles, System.Windows.Forms">
+    <value>Left, Right</value>
+  </data>
+  <data name="NewPackageSource.Location" type="System.Drawing.Point, System.Drawing">
+    <value>50, 293</value>
+  </data>
+  <data name="NewPackageSource.Margin" type="System.Windows.Forms.Padding, System.Windows.Forms">
+    <value>2, 2, 2, 2</value>
+  </data>
+  <data name="NewPackageSource.MaxLength" type="System.Int32, mscorlib">
+    <value>1000</value>
+  </data>
+  <data name="NewPackageSource.Size" type="System.Drawing.Size, System.Drawing">
+    <value>324, 20</value>
+  </data>
+  <data name="NewPackageSource.TabIndex" type="System.Int32, mscorlib">
+    <value>4</value>
+  </data>
+  <data name="&gt;&gt;NewPackageSource.Name" xml:space="preserve">
+    <value>NewPackageSource</value>
+  </data>
+  <data name="&gt;&gt;NewPackageSource.Type" xml:space="preserve">
+    <value>System.Windows.Forms.TextBox, System.Windows.Forms, Version=4.0.0.0, Culture=neutral, PublicKeyToken=b77a5c561934e089</value>
+  </data>
+  <data name="&gt;&gt;NewPackageSource.Parent" xml:space="preserve">
+    <value>tableLayoutPanel1</value>
+  </data>
+  <data name="&gt;&gt;NewPackageSource.ZOrder" xml:space="preserve">
+    <value>7</value>
+  </data>
+  <data name="NewPackageSourceLabel.Anchor" type="System.Windows.Forms.AnchorStyles, System.Windows.Forms">
+    <value>Left</value>
+  </data>
+  <data name="NewPackageSourceLabel.AutoSize" type="System.Boolean, mscorlib">
+    <value>True</value>
+  </data>
+  <data name="NewPackageSourceLabel.ImeMode" type="System.Windows.Forms.ImeMode, System.Windows.Forms">
+    <value>NoControl</value>
+  </data>
+  <data name="NewPackageSourceLabel.Location" type="System.Drawing.Point, System.Drawing">
+    <value>2, 297</value>
+  </data>
+  <data name="NewPackageSourceLabel.Margin" type="System.Windows.Forms.Padding, System.Windows.Forms">
+    <value>2, 0, 2, 0</value>
+  </data>
+  <data name="NewPackageSourceLabel.Size" type="System.Drawing.Size, System.Drawing">
+    <value>44, 13</value>
+  </data>
+  <data name="NewPackageSourceLabel.TabIndex" type="System.Int32, mscorlib">
+    <value>3</value>
+  </data>
+  <data name="NewPackageSourceLabel.Text" xml:space="preserve">
+    <value>&amp;Source:</value>
+  </data>
+  <data name="&gt;&gt;NewPackageSourceLabel.Name" xml:space="preserve">
+    <value>NewPackageSourceLabel</value>
+  </data>
+  <data name="&gt;&gt;NewPackageSourceLabel.Type" xml:space="preserve">
+    <value>System.Windows.Forms.Label, System.Windows.Forms, Version=4.0.0.0, Culture=neutral, PublicKeyToken=b77a5c561934e089</value>
+  </data>
+  <data name="&gt;&gt;NewPackageSourceLabel.Parent" xml:space="preserve">
+    <value>tableLayoutPanel1</value>
+  </data>
+  <data name="&gt;&gt;NewPackageSourceLabel.ZOrder" xml:space="preserve">
+    <value>5</value>
+  </data>
+  <data name="NewPackageName.Anchor" type="System.Windows.Forms.AnchorStyles, System.Windows.Forms">
+    <value>Left, Right</value>
+  </data>
+  <data name="NewPackageName.Location" type="System.Drawing.Point, System.Drawing">
+    <value>50, 268</value>
+  </data>
+  <data name="NewPackageName.Margin" type="System.Windows.Forms.Padding, System.Windows.Forms">
+    <value>2, 2, 2, 2</value>
+  </data>
+  <data name="NewPackageName.Size" type="System.Drawing.Size, System.Drawing">
+    <value>324, 20</value>
+  </data>
+  <data name="NewPackageName.TabIndex" type="System.Int32, mscorlib">
+    <value>2</value>
+  </data>
+  <data name="&gt;&gt;NewPackageName.Name" xml:space="preserve">
+    <value>NewPackageName</value>
+  </data>
+  <data name="&gt;&gt;NewPackageName.Type" xml:space="preserve">
+    <value>System.Windows.Forms.TextBox, System.Windows.Forms, Version=4.0.0.0, Culture=neutral, PublicKeyToken=b77a5c561934e089</value>
+  </data>
+  <data name="&gt;&gt;NewPackageName.Parent" xml:space="preserve">
+    <value>tableLayoutPanel1</value>
+  </data>
+  <data name="&gt;&gt;NewPackageName.ZOrder" xml:space="preserve">
+    <value>6</value>
+  </data>
+  <data name="NewPackageNameLabel.Anchor" type="System.Windows.Forms.AnchorStyles, System.Windows.Forms">
+    <value>Left</value>
+  </data>
+  <data name="NewPackageNameLabel.AutoSize" type="System.Boolean, mscorlib">
+    <value>True</value>
+  </data>
+  <data name="NewPackageNameLabel.ImeMode" type="System.Windows.Forms.ImeMode, System.Windows.Forms">
+    <value>NoControl</value>
+  </data>
+  <data name="NewPackageNameLabel.Location" type="System.Drawing.Point, System.Drawing">
+    <value>2, 272</value>
+  </data>
+  <data name="NewPackageNameLabel.Margin" type="System.Windows.Forms.Padding, System.Windows.Forms">
+    <value>2, 0, 2, 0</value>
+  </data>
+  <data name="NewPackageNameLabel.Size" type="System.Drawing.Size, System.Drawing">
+    <value>38, 13</value>
+  </data>
+  <data name="NewPackageNameLabel.TabIndex" type="System.Int32, mscorlib">
+    <value>1</value>
+  </data>
+  <data name="NewPackageNameLabel.Text" xml:space="preserve">
+    <value>&amp;Name:</value>
+  </data>
+  <data name="&gt;&gt;NewPackageNameLabel.Name" xml:space="preserve">
+    <value>NewPackageNameLabel</value>
+  </data>
+  <data name="&gt;&gt;NewPackageNameLabel.Type" xml:space="preserve">
+    <value>System.Windows.Forms.Label, System.Windows.Forms, Version=4.0.0.0, Culture=neutral, PublicKeyToken=b77a5c561934e089</value>
+  </data>
+  <data name="&gt;&gt;NewPackageNameLabel.Parent" xml:space="preserve">
+    <value>tableLayoutPanel1</value>
+  </data>
+  <data name="&gt;&gt;NewPackageNameLabel.ZOrder" xml:space="preserve">
+    <value>4</value>
+  </data>
+  <data name="PackageSourcesListBox.Anchor" type="System.Windows.Forms.AnchorStyles, System.Windows.Forms">
+    <value>Top, Bottom, Left, Right</value>
+  </data>
+  <data name="tableLayoutPanel1.AutoSize" type="System.Boolean, mscorlib">
+    <value>True</value>
+  </data>
+  <data name="tableLayoutPanel1.ColumnCount" type="System.Int32, mscorlib">
+    <value>4</value>
+  </data>
+  <data name="tableLayoutPanel2.AutoSize" type="System.Boolean, mscorlib">
+    <value>True</value>
+  </data>
+  <data name="tableLayoutPanel2.AutoSizeMode" type="System.Windows.Forms.AutoSizeMode, System.Windows.Forms">
+    <value>GrowAndShrink</value>
+  </data>
+  <data name="tableLayoutPanel2.ColumnCount" type="System.Int32, mscorlib">
+    <value>5</value>
+  </data>
+  <data name="addButton.AccessibleDescription" xml:space="preserve">
+    <value>Add a new package source</value>
+  </data>
+  <data name="addButton.AccessibleName" xml:space="preserve">
+    <value>Add Button</value>
+  </data>
+  <data name="addButton.Anchor" type="System.Windows.Forms.AnchorStyles, System.Windows.Forms">
+    <value>Top, Left, Right</value>
+  </data>
+  <data name="addButton.AutoSize" type="System.Boolean, mscorlib">
+    <value>True</value>
+  </data>
+  <data name="addButton.AutoSizeMode" type="System.Windows.Forms.AutoSizeMode, System.Windows.Forms">
+    <value>GrowAndShrink</value>
+  </data>
+  <data name="addButton.ImageIndex" type="System.Int32, mscorlib">
+    <value>3</value>
+  </data>
+  <data name="addButton.ImeMode" type="System.Windows.Forms.ImeMode, System.Windows.Forms">
+    <value>NoControl</value>
+  </data>
+  <data name="addButton.Location" type="System.Drawing.Point, System.Drawing">
+    <value>357, 0</value>
+  </data>
+  <data name="addButton.Margin" type="System.Windows.Forms.Padding, System.Windows.Forms">
+    <value>0, 0, 3, 0</value>
+  </data>
+  <data name="addButton.Size" type="System.Drawing.Size, System.Drawing">
+    <value>30, 30</value>
+  </data>
+  <data name="addButton.TabIndex" type="System.Int32, mscorlib">
+    <value>3</value>
+  </data>
+  <data name="&gt;&gt;addButton.Name" xml:space="preserve">
+    <value>addButton</value>
+  </data>
+  <data name="&gt;&gt;addButton.Type" xml:space="preserve">
+    <value>System.Windows.Forms.Button, System.Windows.Forms, Version=4.0.0.0, Culture=neutral, PublicKeyToken=b77a5c561934e089</value>
+  </data>
+  <data name="&gt;&gt;addButton.Parent" xml:space="preserve">
+    <value>tableLayoutPanel2</value>
+  </data>
+  <data name="&gt;&gt;addButton.ZOrder" xml:space="preserve">
+    <value>1</value>
+  </data>
+  <data name="tableLayoutPanel2.Dock" type="System.Windows.Forms.DockStyle, System.Windows.Forms">
+    <value>Fill</value>
+  </data>
+  <data name="tableLayoutPanel2.Location" type="System.Drawing.Point, System.Drawing">
+    <value>0, 0</value>
+  </data>
+  <data name="tableLayoutPanel2.Margin" type="System.Windows.Forms.Padding, System.Windows.Forms">
+    <value>0, 0, 0, 4</value>
+  </data>
+  <data name="tableLayoutPanel2.RowCount" type="System.Int32, mscorlib">
+    <value>1</value>
+  </data>
+  <data name="tableLayoutPanel2.Size" type="System.Drawing.Size, System.Drawing">
+    <value>486, 30</value>
+  </data>
+  <data name="tableLayoutPanel2.TabIndex" type="System.Int32, mscorlib">
+    <value>3</value>
+  </data>
+  <data name="&gt;&gt;tableLayoutPanel2.Name" xml:space="preserve">
+    <value>tableLayoutPanel2</value>
+  </data>
+  <data name="&gt;&gt;tableLayoutPanel2.Type" xml:space="preserve">
+    <value>System.Windows.Forms.TableLayoutPanel, System.Windows.Forms, Version=4.0.0.0, Culture=neutral, PublicKeyToken=b77a5c561934e089</value>
+  </data>
+  <data name="&gt;&gt;tableLayoutPanel2.Parent" xml:space="preserve">
+    <value>tableLayoutPanel1</value>
+  </data>
+  <data name="&gt;&gt;tableLayoutPanel2.ZOrder" xml:space="preserve">
+    <value>0</value>
+  </data>
+  <data name="tableLayoutPanel2.LayoutSettings" type="System.Windows.Forms.TableLayoutSettings, System.Windows.Forms">
+    <value>&lt;?xml version="1.0" encoding="utf-16"?&gt;&lt;TableLayoutSettings&gt;&lt;Controls&gt;&lt;Control Name="HeaderLabel" Row="0" RowSpan="1" Column="0" ColumnSpan="1" /&gt;&lt;Control Name="addButton" Row="0" RowSpan="1" Column="1" ColumnSpan="1" /&gt;&lt;Control Name="removeButton" Row="0" RowSpan="1" Column="2" ColumnSpan="1" /&gt;&lt;Control Name="MoveUpButton" Row="0" RowSpan="1" Column="3" ColumnSpan="1" /&gt;&lt;Control Name="MoveDownButton" Row="0" RowSpan="1" Column="4" ColumnSpan="1" /&gt;&lt;/Controls&gt;&lt;Columns Styles="Percent,100,AutoSize,0,AutoSize,0,AutoSize,0,AutoSize,0" /&gt;&lt;Rows Styles="Percent,100" /&gt;&lt;/TableLayoutSettings&gt;</value>
+  </data>
+  <data name="MachineWideSourcesLabel.ImeMode" type="System.Windows.Forms.ImeMode, System.Windows.Forms">
+    <value>NoControl</value>
+  </data>
+  <data name="MachineWideSourcesLabel.Location" type="System.Drawing.Point, System.Drawing">
+    <value>0, 158</value>
+  </data>
+  <data name="MachineWideSourcesLabel.Margin" type="System.Windows.Forms.Padding, System.Windows.Forms">
+    <value>0, 0, 0, 0</value>
+  </data>
+  <data name="MachineWideSourcesLabel.Size" type="System.Drawing.Size, System.Drawing">
+    <value>166, 23</value>
+  </data>
+  <data name="MachineWideSourcesLabel.TabIndex" type="System.Int32, mscorlib">
+    <value>0</value>
+  </data>
+  <data name="MachineWideSourcesLabel.Text" xml:space="preserve">
+    <value>&amp;Machine-wide package sources:</value>
+  </data>
+  <data name="MachineWideSourcesLabel.TextAlign" type="System.Drawing.ContentAlignment, System.Drawing">
+    <value>MiddleLeft</value>
+  </data>
+  <data name="&gt;&gt;MachineWideSourcesLabel.Name" xml:space="preserve">
+    <value>MachineWideSourcesLabel</value>
+  </data>
+  <data name="&gt;&gt;MachineWideSourcesLabel.Type" xml:space="preserve">
+    <value>System.Windows.Forms.Label, System.Windows.Forms, Version=4.0.0.0, Culture=neutral, PublicKeyToken=b77a5c561934e089</value>
+  </data>
+  <data name="&gt;&gt;MachineWideSourcesLabel.Parent" xml:space="preserve">
+    <value>tableLayoutPanel1</value>
+  </data>
+  <data name="&gt;&gt;MachineWideSourcesLabel.ZOrder" xml:space="preserve">
+    <value>2</value>
+  </data>
+  <data name="MachineWidePackageSourcesListBox.IntegralHeight" type="System.Boolean, mscorlib">
+    <value>False</value>
+  </data>
+  <data name="MachineWidePackageSourcesListBox.ItemHeight" type="System.Int32, mscorlib">
+    <value>34</value>
+  </data>
+  <data name="MachineWidePackageSourcesListBox.Location" type="System.Drawing.Point, System.Drawing">
+    <value>3, 184</value>
+  </data>
+  <data name="MachineWidePackageSourcesListBox.Margin" type="System.Windows.Forms.Padding, System.Windows.Forms">
+    <value>3, 3, 0, 12</value>
+  </data>
+  <data name="MachineWidePackageSourcesListBox.Size" type="System.Drawing.Size, System.Drawing">
+    <value>483, 70</value>
+  </data>
+  <data name="MachineWidePackageSourcesListBox.TabIndex" type="System.Int32, mscorlib">
+    <value>5</value>
+  </data>
+  <data name="&gt;&gt;MachineWidePackageSourcesListBox.Name" xml:space="preserve">
+    <value>MachineWidePackageSourcesListBox</value>
+  </data>
+  <data name="&gt;&gt;MachineWidePackageSourcesListBox.Type" xml:space="preserve">
+    <value>System.Windows.Forms.ListBox, System.Windows.Forms, Version=4.0.0.0, Culture=neutral, PublicKeyToken=b77a5c561934e089</value>
+  </data>
+  <data name="&gt;&gt;MachineWidePackageSourcesListBox.Parent" xml:space="preserve">
+    <value>tableLayoutPanel1</value>
+  </data>
+  <data name="&gt;&gt;MachineWidePackageSourcesListBox.ZOrder" xml:space="preserve">
+    <value>3</value>
+  </data>
+  <data name="tableLayoutPanel1.Dock" type="System.Windows.Forms.DockStyle, System.Windows.Forms">
+    <value>Fill</value>
+  </data>
+  <data name="tableLayoutPanel1.Location" type="System.Drawing.Point, System.Drawing">
+    <value>0, 0</value>
+  </data>
+  <data name="tableLayoutPanel1.Margin" type="System.Windows.Forms.Padding, System.Windows.Forms">
+    <value>2, 2, 2, 2</value>
+  </data>
+  <data name="tableLayoutPanel1.RowCount" type="System.Int32, mscorlib">
+    <value>4</value>
+  </data>
+  <data name="tableLayoutPanel1.Size" type="System.Drawing.Size, System.Drawing">
+    <value>486, 316</value>
+  </data>
+  <data name="tableLayoutPanel1.TabIndex" type="System.Int32, mscorlib">
+    <value>1</value>
+  </data>
+  <data name="&gt;&gt;tableLayoutPanel1.Name" xml:space="preserve">
+    <value>tableLayoutPanel1</value>
+  </data>
+  <data name="&gt;&gt;tableLayoutPanel1.Type" xml:space="preserve">
+    <value>System.Windows.Forms.TableLayoutPanel, System.Windows.Forms, Version=4.0.0.0, Culture=neutral, PublicKeyToken=b77a5c561934e089</value>
+  </data>
+  <data name="&gt;&gt;tableLayoutPanel1.Parent" xml:space="preserve">
+    <value>$this</value>
+  </data>
+  <data name="&gt;&gt;tableLayoutPanel1.ZOrder" xml:space="preserve">
+    <value>1</value>
+  </data>
+  <data name="tableLayoutPanel1.LayoutSettings" type="System.Windows.Forms.TableLayoutSettings, System.Windows.Forms">
+    <value>&lt;?xml version="1.0" encoding="utf-16"?&gt;&lt;TableLayoutSettings&gt;&lt;Controls&gt;&lt;Control Name="tableLayoutPanel2" Row="0" RowSpan="1" Column="0" ColumnSpan="4" /&gt;&lt;Control Name="PackageSourcesListBox" Row="1" RowSpan="1" Column="0" ColumnSpan="4" /&gt;&lt;Control Name="MachineWideSourcesLabel" Row="2" RowSpan="1" Column="0" ColumnSpan="4" /&gt;&lt;Control Name="MachineWidePackageSourcesListBox" Row="3" RowSpan="1" Column="0" ColumnSpan="4" /&gt;&lt;Control Name="NewPackageNameLabel" Row="4" RowSpan="1" Column="0" ColumnSpan="1" /&gt;&lt;Control Name="NewPackageSourceLabel" Row="5" RowSpan="1" Column="0" ColumnSpan="1" /&gt;&lt;Control Name="NewPackageName" Row="4" RowSpan="1" Column="1" ColumnSpan="1" /&gt;&lt;Control Name="NewPackageSource" Row="5" RowSpan="1" Column="1" ColumnSpan="1" /&gt;&lt;Control Name="BrowseButton" Row="5" RowSpan="1" Column="2" ColumnSpan="1" /&gt;&lt;Control Name="updateButton" Row="5" RowSpan="1" Column="3" ColumnSpan="1" /&gt;&lt;/Controls&gt;&lt;Columns Styles="AutoSize,0,Percent,100,AutoSize,0,AutoSize,0" /&gt;&lt;Rows Styles="AutoSize,0,Percent,100,AutoSize,0,AutoSize,0,Absolute,25,Absolute,25" /&gt;&lt;/TableLayoutSettings&gt;</value>
+  </data>
+  <data name="PackageSourcesListBox.IntegralHeight" type="System.Boolean, mscorlib">
+    <value>False</value>
+  </data>
+  <data name="PackageSourcesListBox.ItemHeight" type="System.Int32, mscorlib">
+    <value>34</value>
+  </data>
+  <data name="PackageSourcesListBox.Location" type="System.Drawing.Point, System.Drawing">
+    <value>3, 34</value>
+  </data>
+  <data name="PackageSourcesListBox.Margin" type="System.Windows.Forms.Padding, System.Windows.Forms">
+    <value>3, 0, 0, 3</value>
+  </data>
+  <data name="PackageSourcesListBox.Size" type="System.Drawing.Size, System.Drawing">
+    <value>483, 121</value>
+  </data>
+  <data name="PackageSourcesListBox.TabIndex" type="System.Int32, mscorlib">
+    <value>0</value>
+  </data>
+  <data name="&gt;&gt;PackageSourcesListBox.Name" xml:space="preserve">
+    <value>PackageSourcesListBox</value>
+  </data>
+  <data name="&gt;&gt;PackageSourcesListBox.Type" xml:space="preserve">
+    <value>System.Windows.Forms.ListBox, System.Windows.Forms, Version=4.0.0.0, Culture=neutral, PublicKeyToken=b77a5c561934e089</value>
+  </data>
+  <data name="&gt;&gt;PackageSourcesListBox.Parent" xml:space="preserve">
+    <value>tableLayoutPanel1</value>
+  </data>
+  <data name="&gt;&gt;PackageSourcesListBox.ZOrder" xml:space="preserve">
+    <value>1</value>
+  </data>
+  <metadata name="imageList2.TrayLocation" type="System.Drawing.Point, System.Drawing, Version=4.0.0.0, Culture=neutral, PublicKeyToken=b03f5f7f11d50a3a">
+    <value>537, 17</value>
+  </metadata>
+  <data name="imageList2.ImageStream" mimetype="application/x-microsoft.net.object.binary.base64">
+    <value>
+        AAEAAAD/////AQAAAAAAAAAMAgAAAFdTeXN0ZW0uV2luZG93cy5Gb3JtcywgVmVyc2lvbj00LjAuMC4w
+        LCBDdWx0dXJlPW5ldXRyYWwsIFB1YmxpY0tleVRva2VuPWI3N2E1YzU2MTkzNGUwODkFAQAAACZTeXN0
+        ZW0uV2luZG93cy5Gb3Jtcy5JbWFnZUxpc3RTdHJlYW1lcgEAAAAERGF0YQcCAgAAAAkDAAAADwMAAAAW
+        CgAAAk1TRnQBSQFMAgEBBAEAAfQBAAH0AQABEAEAARABAAT/AQkBAAj/AUIBTQE2AQQGAAE2AQQCAAEo
+        AwABQAMAASADAAEBAQABCAYAAQgYAAGAAgABgAMAAoABAAGAAwABgAEAAYABAAKAAgADwAEAAcAB3AHA
+        AQAB8AHKAaYBAAEzBQABMwEAATMBAAEzAQACMwIAAxYBAAMcAQADIgEAAykBAANVAQADTQEAA0IBAAM5
+        AQABgAF8Af8BAAJQAf8BAAGTAQAB1gEAAf8B7AHMAQABxgHWAe8BAAHWAucBAAGQAakBrQIAAf8BMwMA
+        AWYDAAGZAwABzAIAATMDAAIzAgABMwFmAgABMwGZAgABMwHMAgABMwH/AgABZgMAAWYBMwIAAmYCAAFm
+        AZkCAAFmAcwCAAFmAf8CAAGZAwABmQEzAgABmQFmAgACmQIAAZkBzAIAAZkB/wIAAcwDAAHMATMCAAHM
+        AWYCAAHMAZkCAALMAgABzAH/AgAB/wFmAgAB/wGZAgAB/wHMAQABMwH/AgAB/wEAATMBAAEzAQABZgEA
+        ATMBAAGZAQABMwEAAcwBAAEzAQAB/wEAAf8BMwIAAzMBAAIzAWYBAAIzAZkBAAIzAcwBAAIzAf8BAAEz
+        AWYCAAEzAWYBMwEAATMCZgEAATMBZgGZAQABMwFmAcwBAAEzAWYB/wEAATMBmQIAATMBmQEzAQABMwGZ
+        AWYBAAEzApkBAAEzAZkBzAEAATMBmQH/AQABMwHMAgABMwHMATMBAAEzAcwBZgEAATMBzAGZAQABMwLM
+        AQABMwHMAf8BAAEzAf8BMwEAATMB/wFmAQABMwH/AZkBAAEzAf8BzAEAATMC/wEAAWYDAAFmAQABMwEA
+        AWYBAAFmAQABZgEAAZkBAAFmAQABzAEAAWYBAAH/AQABZgEzAgABZgIzAQABZgEzAWYBAAFmATMBmQEA
+        AWYBMwHMAQABZgEzAf8BAAJmAgACZgEzAQADZgEAAmYBmQEAAmYBzAEAAWYBmQIAAWYBmQEzAQABZgGZ
+        AWYBAAFmApkBAAFmAZkBzAEAAWYBmQH/AQABZgHMAgABZgHMATMBAAFmAcwBmQEAAWYCzAEAAWYBzAH/
+        AQABZgH/AgABZgH/ATMBAAFmAf8BmQEAAWYB/wHMAQABzAEAAf8BAAH/AQABzAEAApkCAAGZATMBmQEA
+        AZkBAAGZAQABmQEAAcwBAAGZAwABmQIzAQABmQEAAWYBAAGZATMBzAEAAZkBAAH/AQABmQFmAgABmQFm
+        ATMBAAGZATMBZgEAAZkBZgGZAQABmQFmAcwBAAGZATMB/wEAApkBMwEAApkBZgEAA5kBAAKZAcwBAAKZ
+        Af8BAAGZAcwCAAGZAcwBMwEAAWYBzAFmAQABmQHMAZkBAAGZAswBAAGZAcwB/wEAAZkB/wIAAZkB/wEz
+        AQABmQHMAWYBAAGZAf8BmQEAAZkB/wHMAQABmQL/AQABzAMAAZkBAAEzAQABzAEAAWYBAAHMAQABmQEA
+        AcwBAAHMAQABmQEzAgABzAIzAQABzAEzAWYBAAHMATMBmQEAAcwBMwHMAQABzAEzAf8BAAHMAWYCAAHM
+        AWYBMwEAAZkCZgEAAcwBZgGZAQABzAFmAcwBAAGZAWYB/wEAAcwBmQIAAcwBmQEzAQABzAGZAWYBAAHM
+        ApkBAAHMAZkBzAEAAcwBmQH/AQACzAIAAswBMwEAAswBZgEAAswBmQEAA8wBAALMAf8BAAHMAf8CAAHM
+        Af8BMwEAAZkB/wFmAQABzAH/AZkBAAHMAf8BzAEAAcwC/wEAAcwBAAEzAQAB/wEAAWYBAAH/AQABmQEA
+        AcwBMwIAAf8CMwEAAf8BMwFmAQAB/wEzAZkBAAH/ATMBzAEAAf8BMwH/AQAB/wFmAgAB/wFmATMBAAHM
+        AmYBAAH/AWYBmQEAAf8BZgHMAQABzAFmAf8BAAH/AZkCAAH/AZkBMwEAAf8BmQFmAQAB/wKZAQAB/wGZ
+        AcwBAAH/AZkB/wEAAf8BzAIAAf8BzAEzAQAB/wHMAWYBAAH/AcwBmQEAAf8CzAEAAf8BzAH/AQAC/wEz
+        AQABzAH/AWYBAAL/AZkBAAL/AcwBAAJmAf8BAAFmAf8BZgEAAWYC/wEAAf8CZgEAAf8BZgH/AQAC/wFm
+        AQABIQEAAaUBAANfAQADdwEAA4YBAAOWAQADywEAA7IBAAPXAQAD3QEAA+MBAAPqAQAD8QEAA/gBAAHw
+        AfsB/wEAAaQCoAEAA4ADAAH/AgAB/wMAAv8BAAH/AwAB/wEAAf8BAAL/AgAD//8A/wD/AP8AOgAB9wRt
+        Ae0B8yUAAfIB9wG8CQAB8wcAAW0B9wGSAe0B7AFtAfMlAAHrARIBFAHyBgAB8gHsAfIHAAFtAfcB7AHr
+        Ae0BbQHzHAAB/wgAAesBbQEVAZIGAAHsAW0IAAFtAe8B7QHsAfcBbQHzGwAB/wEAAf8HAAH3ARIBEwES
+        AfIEAAHwARIBBwgAAW0BBwH3Ae0B7wFtBfMWAAH/AwAB/wYAAfMBbQETARQB9wQAAW0B6gQAAewFbQEH
+        Ae8B9wEHBW0B7RUAAf8FAAH/BgAB8QFtAhQB8AIAAewBEwEHBAAB6gIHArwB8AG8AQcB7wIHAe8B9wGS
+        Ae0BbQMAAf8JAAH/BgAB/wcAAf8GAAG8ARMBFAESAfEB7AETAewFAAHqAe8BkgHvBQcB7wH3AZIC7AHt
+        AW0EAAH/BwAB/wYAAf8JAAH/BgAB8AFtAxQBEgHzBQAB6gH3AewBkgLvBQcB7wH3Ae0B9wFtBQAB/wUA
+        Af8ZAAH3AREBQwERAQcGAAHqApIB9wHvBAcD8AIHAe8BbQYAAf8DAAH/GQAB7QISARMBQwESAfAFAAHs
+        BeoC7wEHAfAFbQH3BwAB/wEAAf8YAAG8AewDbQEHAe8BEgEUAQcJAAHqAe8B9wHvAfAB6gHzDAAB/xcA
+        AfMB7APrAewBBwIAAfAB7AHqAewB8wcAAeoB9wHtAfcBBwHqAfMkAAEHAW0C6wHsAfIEAAHzAe8B7AHq
+        Ae8B9AUAAeoBkgHsAe0BBwHqAfMkAAHyAfcB7QEHAfQHAAHzAbwBBwYAAeoB7QGSAfcB7wHqAfQ5AAHs
+        BOoBkgUAAUIBTQE+BwABPgMAASgDAAFAAwABIAMAAQEBAAEBBgABARYAA/+BAAb/AfgBDwT/AY8B+wH4
+        AQ8E/wGHAeMB+AEPAf4BPwH/AX8BhwHnAfgBDwH+AT8B/gE/AYMBxwH4AQAB/gE/AfwBHwGDAc8CAAH+
+        AT8B+AEPAcEBjwIAAeABAwHwAQcB4AEfAgAB8AEHAeABAwHwAR8CAAH4AQ8B/gE/AfgBPwIAAfwBHwH+
+        AT8B8AEfAgAB/gE/Af4BPwHAAQ8B+AEPAf8BfwH+AT8BAQGDAfgBDwT/AQMBwAH4AQ8E/wEHAfEB+AEP
+        Bv8B+AEfCw==
+</value>
+  </data>
+  <metadata name="$this.Localizable" type="System.Boolean, mscorlib, Version=4.0.0.0, Culture=neutral, PublicKeyToken=b77a5c561934e089">
+    <value>True</value>
+  </metadata>
+  <metadata name="$this.TrayHeight" type="System.Int32, mscorlib, Version=4.0.0.0, Culture=neutral, PublicKeyToken=b77a5c561934e089">
+    <value>273</value>
+  </metadata>
+  <data name="$this.AutoScaleDimensions" type="System.Drawing.SizeF, System.Drawing">
+    <value>6, 13</value>
+  </data>
+  <data name="$this.Size" type="System.Drawing.Size, System.Drawing">
+    <value>486, 316</value>
+  </data>
+  <data name="&gt;&gt;CopyPackageSourceStripMenuItem.Name" xml:space="preserve">
+    <value>CopyPackageSourceStripMenuItem</value>
+  </data>
+  <data name="&gt;&gt;CopyPackageSourceStripMenuItem.Type" xml:space="preserve">
+    <value>System.Windows.Forms.ToolStripMenuItem, System.Windows.Forms, Version=4.0.0.0, Culture=neutral, PublicKeyToken=b77a5c561934e089</value>
+  </data>
+  <data name="&gt;&gt;imageList1.Name" xml:space="preserve">
+    <value>imageList1</value>
+  </data>
+  <data name="&gt;&gt;imageList1.Type" xml:space="preserve">
+    <value>System.Windows.Forms.ImageList, System.Windows.Forms, Version=4.0.0.0, Culture=neutral, PublicKeyToken=b77a5c561934e089</value>
+  </data>
+  <data name="&gt;&gt;packageListToolTip.Name" xml:space="preserve">
+    <value>packageListToolTip</value>
+  </data>
+  <data name="&gt;&gt;packageListToolTip.Type" xml:space="preserve">
+    <value>System.Windows.Forms.ToolTip, System.Windows.Forms, Version=4.0.0.0, Culture=neutral, PublicKeyToken=b77a5c561934e089</value>
+  </data>
+  <data name="&gt;&gt;imageList2.Name" xml:space="preserve">
+    <value>imageList2</value>
+  </data>
+  <data name="&gt;&gt;imageList2.Type" xml:space="preserve">
+    <value>System.Windows.Forms.ImageList, System.Windows.Forms, Version=4.0.0.0, Culture=neutral, PublicKeyToken=b77a5c561934e089</value>
+  </data>
+  <data name="&gt;&gt;$this.Name" xml:space="preserve">
+    <value>PackageSourcesOptionsControl</value>
+  </data>
+  <data name="&gt;&gt;$this.Type" xml:space="preserve">
+    <value>System.Windows.Forms.UserControl, System.Windows.Forms, Version=4.0.0.0, Culture=neutral, PublicKeyToken=b77a5c561934e089</value>
+  </data>
 </root>