--- conflicted
+++ resolved
@@ -1,309 +1,299 @@
-using System;
-using System.Collections.Generic;
-using System.Diagnostics.CodeAnalysis;
-using System.Globalization;
-using System.IO;
-using System.Linq;
-using NuGet.Resources;
-
-namespace NuGet
-{
-    public static class ProjectSystemExtensions
-    {
-        public static void AddFiles(this IProjectSystem project,
-                                    IEnumerable<IPackageFile> files,
-                                    IDictionary<FileTransformExtensions, IPackageFileTransformer> fileTransformers)
-        {
-            // Convert files to a list
-            List<IPackageFile> fileList = files.ToList();
-
-            // See if the project system knows how to sort the files
-            var fileComparer = project as IComparer<IPackageFile>;
-
-            if (fileComparer != null)
-            {
-                fileList.Sort(fileComparer);
-            }
-
-            var batchProcessor = project as IBatchProcessor<string>;
-
-            try
-            {
-                if (batchProcessor != null)
-                {
-                    var paths = fileList.Select(file => ResolvePath(fileTransformers, fte => fte.InstallExtension, file.EffectivePath));
-                    batchProcessor.BeginProcessing(paths, PackageAction.Install);
-                }
-
-                foreach (IPackageFile file in fileList)
-                {
-                    if (file.IsEmptyFolder())
-                    {
-                        continue;
-                    }
-
-<<<<<<< HEAD
-                    IPackageFileTransformer installTransformer;
-                    string path = ResolveTargetPath(project, fileTransformers, fte => fte.InstallExtension, file.EffectivePath, out installTransformer);
-=======
-                    IPackageFileTransformer transformer;
-
-                    // Resolve the target path
-                    string path = ResolveTargetPath(project, fileTransformers, file.EffectivePath, out transformer);
->>>>>>> dcd6bbbe
-
-                    if (project.IsSupportedFile(path))
-                    {
-                        if (installTransformer != null)
-                        {
-                            installTransformer.TransformFile(file, path, project);
-                        }
-                        else
-                        {
-<<<<<<< HEAD
-                            // Ignore uninstall transform file during installation
-                            string truncatedPath;
-                            IPackageFileTransformer uninstallTransformer =
-                                FindFileTransformer(fileTransformers, fte => fte.UninstallExtension, file.EffectivePath, out truncatedPath);
-                            if (uninstallTransformer != null)
-                            {
-                                continue;
-                            }
-                            TryAddFile(project, file, path);
-=======
-                            TryAddFile(project, path, file.GetStream);
->>>>>>> dcd6bbbe
-                        }
-                    }
-                }
-            }
-            finally
-            {
-                if (batchProcessor != null)
-                {
-                    batchProcessor.EndProcessing();
-                }
-            }
-        }
-
-        /// <summary>
-        /// Try to add the specified the project with the target path. If there's an existing file in the project with the same name, 
-        /// it will ask the logger for the resolution, which has 4 choices: Overwrite|Ignore|Overwrite All|Ignore All
-        /// </summary>
-        internal static void TryAddFile(IProjectSystem project, string path, Func<Stream> content)
-        {
-            if (project.FileExists(path) && project.FileExistsInProject(path))
-            {
-                // file exists in project, ask user if he wants to overwrite or ignore
-                string conflictMessage = String.Format(CultureInfo.CurrentCulture, NuGetResources.FileConflictMessage, path, project.ProjectName);
-                FileConflictResolution resolution = project.Logger.ResolveFileConflict(conflictMessage);
-                if (resolution == FileConflictResolution.Overwrite || resolution == FileConflictResolution.OverwriteAll)
-                {
-                    // overwrite
-                    project.Logger.Log(MessageLevel.Info, NuGetResources.Info_OverwriteExistingFile, path);
-                    using (Stream stream = content())
-                    {
-                        project.AddFile(path, stream);
-                    }
-                }
-                else
-                {
-                    // ignore
-                    project.Logger.Log(MessageLevel.Info, NuGetResources.Warning_FileAlreadyExists, path);
-                }
-            }
-            else
-            {
-                using (Stream stream = content())
-                {
-                    project.AddFile(path, stream);
-                }
-            }
-        }
-
-        [SuppressMessage("Microsoft.Maintainability", "CA1506:AvoidExcessiveClassCoupling")]
-        [SuppressMessage("Microsoft.Maintainability", "CA1502:AvoidExcessiveComplexity")]
-        [SuppressMessage("Microsoft.Design", "CA1031:DoNotCatchGeneralExceptionTypes", Justification = "We want delete to be robust, when exceptions occur we log then and move on")]
-        public static void DeleteFiles(this IProjectSystem project,
-                                       IEnumerable<IPackageFile> files,
-                                       IEnumerable<IPackage> otherPackages,
-                                       IDictionary<FileTransformExtensions, IPackageFileTransformer> fileTransformers)
-        {
-            IPackageFileTransformer transformer;
-            // First get all directories that contain files
-            var directoryLookup = files.ToLookup(
-                p => Path.GetDirectoryName(ResolveTargetPath(project, fileTransformers, fte => fte.UninstallExtension, p.EffectivePath, out transformer)));
-
-            // Get all directories that this package may have added
-            var directories = from grouping in directoryLookup
-                              from directory in FileSystemExtensions.GetDirectories(grouping.Key)
-                              orderby directory.Length descending
-                              select directory;
-
-            // Remove files from every directory
-            foreach (var directory in directories)
-            {
-                var directoryFiles = directoryLookup.Contains(directory) ? directoryLookup[directory] : Enumerable.Empty<IPackageFile>();
-
-                if (!project.DirectoryExists(directory))
-                {
-                    continue;
-                }
-                var batchProcessor = project as IBatchProcessor<string>;
-
-                try
-                {
-                    if (batchProcessor != null)
-                    {
-                        var paths = directoryFiles.Select(file => ResolvePath(fileTransformers, fte => fte.UninstallExtension, file.EffectivePath));
-                        batchProcessor.BeginProcessing(paths, PackageAction.Uninstall);
-                    }
-
-                    foreach (var file in directoryFiles)
-                    {
-                        if (file.IsEmptyFolder())
-                        {
-                            continue;
-                        }
-
-                        // Resolve the path
-                        string path = ResolveTargetPath(project,
-                                                        fileTransformers,
-                                                        fte => fte.UninstallExtension,
-                                                        file.EffectivePath,
-                                                        out transformer);
-
-                        if (project.IsSupportedFile(path))
-                        {
-                            if (transformer != null)
-                            {
-                                var matchingFiles = from p in otherPackages
-                                                    from otherFile in project.GetCompatibleItemsCore(p.GetContentFiles())
-                                                    where otherFile.EffectivePath.Equals(file.EffectivePath, StringComparison.OrdinalIgnoreCase)
-                                                    select otherFile;
-
-                                try
-                                {
-                                    transformer.RevertFile(file, path, matchingFiles, project);
-                                }
-                                catch (Exception e)
-                                {
-                                    // Report a warning and move on
-                                    project.Logger.Log(MessageLevel.Warning, e.Message);
-                                }
-                            }
-                            else
-                            {
-                                project.DeleteFileSafe(path, file.GetStream);
-                            }
-                        }
-                    }
-
-                    // If the directory is empty then delete it
-                    if (!project.GetFilesSafe(directory).Any() &&
-                        !project.GetDirectoriesSafe(directory).Any())
-                    {
-                        project.DeleteDirectorySafe(directory, recursive: false);
-                    }
-                }
-                finally
-                {
-                    if (batchProcessor != null)
-                    {
-                        batchProcessor.EndProcessing();
-                    }
-                }
-            }
-        }
-
-        public static bool TryGetCompatibleItems<T>(this IProjectSystem projectSystem, IEnumerable<T> items, out IEnumerable<T> compatibleItems) where T : IFrameworkTargetable
-        {
-            if (projectSystem == null)
-            {
-                throw new ArgumentNullException("projectSystem");
-            }
-
-            if (items == null)
-            {
-                throw new ArgumentNullException("items");
-            }
-
-            return VersionUtility.TryGetCompatibleItems<T>(projectSystem.TargetFramework, items, out compatibleItems);
-        }
-
-        internal static IEnumerable<T> GetCompatibleItemsCore<T>(this IProjectSystem projectSystem, IEnumerable<T> items) where T : IFrameworkTargetable
-        {
-            IEnumerable<T> compatibleItems;
-            if (VersionUtility.TryGetCompatibleItems(projectSystem.TargetFramework, items, out compatibleItems))
-            {
-                return compatibleItems;
-            }
-            return Enumerable.Empty<T>();
-        }
-
-        private static string ResolvePath(
-            IDictionary<FileTransformExtensions, IPackageFileTransformer> fileTransformers,
-            Func<FileTransformExtensions, string> extensionSelector,
-            string effectivePath)
-        {
-            
-            string truncatedPath;
-
-            // Remove the transformer extension (e.g. .pp, .transform)
-            IPackageFileTransformer transformer = FindFileTransformer(
-                fileTransformers, extensionSelector, effectivePath, out truncatedPath);
-            
-            if (transformer != null)
-            {
-                effectivePath = truncatedPath;
-            }
-
-            return effectivePath;
-        }
-
-        private static string ResolveTargetPath(IProjectSystem projectSystem,
-                                                IDictionary<FileTransformExtensions, IPackageFileTransformer> fileTransformers,
-                                                Func<FileTransformExtensions, string> extensionSelector,
-                                                string effectivePath,
-                                                out IPackageFileTransformer transformer)
-        {
-            string truncatedPath;
-
-            // Remove the transformer extension (e.g. .pp, .transform)
-            transformer = FindFileTransformer(fileTransformers, extensionSelector, effectivePath, out truncatedPath);
-            if (transformer != null)
-            {
-                effectivePath = truncatedPath;
-            }
-
-            return projectSystem.ResolvePath(effectivePath);
-        }
-
-        private static IPackageFileTransformer FindFileTransformer(
-            IDictionary<FileTransformExtensions, IPackageFileTransformer> fileTransformers,
-            Func<FileTransformExtensions, string> extensionSelector,
-            string effectivePath,
-            out string truncatedPath)
-        {
-            foreach (var transformExtensions in fileTransformers.Keys)
-            {
-                string extension = extensionSelector(transformExtensions);
-                if (effectivePath.EndsWith(extension, StringComparison.OrdinalIgnoreCase))
-                {
-                    truncatedPath = effectivePath.Substring(0, effectivePath.Length - extension.Length);
-
-                    // Bug 1686: Don't allow transforming packages.config.transform,
-                    // but we still want to copy packages.config.transform as-is into the project.
-                    string fileName = Path.GetFileName(truncatedPath);
-                    if (!Constants.PackageReferenceFile.Equals(fileName, StringComparison.OrdinalIgnoreCase))
-                    {
-                        return fileTransformers[transformExtensions];
-                    }
-                }
-            }
-
-            truncatedPath = effectivePath;
-            return null;
-        }
-    }
+using System;
+using System.Collections.Generic;
+using System.Diagnostics.CodeAnalysis;
+using System.Globalization;
+using System.IO;
+using System.Linq;
+using NuGet.Resources;
+
+namespace NuGet
+{
+    public static class ProjectSystemExtensions
+    {
+        public static void AddFiles(this IProjectSystem project,
+                                    IEnumerable<IPackageFile> files,
+                                    IDictionary<FileTransformExtensions, IPackageFileTransformer> fileTransformers)
+        {
+            // Convert files to a list
+            List<IPackageFile> fileList = files.ToList();
+
+            // See if the project system knows how to sort the files
+            var fileComparer = project as IComparer<IPackageFile>;
+
+            if (fileComparer != null)
+            {
+                fileList.Sort(fileComparer);
+            }
+
+            var batchProcessor = project as IBatchProcessor<string>;
+
+            try
+            {
+                if (batchProcessor != null)
+                {
+                    var paths = fileList.Select(file => ResolvePath(fileTransformers, fte => fte.InstallExtension, file.EffectivePath));
+                    batchProcessor.BeginProcessing(paths, PackageAction.Install);
+                }
+
+                foreach (IPackageFile file in fileList)
+                {
+                    if (file.IsEmptyFolder())
+                    {
+                        continue;
+                    }
+
+                    // Resolve the target path
+                    IPackageFileTransformer installTransformer;
+                    string path = ResolveTargetPath(project, fileTransformers, fte => fte.InstallExtension, file.EffectivePath, out installTransformer);
+
+                    if (project.IsSupportedFile(path))
+                    {
+                        if (installTransformer != null)
+                        {
+                            installTransformer.TransformFile(file, path, project);
+                        }
+                        else
+                        {
+                            // Ignore uninstall transform file during installation
+                            string truncatedPath;
+                            IPackageFileTransformer uninstallTransformer =
+                                FindFileTransformer(fileTransformers, fte => fte.UninstallExtension, file.EffectivePath, out truncatedPath);
+                            if (uninstallTransformer != null)
+                            {
+                                continue;
+                            }
+                            TryAddFile(project, path, file.GetStream);
+                        }
+                    }
+                }
+            }
+            finally
+            {
+                if (batchProcessor != null)
+                {
+                    batchProcessor.EndProcessing();
+                }
+            }
+        }
+
+        /// <summary>
+        /// Try to add the specified the project with the target path. If there's an existing file in the project with the same name, 
+        /// it will ask the logger for the resolution, which has 4 choices: Overwrite|Ignore|Overwrite All|Ignore All
+        /// </summary>
+        internal static void TryAddFile(IProjectSystem project, string path, Func<Stream> content)
+        {
+            if (project.FileExists(path) && project.FileExistsInProject(path))
+            {
+                // file exists in project, ask user if he wants to overwrite or ignore
+                string conflictMessage = String.Format(CultureInfo.CurrentCulture, NuGetResources.FileConflictMessage, path, project.ProjectName);
+                FileConflictResolution resolution = project.Logger.ResolveFileConflict(conflictMessage);
+                if (resolution == FileConflictResolution.Overwrite || resolution == FileConflictResolution.OverwriteAll)
+                {
+                    // overwrite
+                    project.Logger.Log(MessageLevel.Info, NuGetResources.Info_OverwriteExistingFile, path);
+                    using (Stream stream = content())
+                    {
+                        project.AddFile(path, stream);
+                    }
+                }
+                else
+                {
+                    // ignore
+                    project.Logger.Log(MessageLevel.Info, NuGetResources.Warning_FileAlreadyExists, path);
+                }
+            }
+            else
+            {
+                using (Stream stream = content())
+                {
+                    project.AddFile(path, stream);
+                }
+            }
+        }
+
+        [SuppressMessage("Microsoft.Maintainability", "CA1506:AvoidExcessiveClassCoupling")]
+        [SuppressMessage("Microsoft.Maintainability", "CA1502:AvoidExcessiveComplexity")]
+        [SuppressMessage("Microsoft.Design", "CA1031:DoNotCatchGeneralExceptionTypes", Justification = "We want delete to be robust, when exceptions occur we log then and move on")]
+        public static void DeleteFiles(this IProjectSystem project,
+                                       IEnumerable<IPackageFile> files,
+                                       IEnumerable<IPackage> otherPackages,
+                                       IDictionary<FileTransformExtensions, IPackageFileTransformer> fileTransformers)
+        {
+            IPackageFileTransformer transformer;
+            // First get all directories that contain files
+            var directoryLookup = files.ToLookup(
+                p => Path.GetDirectoryName(ResolveTargetPath(project, fileTransformers, fte => fte.UninstallExtension, p.EffectivePath, out transformer)));
+
+            // Get all directories that this package may have added
+            var directories = from grouping in directoryLookup
+                              from directory in FileSystemExtensions.GetDirectories(grouping.Key)
+                              orderby directory.Length descending
+                              select directory;
+
+            // Remove files from every directory
+            foreach (var directory in directories)
+            {
+                var directoryFiles = directoryLookup.Contains(directory) ? directoryLookup[directory] : Enumerable.Empty<IPackageFile>();
+
+                if (!project.DirectoryExists(directory))
+                {
+                    continue;
+                }
+                var batchProcessor = project as IBatchProcessor<string>;
+
+                try
+                {
+                    if (batchProcessor != null)
+                    {
+                        var paths = directoryFiles.Select(file => ResolvePath(fileTransformers, fte => fte.UninstallExtension, file.EffectivePath));
+                        batchProcessor.BeginProcessing(paths, PackageAction.Uninstall);
+                    }
+
+                    foreach (var file in directoryFiles)
+                    {
+                        if (file.IsEmptyFolder())
+                        {
+                            continue;
+                        }
+
+                        // Resolve the path
+                        string path = ResolveTargetPath(project,
+                                                        fileTransformers,
+                                                        fte => fte.UninstallExtension,
+                                                        file.EffectivePath,
+                                                        out transformer);
+
+                        if (project.IsSupportedFile(path))
+                        {
+                            if (transformer != null)
+                            {
+                                var matchingFiles = from p in otherPackages
+                                                    from otherFile in project.GetCompatibleItemsCore(p.GetContentFiles())
+                                                    where otherFile.EffectivePath.Equals(file.EffectivePath, StringComparison.OrdinalIgnoreCase)
+                                                    select otherFile;
+
+                                try
+                                {
+                                    transformer.RevertFile(file, path, matchingFiles, project);
+                                }
+                                catch (Exception e)
+                                {
+                                    // Report a warning and move on
+                                    project.Logger.Log(MessageLevel.Warning, e.Message);
+                                }
+                            }
+                            else
+                            {
+                                project.DeleteFileSafe(path, file.GetStream);
+                            }
+                        }
+                    }
+
+                    // If the directory is empty then delete it
+                    if (!project.GetFilesSafe(directory).Any() &&
+                        !project.GetDirectoriesSafe(directory).Any())
+                    {
+                        project.DeleteDirectorySafe(directory, recursive: false);
+                    }
+                }
+                finally
+                {
+                    if (batchProcessor != null)
+                    {
+                        batchProcessor.EndProcessing();
+                    }
+                }
+            }
+        }
+
+        public static bool TryGetCompatibleItems<T>(this IProjectSystem projectSystem, IEnumerable<T> items, out IEnumerable<T> compatibleItems) where T : IFrameworkTargetable
+        {
+            if (projectSystem == null)
+            {
+                throw new ArgumentNullException("projectSystem");
+            }
+
+            if (items == null)
+            {
+                throw new ArgumentNullException("items");
+            }
+
+            return VersionUtility.TryGetCompatibleItems<T>(projectSystem.TargetFramework, items, out compatibleItems);
+        }
+
+        internal static IEnumerable<T> GetCompatibleItemsCore<T>(this IProjectSystem projectSystem, IEnumerable<T> items) where T : IFrameworkTargetable
+        {
+            IEnumerable<T> compatibleItems;
+            if (VersionUtility.TryGetCompatibleItems(projectSystem.TargetFramework, items, out compatibleItems))
+            {
+                return compatibleItems;
+            }
+            return Enumerable.Empty<T>();
+        }
+
+        private static string ResolvePath(
+            IDictionary<FileTransformExtensions, IPackageFileTransformer> fileTransformers,
+            Func<FileTransformExtensions, string> extensionSelector,
+            string effectivePath)
+        {
+            
+            string truncatedPath;
+
+            // Remove the transformer extension (e.g. .pp, .transform)
+            IPackageFileTransformer transformer = FindFileTransformer(
+                fileTransformers, extensionSelector, effectivePath, out truncatedPath);
+            
+            if (transformer != null)
+            {
+                effectivePath = truncatedPath;
+            }
+
+            return effectivePath;
+        }
+
+        private static string ResolveTargetPath(IProjectSystem projectSystem,
+                                                IDictionary<FileTransformExtensions, IPackageFileTransformer> fileTransformers,
+                                                Func<FileTransformExtensions, string> extensionSelector,
+                                                string effectivePath,
+                                                out IPackageFileTransformer transformer)
+        {
+            string truncatedPath;
+
+            // Remove the transformer extension (e.g. .pp, .transform)
+            transformer = FindFileTransformer(fileTransformers, extensionSelector, effectivePath, out truncatedPath);
+            if (transformer != null)
+            {
+                effectivePath = truncatedPath;
+            }
+
+            return projectSystem.ResolvePath(effectivePath);
+        }
+
+        private static IPackageFileTransformer FindFileTransformer(
+            IDictionary<FileTransformExtensions, IPackageFileTransformer> fileTransformers,
+            Func<FileTransformExtensions, string> extensionSelector,
+            string effectivePath,
+            out string truncatedPath)
+        {
+            foreach (var transformExtensions in fileTransformers.Keys)
+            {
+                string extension = extensionSelector(transformExtensions);
+                if (effectivePath.EndsWith(extension, StringComparison.OrdinalIgnoreCase))
+                {
+                    truncatedPath = effectivePath.Substring(0, effectivePath.Length - extension.Length);
+
+                    // Bug 1686: Don't allow transforming packages.config.transform,
+                    // but we still want to copy packages.config.transform as-is into the project.
+                    string fileName = Path.GetFileName(truncatedPath);
+                    if (!Constants.PackageReferenceFile.Equals(fileName, StringComparison.OrdinalIgnoreCase))
+                    {
+                        return fileTransformers[transformExtensions];
+                    }
+                }
+            }
+
+            truncatedPath = effectivePath;
+            return null;
+        }
+    }
 }