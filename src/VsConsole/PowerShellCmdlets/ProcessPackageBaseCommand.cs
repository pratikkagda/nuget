--- conflicted
+++ resolved
@@ -1,315 +1,309 @@
-using System;
-using System.Collections.Generic;
-using System.Diagnostics;
-using System.Diagnostics.CodeAnalysis;
-using System.Globalization;
-using System.IO;
-using System.Management.Automation;
-using System.Management.Automation.Runspaces;
-using EnvDTE;
-using NuGet.VisualStudio;
-using NuGet.VisualStudio.Resources;
-
-namespace NuGet.PowerShell.Commands
-{
-    /// <summary>
-    /// This class acts as the base class for InstallPackage, UninstallPackage and UpdatePackage commands.
-    /// </summary>
-    public abstract class ProcessPackageBaseCommand : NuGetBaseCommand
-    {
-        // If this command is executed by getting the project from the pipeline, then we need we keep track of all of the
-        // project managers since the same cmdlet instance can be used across invocations.
-        private readonly Dictionary<string, IProjectManager> _projectManagers = new Dictionary<string, IProjectManager>();
-        private readonly Dictionary<IProjectManager, Project> _projectManagerToProject = new Dictionary<IProjectManager, Project>();
-<<<<<<< HEAD
-        private string _readmeFile;
-=======
->>>>>>> 20ebc906
-        private readonly IVsCommonOperations _vsCommonOperations;
-        private IDisposable _expandedNodesDisposable;
-
-        protected ProcessPackageBaseCommand(
-            ISolutionManager solutionManager, 
-            IVsPackageManagerFactory packageManagerFactory, 
-            IHttpClientEvents httpClientEvents,
-            IVsCommonOperations vsCommonOperations)
-            : base(solutionManager, packageManagerFactory, httpClientEvents)
-        {
-            Debug.Assert(vsCommonOperations != null);
-            _vsCommonOperations = vsCommonOperations;
-        }
-
-        [Parameter(Mandatory = true, ValueFromPipelineByPropertyName = true, Position = 0)]
-        public virtual string Id { get; set; }
-
-        [Parameter(Position = 1, ValueFromPipelineByPropertyName = true)]
-        [ValidateNotNullOrEmpty]
-        public virtual string ProjectName { get; set; }
-
-        protected IProjectManager ProjectManager
-        {
-            get
-            {
-                // We take a snapshot of the default project, the first time it is accessed so if it changes during
-                // the executing of this cmdlet we won't take it into consideration. (which is really an edge case anyway)
-                string name = ProjectName ?? String.Empty;
-
-                IProjectManager projectManager;
-                if (!_projectManagers.TryGetValue(name, out projectManager))
-                {
-                    Tuple<IProjectManager, Project> tuple = GetProjectManager();
-                    if (tuple != null)
-                    {
-                        projectManager = tuple.Item1;
-                        if (projectManager != null)
-                        {
-                            _projectManagers.Add(name, projectManager);
-                        }
-                    }
-                }
-
-                return projectManager;
-            }
-        }
-
-        protected override void BeginProcessing()
-        {
-            base.BeginProcessing();
-
-            _readmeFile = null;
-
-            if (PackageManager != null)
-            {
-                PackageManager.PackageInstalling += OnPackageInstalling;
-                PackageManager.PackageInstalled += OnPackageInstalled;
-            }
-
-            // remember currently expanded nodes so that we can leave them expanded 
-            // after the operation has finished.
-            SaveExpandedNodes();
-        }
-
-        protected override void EndProcessing()
-        {
-            base.EndProcessing();
-
-            if (PackageManager != null)
-            {
-                PackageManager.PackageInstalling -= OnPackageInstalling;
-                PackageManager.PackageInstalled -= OnPackageInstalled;
-            }
-
-            foreach (var projectManager in _projectManagers.Values)
-            {
-                projectManager.PackageReferenceAdded -= OnPackageReferenceAdded;
-                projectManager.PackageReferenceRemoving -= OnPackageReferenceRemoving;
-            }
-
-            WriteLine();
-
-<<<<<<< HEAD
-            OpenReadMeFile();
-
-=======
->>>>>>> 20ebc906
-            CollapseNodes();
-        }
-
-        private Tuple<IProjectManager, Project> GetProjectManager()
-        {
-            if (PackageManager == null)
-            {
-                return null;
-            }
-
-            Project project = null;
-
-            // If the user specified a project then use it
-            if (!String.IsNullOrEmpty(ProjectName))
-            {
-                project = SolutionManager.GetProject(ProjectName);
-
-                // If that project was invalid then throw
-                if (project == null)
-                {
-                    ErrorHandler.ThrowNoCompatibleProjectsTerminatingError();
-                }
-            }
-            else if (!String.IsNullOrEmpty(SolutionManager.DefaultProjectName))
-            {
-                // If there is a default project then use it
-                project = SolutionManager.GetProject(SolutionManager.DefaultProjectName);
-
-                Debug.Assert(project != null, "default project should never be invalid");
-            }
-
-            if (project == null)
-            {
-                // No project specified and default project was null
-                return null;
-            }
-
-            return GetProjectManager(project);
-        }
-
-        private Tuple<IProjectManager, Project> GetProjectManager(Project project)
-        {
-            IProjectManager projectManager = RegisterProjectEvents(project);
-
-            return Tuple.Create(projectManager, project);
-        }
-
-        protected IProjectManager RegisterProjectEvents(Project project)
-        {
-            IProjectManager projectManager = PackageManager.GetProjectManager(project);
-
-            if (!_projectManagerToProject.ContainsKey(projectManager))
-            {
-                projectManager.PackageReferenceAdded += OnPackageReferenceAdded;
-                projectManager.PackageReferenceRemoving += OnPackageReferenceRemoving;
-
-                // Associate the project manager with this project
-                _projectManagerToProject[projectManager] = project;
-            }
-
-            return projectManager;
-        }
-
-        private void OnPackageInstalling(object sender, PackageOperationEventArgs e)
-        {
-            // Write disclaimer text before a package is installed
-            WriteDisclaimerText(e.Package);
-        }
-
-        private void OnPackageInstalled(object sender, PackageOperationEventArgs e)
-        {
-            AddToolsFolderToEnvironmentPath(e.InstallPath);
-            ExecuteScript(e.InstallPath, PowerShellScripts.Init, e.Package, null);
-            PrepareOpenReadMeFile(e);
-        }
-
-        private void PrepareOpenReadMeFile(PackageOperationEventArgs e)
-        {
-            // only open the read me file for the first package that initiates this operation.
-            if (e.Package.Id.Equals(this.Id, StringComparison.OrdinalIgnoreCase) && e.Package.HasReadMeFileAtRoot()) 
-            {
-                _readmeFile = Path.Combine(e.InstallPath, NuGetConstants.ReadmeFileName);
-            }
-        }
-
-        private void OpenReadMeFile()
-        {
-            if (_readmeFile != null )
-            {
-                _vsCommonOperations.OpenFile(_readmeFile);
-            }
-        }
-
-        protected virtual void AddToolsFolderToEnvironmentPath(string installPath)
-        {
-            string toolsPath = Path.Combine(installPath, "tools");
-            if (Directory.Exists(toolsPath))
-            {
-                var envPath = (string)GetVariableValue("env:path");
-                if (!envPath.EndsWith(";", StringComparison.OrdinalIgnoreCase))
-                {
-                    envPath = envPath + ";";
-                }
-                envPath += toolsPath;
-
-                SessionState.PSVariable.Set("env:path", envPath);
-            }
-        }
-
-        private void OnPackageReferenceAdded(object sender, PackageOperationEventArgs e)
-        {
-            var projectManager = (ProjectManager)sender;
-
-            Project project;
-            if (!_projectManagerToProject.TryGetValue(projectManager, out project))
-            {
-                throw new ArgumentException(Resources.Cmdlet_InvalidProjectManagerInstance, "sender");
-            }
-
-            ExecuteScript(e.InstallPath, PowerShellScripts.Install, e.Package, project);
-        }
-
-        [SuppressMessage("Microsoft.Design", "CA1031:DoNotCatchGeneralExceptionTypes")]
-        private void OnPackageReferenceRemoving(object sender, PackageOperationEventArgs e)
-        {
-            var projectManager = (ProjectManager)sender;
-
-            Project project;
-            if (!_projectManagerToProject.TryGetValue(projectManager, out project))
-            {
-                throw new ArgumentException(Resources.Cmdlet_InvalidProjectManagerInstance, "sender");
-            }
-
-            try
-            {
-                ExecuteScript(e.InstallPath, PowerShellScripts.Uninstall, e.Package, project);
-            }
-            catch (Exception ex)
-            {
-                Log(MessageLevel.Warning, ex.Message);
-            }
-        }
-
-        protected virtual void ExecuteScript(string rootPath, string scriptFileName, IPackage package, Project project)
-        {
-            string toolsPath = Path.Combine(rootPath, "tools");
-            string fullPath = Path.Combine(toolsPath, scriptFileName);
-            if (File.Exists(fullPath))
-            {
-                var psVariable = SessionState.PSVariable;
-
-                // set temp variables to pass to the script
-                psVariable.Set("__rootPath", rootPath);
-                psVariable.Set("__toolsPath", toolsPath);
-                psVariable.Set("__package", package);
-                psVariable.Set("__project", project);
-
-                string command = "& " + PathHelper.EscapePSPath(fullPath) + " $__rootPath $__toolsPath $__package $__project";
-                WriteVerbose(String.Format(CultureInfo.CurrentCulture, VsResources.ExecutingScript, fullPath));
-                InvokeCommand.InvokeScript(command, false, PipelineResultTypes.Error, null, null);
-
-                // clear temp variables
-                psVariable.Remove("__rootPath");
-                psVariable.Remove("__toolsPath");
-                psVariable.Remove("__package");
-                psVariable.Remove("__project");
-            }
-        }
-
-        protected virtual void WriteDisclaimerText(IPackageMetadata package)
-        {
-            if (package.RequireLicenseAcceptance)
-            {
-                string message = String.Format(
-                    CultureInfo.CurrentCulture,
-                    Resources.Cmdlet_InstallSuccessDisclaimerText,
-                    package.Id,
-                    String.Join(", ", package.Authors),
-                    package.LicenseUrl);
-
-                WriteLine(message);
-            }
-        }
-
-        private void SaveExpandedNodes()
-        {
-            // remember which nodes are currently open so that we can keep them open after the operation
-            _expandedNodesDisposable = _vsCommonOperations.SaveSolutionExplorerNodeStates(SolutionManager);
-        }
-
-        private void CollapseNodes()
-        {
-            // collapse all nodes in solution explorer that we expanded during the operation
-            if (_expandedNodesDisposable != null)
-            {
-                _expandedNodesDisposable.Dispose();
-                _expandedNodesDisposable = null;
-            }
-        }
-    }
-}+using System;
+using System.Collections.Generic;
+using System.Diagnostics;
+using System.Diagnostics.CodeAnalysis;
+using System.Globalization;
+using System.IO;
+using System.Management.Automation;
+using System.Management.Automation.Runspaces;
+using EnvDTE;
+using NuGet.VisualStudio;
+using NuGet.VisualStudio.Resources;
+
+namespace NuGet.PowerShell.Commands
+{
+    /// <summary>
+    /// This class acts as the base class for InstallPackage, UninstallPackage and UpdatePackage commands.
+    /// </summary>
+    public abstract class ProcessPackageBaseCommand : NuGetBaseCommand
+    {
+        // If this command is executed by getting the project from the pipeline, then we need we keep track of all of the
+        // project managers since the same cmdlet instance can be used across invocations.
+        private readonly Dictionary<string, IProjectManager> _projectManagers = new Dictionary<string, IProjectManager>();
+        private readonly Dictionary<IProjectManager, Project> _projectManagerToProject = new Dictionary<IProjectManager, Project>();
+        private string _readmeFile;
+        private readonly IVsCommonOperations _vsCommonOperations;
+        private IDisposable _expandedNodesDisposable;
+
+        protected ProcessPackageBaseCommand(
+            ISolutionManager solutionManager, 
+            IVsPackageManagerFactory packageManagerFactory, 
+            IHttpClientEvents httpClientEvents,
+            IVsCommonOperations vsCommonOperations)
+            : base(solutionManager, packageManagerFactory, httpClientEvents)
+        {
+            Debug.Assert(vsCommonOperations != null);
+            _vsCommonOperations = vsCommonOperations;
+        }
+
+        [Parameter(Mandatory = true, ValueFromPipelineByPropertyName = true, Position = 0)]
+        public virtual string Id { get; set; }
+
+        [Parameter(Position = 1, ValueFromPipelineByPropertyName = true)]
+        [ValidateNotNullOrEmpty]
+        public virtual string ProjectName { get; set; }
+
+        protected IProjectManager ProjectManager
+        {
+            get
+            {
+                // We take a snapshot of the default project, the first time it is accessed so if it changes during
+                // the executing of this cmdlet we won't take it into consideration. (which is really an edge case anyway)
+                string name = ProjectName ?? String.Empty;
+
+                IProjectManager projectManager;
+                if (!_projectManagers.TryGetValue(name, out projectManager))
+                {
+                    Tuple<IProjectManager, Project> tuple = GetProjectManager();
+                    if (tuple != null)
+                    {
+                        projectManager = tuple.Item1;
+                        if (projectManager != null)
+                        {
+                            _projectManagers.Add(name, projectManager);
+                        }
+                    }
+                }
+
+                return projectManager;
+            }
+        }
+
+        protected override void BeginProcessing()
+        {
+            base.BeginProcessing();
+
+            _readmeFile = null;
+
+            if (PackageManager != null)
+            {
+                PackageManager.PackageInstalling += OnPackageInstalling;
+                PackageManager.PackageInstalled += OnPackageInstalled;
+            }
+
+            // remember currently expanded nodes so that we can leave them expanded 
+            // after the operation has finished.
+            SaveExpandedNodes();
+        }
+
+        protected override void EndProcessing()
+        {
+            base.EndProcessing();
+
+            if (PackageManager != null)
+            {
+                PackageManager.PackageInstalling -= OnPackageInstalling;
+                PackageManager.PackageInstalled -= OnPackageInstalled;
+            }
+
+            foreach (var projectManager in _projectManagers.Values)
+            {
+                projectManager.PackageReferenceAdded -= OnPackageReferenceAdded;
+                projectManager.PackageReferenceRemoving -= OnPackageReferenceRemoving;
+            }
+
+            WriteLine();
+
+            OpenReadMeFile();
+
+            CollapseNodes();
+        }
+
+        private Tuple<IProjectManager, Project> GetProjectManager()
+        {
+            if (PackageManager == null)
+            {
+                return null;
+            }
+
+            Project project = null;
+
+            // If the user specified a project then use it
+            if (!String.IsNullOrEmpty(ProjectName))
+            {
+                project = SolutionManager.GetProject(ProjectName);
+
+                // If that project was invalid then throw
+                if (project == null)
+                {
+                    ErrorHandler.ThrowNoCompatibleProjectsTerminatingError();
+                }
+            }
+            else if (!String.IsNullOrEmpty(SolutionManager.DefaultProjectName))
+            {
+                // If there is a default project then use it
+                project = SolutionManager.GetProject(SolutionManager.DefaultProjectName);
+
+                Debug.Assert(project != null, "default project should never be invalid");
+            }
+
+            if (project == null)
+            {
+                // No project specified and default project was null
+                return null;
+            }
+
+            return GetProjectManager(project);
+        }
+
+        private Tuple<IProjectManager, Project> GetProjectManager(Project project)
+        {
+            IProjectManager projectManager = RegisterProjectEvents(project);
+
+            return Tuple.Create(projectManager, project);
+        }
+
+        protected IProjectManager RegisterProjectEvents(Project project)
+        {
+            IProjectManager projectManager = PackageManager.GetProjectManager(project);
+
+            if (!_projectManagerToProject.ContainsKey(projectManager))
+            {
+                projectManager.PackageReferenceAdded += OnPackageReferenceAdded;
+                projectManager.PackageReferenceRemoving += OnPackageReferenceRemoving;
+
+                // Associate the project manager with this project
+                _projectManagerToProject[projectManager] = project;
+            }
+
+            return projectManager;
+        }
+
+        private void OnPackageInstalling(object sender, PackageOperationEventArgs e)
+        {
+            // Write disclaimer text before a package is installed
+            WriteDisclaimerText(e.Package);
+        }
+
+        private void OnPackageInstalled(object sender, PackageOperationEventArgs e)
+        {
+            AddToolsFolderToEnvironmentPath(e.InstallPath);
+            ExecuteScript(e.InstallPath, PowerShellScripts.Init, e.Package, null);
+            PrepareOpenReadMeFile(e);
+        }
+
+        private void PrepareOpenReadMeFile(PackageOperationEventArgs e)
+        {
+            // only open the read me file for the first package that initiates this operation.
+            if (e.Package.Id.Equals(this.Id, StringComparison.OrdinalIgnoreCase) && e.Package.HasReadMeFileAtRoot()) 
+            {
+                _readmeFile = Path.Combine(e.InstallPath, NuGetConstants.ReadmeFileName);
+            }
+        }
+
+        private void OpenReadMeFile()
+        {
+            if (_readmeFile != null )
+            {
+                _vsCommonOperations.OpenFile(_readmeFile);
+            }
+        }
+
+        protected virtual void AddToolsFolderToEnvironmentPath(string installPath)
+        {
+            string toolsPath = Path.Combine(installPath, "tools");
+            if (Directory.Exists(toolsPath))
+            {
+                var envPath = (string)GetVariableValue("env:path");
+                if (!envPath.EndsWith(";", StringComparison.OrdinalIgnoreCase))
+                {
+                    envPath = envPath + ";";
+                }
+                envPath += toolsPath;
+
+                SessionState.PSVariable.Set("env:path", envPath);
+            }
+        }
+
+        private void OnPackageReferenceAdded(object sender, PackageOperationEventArgs e)
+        {
+            var projectManager = (ProjectManager)sender;
+
+            Project project;
+            if (!_projectManagerToProject.TryGetValue(projectManager, out project))
+            {
+                throw new ArgumentException(Resources.Cmdlet_InvalidProjectManagerInstance, "sender");
+            }
+
+            ExecuteScript(e.InstallPath, PowerShellScripts.Install, e.Package, project);
+        }
+
+        [SuppressMessage("Microsoft.Design", "CA1031:DoNotCatchGeneralExceptionTypes")]
+        private void OnPackageReferenceRemoving(object sender, PackageOperationEventArgs e)
+        {
+            var projectManager = (ProjectManager)sender;
+
+            Project project;
+            if (!_projectManagerToProject.TryGetValue(projectManager, out project))
+            {
+                throw new ArgumentException(Resources.Cmdlet_InvalidProjectManagerInstance, "sender");
+            }
+
+            try
+            {
+                ExecuteScript(e.InstallPath, PowerShellScripts.Uninstall, e.Package, project);
+            }
+            catch (Exception ex)
+            {
+                Log(MessageLevel.Warning, ex.Message);
+            }
+        }
+
+        protected virtual void ExecuteScript(string rootPath, string scriptFileName, IPackage package, Project project)
+        {
+            string toolsPath = Path.Combine(rootPath, "tools");
+            string fullPath = Path.Combine(toolsPath, scriptFileName);
+            if (File.Exists(fullPath))
+            {
+                var psVariable = SessionState.PSVariable;
+
+                // set temp variables to pass to the script
+                psVariable.Set("__rootPath", rootPath);
+                psVariable.Set("__toolsPath", toolsPath);
+                psVariable.Set("__package", package);
+                psVariable.Set("__project", project);
+
+                string command = "& " + PathHelper.EscapePSPath(fullPath) + " $__rootPath $__toolsPath $__package $__project";
+                WriteVerbose(String.Format(CultureInfo.CurrentCulture, VsResources.ExecutingScript, fullPath));
+                InvokeCommand.InvokeScript(command, false, PipelineResultTypes.Error, null, null);
+
+                // clear temp variables
+                psVariable.Remove("__rootPath");
+                psVariable.Remove("__toolsPath");
+                psVariable.Remove("__package");
+                psVariable.Remove("__project");
+            }
+        }
+
+        protected virtual void WriteDisclaimerText(IPackageMetadata package)
+        {
+            if (package.RequireLicenseAcceptance)
+            {
+                string message = String.Format(
+                    CultureInfo.CurrentCulture,
+                    Resources.Cmdlet_InstallSuccessDisclaimerText,
+                    package.Id,
+                    String.Join(", ", package.Authors),
+                    package.LicenseUrl);
+
+                WriteLine(message);
+            }
+        }
+
+        private void SaveExpandedNodes()
+        {
+            // remember which nodes are currently open so that we can keep them open after the operation
+            _expandedNodesDisposable = _vsCommonOperations.SaveSolutionExplorerNodeStates(SolutionManager);
+        }
+
+        private void CollapseNodes()
+        {
+            // collapse all nodes in solution explorer that we expanded during the operation
+            if (_expandedNodesDisposable != null)
+            {
+                _expandedNodesDisposable.Dispose();
+                _expandedNodesDisposable = null;
+            }
+        }
+    }
+}