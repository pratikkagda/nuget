﻿<?xml version="1.0" encoding="utf-8"?>
<Project ToolsVersion="4.0" DefaultTargets="Build" xmlns="http://schemas.microsoft.com/developer/msbuild/2003">
  <PropertyGroup>
    <NoWarn>1762</NoWarn>
  </PropertyGroup>
  <PropertyGroup Condition="'$(VisualStudioVersion)' == '14.0'">
    <MinimumVisualStudioVersion>14.0</MinimumVisualStudioVersion>
  </PropertyGroup>
  <PropertyGroup Condition="'$(VisualStudioVersion)' == '12.0'">
    <MinimumVisualStudioVersion>12.0</MinimumVisualStudioVersion>
  </PropertyGroup>
  <PropertyGroup Condition="'$(VisualStudioVersion)' == '11.0'">
    <MinimumVisualStudioVersion>11.0</MinimumVisualStudioVersion>
    <FileUpgradeFlags>
    </FileUpgradeFlags>
    <UpgradeBackupLocation>
    </UpgradeBackupLocation>
    <OldToolsVersion>4.0</OldToolsVersion>
  </PropertyGroup>
  <Import Project="..\..\Build\NuGet.Settings.targets" />
  <PropertyGroup>
    <ProjectGuid>{D0F9864B-D782-4471-81A2-29555E5DC0D7}</ProjectGuid>
    <ProjectTypeGuids>{82b43b9b-a64c-4715-b499-d71e9ca2bd60};{60dc8134-eba5-43b8-bcc9-bb4bc16c2548};{FAE04EC0-301F-11D3-BF4B-00C04F79EFBC}</ProjectTypeGuids>
    <OutputType>Library</OutputType>
    <AppDesignerFolder>Properties</AppDesignerFolder>
    <RootNamespace>NuGet.Tools</RootNamespace>
    <AssemblyName>NuGet.Tools</AssemblyName>
    <VsSdkTargets>$(MSBuildExtensionsPath)\Microsoft\VisualStudio\v$(VisualStudioVersion)\VSSDK\Microsoft.VsSDK.targets</VsSdkTargets>
    <DefineConstants Condition="'$(VisualStudioVersion)'=='10.0'">$(DefineConstants);VS10</DefineConstants>
    <DefineConstants Condition="'$(VisualStudioVersion)'=='11.0'">$(DefineConstants);VS11</DefineConstants>
    <DefineConstants Condition="'$(VisualStudioVersion)'=='12.0'">$(DefineConstants);VS12</DefineConstants>
    <DefineConstants Condition="'$(VisualStudioVersion)'=='14.0'">$(DefineConstants);VS14</DefineConstants>
  </PropertyGroup>
  <PropertyGroup Condition="'$(Configuration)' == 'Debug' Or '$(Configuration)' == 'Debug11'">
    <StartAction>Program</StartAction>
    <StartProgram>$(MSBuildProgramFiles32)\Microsoft Visual Studio $(VisualStudioVersion)\Common7\IDE\devenv.exe</StartProgram>
    <StartArguments>/rootsuffix Exp /log</StartArguments>
  </PropertyGroup>
  <Choose>
    <When Condition="Exists($(VsSdkTargets))">
      <PropertyGroup>
        <GeneratePkgDefFile>true</GeneratePkgDefFile>
        <IncludeAssemblyInVSIXContainer>true</IncludeAssemblyInVSIXContainer>
        <IncludeDebugSymbolsInVSIXContainer>false</IncludeDebugSymbolsInVSIXContainer>
        <IncludeDebugSymbolsInLocalVSIXDeployment>true</IncludeDebugSymbolsInLocalVSIXDeployment>
        <CopyBuildOutputToOutputDirectory>true</CopyBuildOutputToOutputDirectory>
        <CopyOutputSymbolsToOutputDirectory>true</CopyOutputSymbolsToOutputDirectory>
      </PropertyGroup>
    </When>
  </Choose>
  <ItemGroup>
    <Compile Include="..\..\Common\CommonAssemblyInfo.cs">
      <Link>Properties\CommonAssemblyInfo.cs</Link>
    </Compile>
    <Compile Include="FontAndColorsRegistrationAttribute.cs" />
    <Compile Include="Guids.cs" />
    <Compile Include="PkgCmdID.cs" />
    <Compile Include="NuGetVSEventsPackage.cs" />
    <Compile Include="NuGetPackage.cs" />
    <Compile Include="Properties\AssemblyInfo.cs" />
    <Compile Include="ProvideBindingPath.cs" Condition="$(VisualStudioVersion)=='10.0' Or $(VisualStudioVersion)=='11.0'" />
    <Compile Include="ProvideExpressLoadKeyAttribute.cs" />
    <Compile Include="ProvideSearchProviderAttribute.cs" />
    <Compile Include="Resources.Designer.cs">
      <DependentUpon>Resources.resx</DependentUpon>
      <AutoGen>True</AutoGen>
      <DesignTime>True</DesignTime>
    </Compile>
  </ItemGroup>
  <ItemGroup>
    <Content Include="..\VsConsole\PowerShellCmdlets\Help\about_NuGet.Cmdlets.help.txt">
      <Link>Modules\NuGet\about_NuGet.Cmdlets.help.txt</Link>
      <IncludeInVSIX>true</IncludeInVSIX>
    </Content>
    <Content Include="..\VsConsole\PowerShellCmdlets\Help\NuGet.Cmdlets.dll-Help.xml">
      <Link>Modules\NuGet\NuGet.Cmdlets.dll-Help.xml</Link>
      <IncludeInVSIX>true</IncludeInVSIX>
    </Content>
    <Content Include="..\VsConsole\PowerShellHost\Scripts\Profile.ps1">
      <Link>Modules\NuGet\Profile.ps1</Link>
      <IncludeInVSIX>true</IncludeInVSIX>
    </Content>
    <Content Include="Resources\nuget_32.png">
      <CopyToOutputDirectory>Always</CopyToOutputDirectory>
      <IncludeInVSIX>true</IncludeInVSIX>
    </Content>
    <VSCTCompile Include="NuGetTools.vsct">
      <ResourceName>Menus.ctmenu</ResourceName>
      <SubType>Designer</SubType>
    </VSCTCompile>
    <None Include="Resources\nugetAbout.ico" />
    <Content Include="..\VsConsole\PowerShellHost\Scripts\NuGet.psd1">
      <Link>Modules\NuGet\NuGet.psd1</Link>
      <IncludeInVSIX>true</IncludeInVSIX>
    </Content>
    <Content Include="..\VsConsole\PowerShellHost\Scripts\nuget.psm1">
      <Link>Modules\NuGet\nuget.psm1</Link>
      <IncludeInVSIX>true</IncludeInVSIX>
    </Content>
    <Content Include="..\VsConsole\PowerShellHost\Scripts\NuGet.Format.ps1xml">
      <Link>Modules\NuGet\NuGet.Format.ps1xml</Link>
      <IncludeInVSIX>true</IncludeInVSIX>
    </Content>
    <Content Include="..\VsConsole\PowerShellHost\Scripts\NuGet.Types.ps1xml">
      <Link>Modules\NuGet\NuGet.Types.ps1xml</Link>
      <IncludeInVSIX>true</IncludeInVSIX>
    </Content>
    <None Include="Resources\Toolbar.png" />
    <Content Include="LICENSE.txt">
      <CopyToOutputDirectory>Always</CopyToOutputDirectory>
      <IncludeInVSIX>true</IncludeInVSIX>
    </Content>
    <None Include="source.extension.vsixmanifest">
      <SubType>Designer</SubType>
    </None>
  </ItemGroup>
  <ItemGroup>
    <ProjectReference Include="..\Dialog10\Dialog10.csproj" Condition="$(VisualStudioVersion)=='10.0' or $(VisualStudioVersion)=='11.0'">
      <Project>{5984731D-613C-440A-833A-F92A3E3CF793}</Project>
      <Name>Dialog10</Name>
      <Aliases>dialog10</Aliases>
      <IncludeOutputGroupsInVSIX>BuiltProjectOutputGroup%3bBuiltProjectOutputGroupDependencies%3bGetCopyToOutputDirectoryItems%3b</IncludeOutputGroupsInVSIX>
      <IncludeOutputGroupsInVSIXLocalOnly>DebugSymbolsProjectOutputGroup%3b</IncludeOutputGroupsInVSIXLocalOnly>
    </ProjectReference>
    <ProjectReference Include="..\Dialog11\Dialog11.csproj" Condition="$(VisualStudioVersion)=='10.0' or $(VisualStudioVersion)=='11.0'">
      <Project>{fd1e159b-a36f-49e4-856d-8555a20d09cf}</Project>
      <Name>Dialog11</Name>
      <Aliases>dialog11</Aliases>
      <IncludeOutputGroupsInVSIX>BuiltProjectOutputGroup%3bBuiltProjectOutputGroupDependencies%3bGetCopyToOutputDirectoryItems%3b</IncludeOutputGroupsInVSIX>
      <IncludeOutputGroupsInVSIXLocalOnly>DebugSymbolsProjectOutputGroup%3b</IncludeOutputGroupsInVSIXLocalOnly>
    </ProjectReference>
    <ProjectReference Include="..\Dialog12\Dialog12.csproj" Condition="$(VisualStudioVersion)=='12.0'">
      <Project>{1C5E9CB6-F6FE-4858-BB63-AA50832F0A4D}</Project>
      <Name>Dialog12</Name>
      <Aliases>dialog12</Aliases>
      <IncludeOutputGroupsInVSIX>BuiltProjectOutputGroup%3bBuiltProjectOutputGroupDependencies%3bGetCopyToOutputDirectoryItems%3b</IncludeOutputGroupsInVSIX>
      <IncludeOutputGroupsInVSIXLocalOnly>DebugSymbolsProjectOutputGroup%3b</IncludeOutputGroupsInVSIXLocalOnly>
    </ProjectReference>
    <ProjectReference Include="..\Dialog14\Dialog14.csproj" Condition="$(VisualStudioVersion)=='14.0'">
      <Project>{6F5E90CC-F106-4524-8E98-58C2E9F1D6FF}</Project>
      <Name>Dialog14</Name>
      <Aliases>dialog14</Aliases>
      <IncludeOutputGroupsInVSIX>BuiltProjectOutputGroup%3bBuiltProjectOutputGroupDependencies%3bGetCopyToOutputDirectoryItems%3b</IncludeOutputGroupsInVSIX>
      <IncludeOutputGroupsInVSIXLocalOnly>DebugSymbolsProjectOutputGroup%3b</IncludeOutputGroupsInVSIXLocalOnly>
    </ProjectReference>
    <ProjectReference Include="..\DialogServices\DialogServices.csproj">
      <Project>{05497432-8899-4ED4-BB97-7B5EA3E911DB}</Project>
      <Name>DialogServices</Name>
      <IncludeOutputGroupsInVSIX>BuiltProjectOutputGroup%3bBuiltProjectOutputGroupDependencies%3bGetCopyToOutputDirectoryItems%3b</IncludeOutputGroupsInVSIX>
      <IncludeOutputGroupsInVSIXLocalOnly>DebugSymbolsProjectOutputGroup%3b</IncludeOutputGroupsInVSIXLocalOnly>
    </ProjectReference>
    <ProjectReference Include="..\Options\Options.csproj">
      <Project>{53ab7187-cdf3-48b5-b90e-8919d3cb904d}</Project>
      <Name>Options</Name>
      <IncludeOutputGroupsInVSIX>BuiltProjectOutputGroup%3bBuiltProjectOutputGroupDependencies%3bGetCopyToOutputDirectoryItems%3b</IncludeOutputGroupsInVSIX>
      <IncludeOutputGroupsInVSIXLocalOnly>DebugSymbolsProjectOutputGroup%3b</IncludeOutputGroupsInVSIXLocalOnly>
    </ProjectReference>
    <ProjectReference Include="..\TeamFoundationServer10\TeamFoundationServer10.csproj" Condition="$(VisualStudioVersion)=='10.0' or $(VisualStudioVersion)=='11.0'">
      <Project>{3F786922-B4F3-4C6E-B22F-3D764BA5B3B8}</Project>
      <Name>TeamFoundationServer10</Name>
    </ProjectReference>
    <ProjectReference Include="..\TeamFoundationServer11\TeamFoundationServer11.csproj" Condition="$(VisualStudioVersion)=='10.0' or $(VisualStudioVersion)=='11.0'">
      <Project>{5220a205-0c3f-4cd5-b1b4-7cd5b8298d7a}</Project>
      <Name>TeamFoundationServer11</Name>
    </ProjectReference>
    <ProjectReference Include="..\TeamFoundationServer12\TeamFoundationServer12.csproj" Condition="$(VisualStudioVersion)=='12.0'">
      <Project>{5FC1C439-9263-470E-9C09-6E8B1E24C6B2}</Project>
      <Name>TeamFoundationServer12</Name>
      <IncludeOutputGroupsInVSIX>BuiltProjectOutputGroup%3bBuiltProjectOutputGroupDependencies%3bGetCopyToOutputDirectoryItems%3b</IncludeOutputGroupsInVSIX>
      <IncludeOutputGroupsInVSIXLocalOnly>DebugSymbolsProjectOutputGroup%3b</IncludeOutputGroupsInVSIXLocalOnly>
    </ProjectReference>
	<ProjectReference Include="..\TeamFoundationServer14\TeamFoundationServer14.csproj"
		      Condition="$(VisualStudioVersion)=='14.0'">
      <Project>{7dd28cac-d7b8-4053-b820-9da44565d40c}</Project>
      <Name>TeamFoundationServer14</Name>
      <IncludeOutputGroupsInVSIX>BuiltProjectOutputGroup%3bBuiltProjectOutputGroupDependencies%3bGetCopyToOutputDirectoryItems%3b</IncludeOutputGroupsInVSIX>
      <IncludeOutputGroupsInVSIXLocalOnly>DebugSymbolsProjectOutputGroup%3b</IncludeOutputGroupsInVSIXLocalOnly>
    </ProjectReference>
    <ProjectReference Include="..\TeamFoundationServer14\TeamFoundationServer14.csproj" Condition="$(VisualStudioVersion)=='14.0'">
      <Project>{7dd28cac-d7b8-4053-b820-9da44565d40c}</Project>
      <Name>TeamFoundationServer14</Name>
      <IncludeOutputGroupsInVSIX>BuiltProjectOutputGroup%3bBuiltProjectOutputGroupDependencies%3bGetCopyToOutputDirectoryItems%3b</IncludeOutputGroupsInVSIX>
      <IncludeOutputGroupsInVSIXLocalOnly>DebugSymbolsProjectOutputGroup%3b</IncludeOutputGroupsInVSIXLocalOnly>
    </ProjectReference>
    <ProjectReference Include="..\VisualStudio.Interop\VisualStudio.Interop.csproj">
      <Project>{7DB43FE1-75E1-49F9-B2C8-06A552BA2144}</Project>
      <Name>VisualStudio.Interop</Name>
      <IncludeOutputGroupsInVSIX>BuiltProjectOutputGroup%3bBuiltProjectOutputGroupDependencies%3bGetCopyToOutputDirectoryItems%3b</IncludeOutputGroupsInVSIX>
      <IncludeOutputGroupsInVSIXLocalOnly>DebugSymbolsProjectOutputGroup%3b</IncludeOutputGroupsInVSIXLocalOnly>
    </ProjectReference>
    <ProjectReference Include="..\VisualStudio10\VisualStudio10.csproj" Condition="$(VisualStudioVersion)=='10.0' or $(VisualStudioVersion)=='11.0'">
      <Project>{7765C89E-790C-4D1E-A877-227E5FE3C90B}</Project>
      <Name>VisualStudio10</Name>
      <IncludeOutputGroupsInVSIX>BuiltProjectOutputGroup%3bBuiltProjectOutputGroupDependencies%3bGetCopyToOutputDirectoryItems%3b</IncludeOutputGroupsInVSIX>
      <IncludeOutputGroupsInVSIXLocalOnly>DebugSymbolsProjectOutputGroup%3b</IncludeOutputGroupsInVSIXLocalOnly>
    </ProjectReference>
    <ProjectReference Include="..\VisualStudio12\VisualStudio12.csproj" Condition="$(VisualStudioVersion)=='12.0'">
      <Project>{3dd213f7-999b-4c15-9560-bf9c96cb8c52}</Project>
      <Name>VisualStudio12</Name>
    </ProjectReference>
    <ProjectReference Include="..\VsConsole\Console.Types\Console.Types.csproj">
      <Project>{6FD11460-39A3-4A10-BA63-7541B0A7D053}</Project>
      <Name>Console.Types</Name>
      <IncludeOutputGroupsInVSIXLocalOnly>DebugSymbolsProjectOutputGroup%3b</IncludeOutputGroupsInVSIXLocalOnly>
      <IncludeOutputGroupsInVSIX>BuiltProjectOutputGroup%3bBuiltProjectOutputGroupDependencies%3bGetCopyToOutputDirectoryItems%3b</IncludeOutputGroupsInVSIX>
    </ProjectReference>
    <ProjectReference Include="..\vsConsole\Console\Console.csproj">
      <Project>{50E33DA2-AF14-486D-81B8-BD8409744A38}</Project>
      <Name>Console</Name>
      <IncludeOutputGroupsInVSIX>BuiltProjectOutputGroup%3bBuiltProjectOutputGroupDependencies%3bGetCopyToOutputDirectoryItems%3b</IncludeOutputGroupsInVSIX>
      <IncludeOutputGroupsInVSIXLocalOnly>DebugSymbolsProjectOutputGroup%3b</IncludeOutputGroupsInVSIXLocalOnly>
    </ProjectReference>
    <ProjectReference Include="..\VsConsole\PowerShellCmdlets\PowerShellCmdlets.csproj">
      <Project>{84AC92A6-06B4-41B7-81EC-EFE91356D17C}</Project>
      <Name>PowerShellCmdlets</Name>
      <IncludeOutputGroupsInVSIX>BuiltProjectOutputGroup%3bBuiltProjectOutputGroupDependencies%3bGetCopyToOutputDirectoryItems%3b</IncludeOutputGroupsInVSIX>
      <IncludeOutputGroupsInVSIXLocalOnly>DebugSymbolsProjectOutputGroup%3b</IncludeOutputGroupsInVSIXLocalOnly>
    </ProjectReference>
    <ProjectReference Include="..\VsConsole\PowerShellHostProvider\PowerShellHostProvider.csproj">
      <Project>{A5E7AEB3-738F-4C39-A459-00F90483B2FE}</Project>
      <Name>PowerShellHostProvider</Name>
      <IncludeOutputGroupsInVSIX>BuiltProjectOutputGroup%3bBuiltProjectOutputGroupDependencies%3bGetCopyToOutputDirectoryItems%3b</IncludeOutputGroupsInVSIX>
      <IncludeOutputGroupsInVSIXLocalOnly>DebugSymbolsProjectOutputGroup%3b</IncludeOutputGroupsInVSIXLocalOnly>
    </ProjectReference>
    <ProjectReference Include="..\VsConsole\PowerShellHost\PowerShellHost.csproj">
      <Project>{5A79EEF3-51C0-4A14-8D37-50EF38AD835D}</Project>
      <Name>PowerShellHost</Name>
      <IncludeOutputGroupsInVSIX>BuiltProjectOutputGroup%3bBuiltProjectOutputGroupDependencies%3bGetCopyToOutputDirectoryItems%3b</IncludeOutputGroupsInVSIX>
      <IncludeOutputGroupsInVSIXLocalOnly>DebugSymbolsProjectOutputGroup%3b</IncludeOutputGroupsInVSIXLocalOnly>
    </ProjectReference>
    <ProjectReference Include="..\Core\Core.csproj">
      <Project>{F879F274-EFA0-4157-8404-33A19B4E6AEC}</Project>
      <Name>Core</Name>
      <IncludeOutputGroupsInVSIXLocalOnly>DebugSymbolsProjectOutputGroup%3b</IncludeOutputGroupsInVSIXLocalOnly>
      <IncludeOutputGroupsInVSIX>BuiltProjectOutputGroup%3bBuiltProjectOutputGroupDependencies%3bGetCopyToOutputDirectoryItems%3b</IncludeOutputGroupsInVSIX>
    </ProjectReference>
    <ProjectReference Include="..\VisualStudio\VisualStudio.csproj">
      <Project>{6146CA62-CC16-422C-A105-3E81F7452AA6}</Project>
      <Name>VisualStudio</Name>
      <IncludeOutputGroupsInVSIX>BuiltProjectOutputGroup%3bBuiltProjectOutputGroupDependencies%3bGetCopyToOutputDirectoryItems%3b</IncludeOutputGroupsInVSIX>
      <IncludeOutputGroupsInVSIXLocalOnly>DebugSymbolsProjectOutputGroup%3b</IncludeOutputGroupsInVSIXLocalOnly>
    </ProjectReference>
    <ProjectReference Include="..\VsEvents\VsEvents.csproj">
      <Project>{1700e91f-4c23-4d98-ade1-ca471a3d52b9}</Project>
      <Name>VsEvents</Name>
    </ProjectReference>
  </ItemGroup>
  <ItemGroup>
    <Reference Include="EnvDTE, Version=8.0.0.0, Culture=neutral, PublicKeyToken=b03f5f7f11d50a3a">
      <EmbedInteropTypes>True</EmbedInteropTypes>
    </Reference>
    <Reference Include="Microsoft.VisualStudio.OLE.Interop, Version=7.1.40304.0, Culture=neutral, PublicKeyToken=b03f5f7f11d50a3a" />
    <Reference Include="Microsoft.VisualStudio.Shell.Immutable.10.0, Version=10.0.0.0, Culture=neutral, PublicKeyToken=b03f5f7f11d50a3a, processorArchitecture=MSIL" />
    <Reference Include="Microsoft.VisualStudio.Shell.Interop, Version=7.1.40304.0, Culture=neutral, PublicKeyToken=b03f5f7f11d50a3a" />
    <Reference Include="Microsoft.VisualStudio.Shell.Interop.10.0, Version=10.0.0.0, Culture=neutral, PublicKeyToken=b03f5f7f11d50a3a, processorArchitecture=MSIL">
      <EmbedInteropTypes>False</EmbedInteropTypes>
    </Reference>
    <Reference Include="Microsoft.VisualStudio.Shell.Interop.11.0, Version=11.0.0.0, Culture=neutral, PublicKeyToken=b03f5f7f11d50a3a, processorArchitecture=MSIL">
      <SpecificVersion>False</SpecificVersion>
      <EmbedInteropTypes>True</EmbedInteropTypes>
      <HintPath>..\..\lib\Microsoft.VisualStudio.Shell.Interop.11.0.dll</HintPath>
    </Reference>
    <Reference Include="Microsoft.VisualStudio.Shell.Interop.8.0, Version=8.0.0.0, Culture=neutral, PublicKeyToken=b03f5f7f11d50a3a" />
    <Reference Include="Microsoft.VisualStudio.Shell.Interop.9.0, Version=9.0.0.0, Culture=neutral, PublicKeyToken=b03f5f7f11d50a3a" />
    <Reference Include="$(ShellAssembly)">
      <SpecificVersion>False</SpecificVersion>
      <HintPath>$(ShellAssemblyHintPath)</HintPath>
      <Private>False</Private>
    </Reference>
    <Reference Include="PresentationCore" />
    <Reference Include="PresentationFramework" />
    <Reference Include="System" />
    <Reference Include="System.Design" />
    <Reference Include="System.Windows.Forms" />
    <Reference Include="System.Xaml" />
    <Reference Include="WindowsBase" />
  </ItemGroup>
  <ItemGroup>
    <EmbeddedResource Include="Resources.resx">
      <Generator>ResXFileCodeGenerator</Generator>
      <LastGenOutput>Resources.Designer.cs</LastGenOutput>
      <SubType>Designer</SubType>
    </EmbeddedResource>
    <EmbeddedResource Include="VSPackage.resx">
      <MergeWithCTO>true</MergeWithCTO>
      <ManifestResourceName>VSPackage</ManifestResourceName>
      <SubType>Designer</SubType>
    </EmbeddedResource>
  </ItemGroup>
  <ItemGroup />
  <Import Project="$(MSBuildToolsPath)\Microsoft.CSharp.targets" />
  <Import Condition="Exists($(VsSdkTargets))" Project="$(VsSdkTargets)" />
  <Target Name="BeforeBuild">
    <Copy SourceFiles="vs10.vsixmanifest" DestinationFiles="source.extension.vsixmanifest" Condition="$(VisualStudioVersion)=='10.0' or $(VisualStudioVersion)=='11.0'" />
    <Copy SourceFiles="vs12.vsixmanifest" DestinationFiles="source.extension.vsixmanifest" Condition="$(VisualStudioVersion)=='12.0'" />
<<<<<<< HEAD
    <Copy SourceFiles="vs14.vsixmanifest" DestinationFiles="source.extension.vsixmanifest" Condition="$(VisualStudioVersion)=='14.0'" />
=======
    <Copy SourceFiles="vs14.vsixmanifest" DestinationFiles="source.extension.vsixmanifest" Condition="$(VisualStudioVersion)=='14.0'" />
>>>>>>> 25f310c1
  </Target>
  <!-- To modify your build process, add your task inside one of the targets below and uncomment it. 
       Other similar extension points exist, see Microsoft.Common.targets.
  <Target Name="BeforeBuild">
  </Target>
  <Target Name="AfterBuild">
  </Target>
  -->
</Project><|MERGE_RESOLUTION|>--- conflicted
+++ resolved
@@ -1,309 +1,305 @@
-﻿<?xml version="1.0" encoding="utf-8"?>
-<Project ToolsVersion="4.0" DefaultTargets="Build" xmlns="http://schemas.microsoft.com/developer/msbuild/2003">
-  <PropertyGroup>
-    <NoWarn>1762</NoWarn>
-  </PropertyGroup>
-  <PropertyGroup Condition="'$(VisualStudioVersion)' == '14.0'">
-    <MinimumVisualStudioVersion>14.0</MinimumVisualStudioVersion>
-  </PropertyGroup>
-  <PropertyGroup Condition="'$(VisualStudioVersion)' == '12.0'">
-    <MinimumVisualStudioVersion>12.0</MinimumVisualStudioVersion>
-  </PropertyGroup>
-  <PropertyGroup Condition="'$(VisualStudioVersion)' == '11.0'">
-    <MinimumVisualStudioVersion>11.0</MinimumVisualStudioVersion>
-    <FileUpgradeFlags>
-    </FileUpgradeFlags>
-    <UpgradeBackupLocation>
-    </UpgradeBackupLocation>
-    <OldToolsVersion>4.0</OldToolsVersion>
-  </PropertyGroup>
-  <Import Project="..\..\Build\NuGet.Settings.targets" />
-  <PropertyGroup>
-    <ProjectGuid>{D0F9864B-D782-4471-81A2-29555E5DC0D7}</ProjectGuid>
-    <ProjectTypeGuids>{82b43b9b-a64c-4715-b499-d71e9ca2bd60};{60dc8134-eba5-43b8-bcc9-bb4bc16c2548};{FAE04EC0-301F-11D3-BF4B-00C04F79EFBC}</ProjectTypeGuids>
-    <OutputType>Library</OutputType>
-    <AppDesignerFolder>Properties</AppDesignerFolder>
-    <RootNamespace>NuGet.Tools</RootNamespace>
-    <AssemblyName>NuGet.Tools</AssemblyName>
-    <VsSdkTargets>$(MSBuildExtensionsPath)\Microsoft\VisualStudio\v$(VisualStudioVersion)\VSSDK\Microsoft.VsSDK.targets</VsSdkTargets>
-    <DefineConstants Condition="'$(VisualStudioVersion)'=='10.0'">$(DefineConstants);VS10</DefineConstants>
-    <DefineConstants Condition="'$(VisualStudioVersion)'=='11.0'">$(DefineConstants);VS11</DefineConstants>
-    <DefineConstants Condition="'$(VisualStudioVersion)'=='12.0'">$(DefineConstants);VS12</DefineConstants>
-    <DefineConstants Condition="'$(VisualStudioVersion)'=='14.0'">$(DefineConstants);VS14</DefineConstants>
-  </PropertyGroup>
-  <PropertyGroup Condition="'$(Configuration)' == 'Debug' Or '$(Configuration)' == 'Debug11'">
-    <StartAction>Program</StartAction>
-    <StartProgram>$(MSBuildProgramFiles32)\Microsoft Visual Studio $(VisualStudioVersion)\Common7\IDE\devenv.exe</StartProgram>
-    <StartArguments>/rootsuffix Exp /log</StartArguments>
-  </PropertyGroup>
-  <Choose>
-    <When Condition="Exists($(VsSdkTargets))">
-      <PropertyGroup>
-        <GeneratePkgDefFile>true</GeneratePkgDefFile>
-        <IncludeAssemblyInVSIXContainer>true</IncludeAssemblyInVSIXContainer>
-        <IncludeDebugSymbolsInVSIXContainer>false</IncludeDebugSymbolsInVSIXContainer>
-        <IncludeDebugSymbolsInLocalVSIXDeployment>true</IncludeDebugSymbolsInLocalVSIXDeployment>
-        <CopyBuildOutputToOutputDirectory>true</CopyBuildOutputToOutputDirectory>
-        <CopyOutputSymbolsToOutputDirectory>true</CopyOutputSymbolsToOutputDirectory>
-      </PropertyGroup>
-    </When>
-  </Choose>
-  <ItemGroup>
-    <Compile Include="..\..\Common\CommonAssemblyInfo.cs">
-      <Link>Properties\CommonAssemblyInfo.cs</Link>
-    </Compile>
-    <Compile Include="FontAndColorsRegistrationAttribute.cs" />
-    <Compile Include="Guids.cs" />
-    <Compile Include="PkgCmdID.cs" />
-    <Compile Include="NuGetVSEventsPackage.cs" />
-    <Compile Include="NuGetPackage.cs" />
-    <Compile Include="Properties\AssemblyInfo.cs" />
-    <Compile Include="ProvideBindingPath.cs" Condition="$(VisualStudioVersion)=='10.0' Or $(VisualStudioVersion)=='11.0'" />
-    <Compile Include="ProvideExpressLoadKeyAttribute.cs" />
-    <Compile Include="ProvideSearchProviderAttribute.cs" />
-    <Compile Include="Resources.Designer.cs">
-      <DependentUpon>Resources.resx</DependentUpon>
-      <AutoGen>True</AutoGen>
-      <DesignTime>True</DesignTime>
-    </Compile>
-  </ItemGroup>
-  <ItemGroup>
-    <Content Include="..\VsConsole\PowerShellCmdlets\Help\about_NuGet.Cmdlets.help.txt">
-      <Link>Modules\NuGet\about_NuGet.Cmdlets.help.txt</Link>
-      <IncludeInVSIX>true</IncludeInVSIX>
-    </Content>
-    <Content Include="..\VsConsole\PowerShellCmdlets\Help\NuGet.Cmdlets.dll-Help.xml">
-      <Link>Modules\NuGet\NuGet.Cmdlets.dll-Help.xml</Link>
-      <IncludeInVSIX>true</IncludeInVSIX>
-    </Content>
-    <Content Include="..\VsConsole\PowerShellHost\Scripts\Profile.ps1">
-      <Link>Modules\NuGet\Profile.ps1</Link>
-      <IncludeInVSIX>true</IncludeInVSIX>
-    </Content>
-    <Content Include="Resources\nuget_32.png">
-      <CopyToOutputDirectory>Always</CopyToOutputDirectory>
-      <IncludeInVSIX>true</IncludeInVSIX>
-    </Content>
-    <VSCTCompile Include="NuGetTools.vsct">
-      <ResourceName>Menus.ctmenu</ResourceName>
-      <SubType>Designer</SubType>
-    </VSCTCompile>
-    <None Include="Resources\nugetAbout.ico" />
-    <Content Include="..\VsConsole\PowerShellHost\Scripts\NuGet.psd1">
-      <Link>Modules\NuGet\NuGet.psd1</Link>
-      <IncludeInVSIX>true</IncludeInVSIX>
-    </Content>
-    <Content Include="..\VsConsole\PowerShellHost\Scripts\nuget.psm1">
-      <Link>Modules\NuGet\nuget.psm1</Link>
-      <IncludeInVSIX>true</IncludeInVSIX>
-    </Content>
-    <Content Include="..\VsConsole\PowerShellHost\Scripts\NuGet.Format.ps1xml">
-      <Link>Modules\NuGet\NuGet.Format.ps1xml</Link>
-      <IncludeInVSIX>true</IncludeInVSIX>
-    </Content>
-    <Content Include="..\VsConsole\PowerShellHost\Scripts\NuGet.Types.ps1xml">
-      <Link>Modules\NuGet\NuGet.Types.ps1xml</Link>
-      <IncludeInVSIX>true</IncludeInVSIX>
-    </Content>
-    <None Include="Resources\Toolbar.png" />
-    <Content Include="LICENSE.txt">
-      <CopyToOutputDirectory>Always</CopyToOutputDirectory>
-      <IncludeInVSIX>true</IncludeInVSIX>
-    </Content>
-    <None Include="source.extension.vsixmanifest">
-      <SubType>Designer</SubType>
-    </None>
-  </ItemGroup>
-  <ItemGroup>
-    <ProjectReference Include="..\Dialog10\Dialog10.csproj" Condition="$(VisualStudioVersion)=='10.0' or $(VisualStudioVersion)=='11.0'">
-      <Project>{5984731D-613C-440A-833A-F92A3E3CF793}</Project>
-      <Name>Dialog10</Name>
-      <Aliases>dialog10</Aliases>
-      <IncludeOutputGroupsInVSIX>BuiltProjectOutputGroup%3bBuiltProjectOutputGroupDependencies%3bGetCopyToOutputDirectoryItems%3b</IncludeOutputGroupsInVSIX>
-      <IncludeOutputGroupsInVSIXLocalOnly>DebugSymbolsProjectOutputGroup%3b</IncludeOutputGroupsInVSIXLocalOnly>
-    </ProjectReference>
-    <ProjectReference Include="..\Dialog11\Dialog11.csproj" Condition="$(VisualStudioVersion)=='10.0' or $(VisualStudioVersion)=='11.0'">
-      <Project>{fd1e159b-a36f-49e4-856d-8555a20d09cf}</Project>
-      <Name>Dialog11</Name>
-      <Aliases>dialog11</Aliases>
-      <IncludeOutputGroupsInVSIX>BuiltProjectOutputGroup%3bBuiltProjectOutputGroupDependencies%3bGetCopyToOutputDirectoryItems%3b</IncludeOutputGroupsInVSIX>
-      <IncludeOutputGroupsInVSIXLocalOnly>DebugSymbolsProjectOutputGroup%3b</IncludeOutputGroupsInVSIXLocalOnly>
-    </ProjectReference>
-    <ProjectReference Include="..\Dialog12\Dialog12.csproj" Condition="$(VisualStudioVersion)=='12.0'">
-      <Project>{1C5E9CB6-F6FE-4858-BB63-AA50832F0A4D}</Project>
-      <Name>Dialog12</Name>
-      <Aliases>dialog12</Aliases>
-      <IncludeOutputGroupsInVSIX>BuiltProjectOutputGroup%3bBuiltProjectOutputGroupDependencies%3bGetCopyToOutputDirectoryItems%3b</IncludeOutputGroupsInVSIX>
-      <IncludeOutputGroupsInVSIXLocalOnly>DebugSymbolsProjectOutputGroup%3b</IncludeOutputGroupsInVSIXLocalOnly>
-    </ProjectReference>
-    <ProjectReference Include="..\Dialog14\Dialog14.csproj" Condition="$(VisualStudioVersion)=='14.0'">
-      <Project>{6F5E90CC-F106-4524-8E98-58C2E9F1D6FF}</Project>
-      <Name>Dialog14</Name>
-      <Aliases>dialog14</Aliases>
-      <IncludeOutputGroupsInVSIX>BuiltProjectOutputGroup%3bBuiltProjectOutputGroupDependencies%3bGetCopyToOutputDirectoryItems%3b</IncludeOutputGroupsInVSIX>
-      <IncludeOutputGroupsInVSIXLocalOnly>DebugSymbolsProjectOutputGroup%3b</IncludeOutputGroupsInVSIXLocalOnly>
-    </ProjectReference>
-    <ProjectReference Include="..\DialogServices\DialogServices.csproj">
-      <Project>{05497432-8899-4ED4-BB97-7B5EA3E911DB}</Project>
-      <Name>DialogServices</Name>
-      <IncludeOutputGroupsInVSIX>BuiltProjectOutputGroup%3bBuiltProjectOutputGroupDependencies%3bGetCopyToOutputDirectoryItems%3b</IncludeOutputGroupsInVSIX>
-      <IncludeOutputGroupsInVSIXLocalOnly>DebugSymbolsProjectOutputGroup%3b</IncludeOutputGroupsInVSIXLocalOnly>
-    </ProjectReference>
-    <ProjectReference Include="..\Options\Options.csproj">
-      <Project>{53ab7187-cdf3-48b5-b90e-8919d3cb904d}</Project>
-      <Name>Options</Name>
-      <IncludeOutputGroupsInVSIX>BuiltProjectOutputGroup%3bBuiltProjectOutputGroupDependencies%3bGetCopyToOutputDirectoryItems%3b</IncludeOutputGroupsInVSIX>
-      <IncludeOutputGroupsInVSIXLocalOnly>DebugSymbolsProjectOutputGroup%3b</IncludeOutputGroupsInVSIXLocalOnly>
-    </ProjectReference>
-    <ProjectReference Include="..\TeamFoundationServer10\TeamFoundationServer10.csproj" Condition="$(VisualStudioVersion)=='10.0' or $(VisualStudioVersion)=='11.0'">
-      <Project>{3F786922-B4F3-4C6E-B22F-3D764BA5B3B8}</Project>
-      <Name>TeamFoundationServer10</Name>
-    </ProjectReference>
-    <ProjectReference Include="..\TeamFoundationServer11\TeamFoundationServer11.csproj" Condition="$(VisualStudioVersion)=='10.0' or $(VisualStudioVersion)=='11.0'">
-      <Project>{5220a205-0c3f-4cd5-b1b4-7cd5b8298d7a}</Project>
-      <Name>TeamFoundationServer11</Name>
-    </ProjectReference>
-    <ProjectReference Include="..\TeamFoundationServer12\TeamFoundationServer12.csproj" Condition="$(VisualStudioVersion)=='12.0'">
-      <Project>{5FC1C439-9263-470E-9C09-6E8B1E24C6B2}</Project>
-      <Name>TeamFoundationServer12</Name>
-      <IncludeOutputGroupsInVSIX>BuiltProjectOutputGroup%3bBuiltProjectOutputGroupDependencies%3bGetCopyToOutputDirectoryItems%3b</IncludeOutputGroupsInVSIX>
-      <IncludeOutputGroupsInVSIXLocalOnly>DebugSymbolsProjectOutputGroup%3b</IncludeOutputGroupsInVSIXLocalOnly>
-    </ProjectReference>
-	<ProjectReference Include="..\TeamFoundationServer14\TeamFoundationServer14.csproj"
-		      Condition="$(VisualStudioVersion)=='14.0'">
-      <Project>{7dd28cac-d7b8-4053-b820-9da44565d40c}</Project>
-      <Name>TeamFoundationServer14</Name>
-      <IncludeOutputGroupsInVSIX>BuiltProjectOutputGroup%3bBuiltProjectOutputGroupDependencies%3bGetCopyToOutputDirectoryItems%3b</IncludeOutputGroupsInVSIX>
-      <IncludeOutputGroupsInVSIXLocalOnly>DebugSymbolsProjectOutputGroup%3b</IncludeOutputGroupsInVSIXLocalOnly>
-    </ProjectReference>
-    <ProjectReference Include="..\TeamFoundationServer14\TeamFoundationServer14.csproj" Condition="$(VisualStudioVersion)=='14.0'">
-      <Project>{7dd28cac-d7b8-4053-b820-9da44565d40c}</Project>
-      <Name>TeamFoundationServer14</Name>
-      <IncludeOutputGroupsInVSIX>BuiltProjectOutputGroup%3bBuiltProjectOutputGroupDependencies%3bGetCopyToOutputDirectoryItems%3b</IncludeOutputGroupsInVSIX>
-      <IncludeOutputGroupsInVSIXLocalOnly>DebugSymbolsProjectOutputGroup%3b</IncludeOutputGroupsInVSIXLocalOnly>
-    </ProjectReference>
-    <ProjectReference Include="..\VisualStudio.Interop\VisualStudio.Interop.csproj">
-      <Project>{7DB43FE1-75E1-49F9-B2C8-06A552BA2144}</Project>
-      <Name>VisualStudio.Interop</Name>
-      <IncludeOutputGroupsInVSIX>BuiltProjectOutputGroup%3bBuiltProjectOutputGroupDependencies%3bGetCopyToOutputDirectoryItems%3b</IncludeOutputGroupsInVSIX>
-      <IncludeOutputGroupsInVSIXLocalOnly>DebugSymbolsProjectOutputGroup%3b</IncludeOutputGroupsInVSIXLocalOnly>
-    </ProjectReference>
-    <ProjectReference Include="..\VisualStudio10\VisualStudio10.csproj" Condition="$(VisualStudioVersion)=='10.0' or $(VisualStudioVersion)=='11.0'">
-      <Project>{7765C89E-790C-4D1E-A877-227E5FE3C90B}</Project>
-      <Name>VisualStudio10</Name>
-      <IncludeOutputGroupsInVSIX>BuiltProjectOutputGroup%3bBuiltProjectOutputGroupDependencies%3bGetCopyToOutputDirectoryItems%3b</IncludeOutputGroupsInVSIX>
-      <IncludeOutputGroupsInVSIXLocalOnly>DebugSymbolsProjectOutputGroup%3b</IncludeOutputGroupsInVSIXLocalOnly>
-    </ProjectReference>
-    <ProjectReference Include="..\VisualStudio12\VisualStudio12.csproj" Condition="$(VisualStudioVersion)=='12.0'">
-      <Project>{3dd213f7-999b-4c15-9560-bf9c96cb8c52}</Project>
-      <Name>VisualStudio12</Name>
-    </ProjectReference>
-    <ProjectReference Include="..\VsConsole\Console.Types\Console.Types.csproj">
-      <Project>{6FD11460-39A3-4A10-BA63-7541B0A7D053}</Project>
-      <Name>Console.Types</Name>
-      <IncludeOutputGroupsInVSIXLocalOnly>DebugSymbolsProjectOutputGroup%3b</IncludeOutputGroupsInVSIXLocalOnly>
-      <IncludeOutputGroupsInVSIX>BuiltProjectOutputGroup%3bBuiltProjectOutputGroupDependencies%3bGetCopyToOutputDirectoryItems%3b</IncludeOutputGroupsInVSIX>
-    </ProjectReference>
-    <ProjectReference Include="..\vsConsole\Console\Console.csproj">
-      <Project>{50E33DA2-AF14-486D-81B8-BD8409744A38}</Project>
-      <Name>Console</Name>
-      <IncludeOutputGroupsInVSIX>BuiltProjectOutputGroup%3bBuiltProjectOutputGroupDependencies%3bGetCopyToOutputDirectoryItems%3b</IncludeOutputGroupsInVSIX>
-      <IncludeOutputGroupsInVSIXLocalOnly>DebugSymbolsProjectOutputGroup%3b</IncludeOutputGroupsInVSIXLocalOnly>
-    </ProjectReference>
-    <ProjectReference Include="..\VsConsole\PowerShellCmdlets\PowerShellCmdlets.csproj">
-      <Project>{84AC92A6-06B4-41B7-81EC-EFE91356D17C}</Project>
-      <Name>PowerShellCmdlets</Name>
-      <IncludeOutputGroupsInVSIX>BuiltProjectOutputGroup%3bBuiltProjectOutputGroupDependencies%3bGetCopyToOutputDirectoryItems%3b</IncludeOutputGroupsInVSIX>
-      <IncludeOutputGroupsInVSIXLocalOnly>DebugSymbolsProjectOutputGroup%3b</IncludeOutputGroupsInVSIXLocalOnly>
-    </ProjectReference>
-    <ProjectReference Include="..\VsConsole\PowerShellHostProvider\PowerShellHostProvider.csproj">
-      <Project>{A5E7AEB3-738F-4C39-A459-00F90483B2FE}</Project>
-      <Name>PowerShellHostProvider</Name>
-      <IncludeOutputGroupsInVSIX>BuiltProjectOutputGroup%3bBuiltProjectOutputGroupDependencies%3bGetCopyToOutputDirectoryItems%3b</IncludeOutputGroupsInVSIX>
-      <IncludeOutputGroupsInVSIXLocalOnly>DebugSymbolsProjectOutputGroup%3b</IncludeOutputGroupsInVSIXLocalOnly>
-    </ProjectReference>
-    <ProjectReference Include="..\VsConsole\PowerShellHost\PowerShellHost.csproj">
-      <Project>{5A79EEF3-51C0-4A14-8D37-50EF38AD835D}</Project>
-      <Name>PowerShellHost</Name>
-      <IncludeOutputGroupsInVSIX>BuiltProjectOutputGroup%3bBuiltProjectOutputGroupDependencies%3bGetCopyToOutputDirectoryItems%3b</IncludeOutputGroupsInVSIX>
-      <IncludeOutputGroupsInVSIXLocalOnly>DebugSymbolsProjectOutputGroup%3b</IncludeOutputGroupsInVSIXLocalOnly>
-    </ProjectReference>
-    <ProjectReference Include="..\Core\Core.csproj">
-      <Project>{F879F274-EFA0-4157-8404-33A19B4E6AEC}</Project>
-      <Name>Core</Name>
-      <IncludeOutputGroupsInVSIXLocalOnly>DebugSymbolsProjectOutputGroup%3b</IncludeOutputGroupsInVSIXLocalOnly>
-      <IncludeOutputGroupsInVSIX>BuiltProjectOutputGroup%3bBuiltProjectOutputGroupDependencies%3bGetCopyToOutputDirectoryItems%3b</IncludeOutputGroupsInVSIX>
-    </ProjectReference>
-    <ProjectReference Include="..\VisualStudio\VisualStudio.csproj">
-      <Project>{6146CA62-CC16-422C-A105-3E81F7452AA6}</Project>
-      <Name>VisualStudio</Name>
-      <IncludeOutputGroupsInVSIX>BuiltProjectOutputGroup%3bBuiltProjectOutputGroupDependencies%3bGetCopyToOutputDirectoryItems%3b</IncludeOutputGroupsInVSIX>
-      <IncludeOutputGroupsInVSIXLocalOnly>DebugSymbolsProjectOutputGroup%3b</IncludeOutputGroupsInVSIXLocalOnly>
-    </ProjectReference>
-    <ProjectReference Include="..\VsEvents\VsEvents.csproj">
-      <Project>{1700e91f-4c23-4d98-ade1-ca471a3d52b9}</Project>
-      <Name>VsEvents</Name>
-    </ProjectReference>
-  </ItemGroup>
-  <ItemGroup>
-    <Reference Include="EnvDTE, Version=8.0.0.0, Culture=neutral, PublicKeyToken=b03f5f7f11d50a3a">
-      <EmbedInteropTypes>True</EmbedInteropTypes>
-    </Reference>
-    <Reference Include="Microsoft.VisualStudio.OLE.Interop, Version=7.1.40304.0, Culture=neutral, PublicKeyToken=b03f5f7f11d50a3a" />
-    <Reference Include="Microsoft.VisualStudio.Shell.Immutable.10.0, Version=10.0.0.0, Culture=neutral, PublicKeyToken=b03f5f7f11d50a3a, processorArchitecture=MSIL" />
-    <Reference Include="Microsoft.VisualStudio.Shell.Interop, Version=7.1.40304.0, Culture=neutral, PublicKeyToken=b03f5f7f11d50a3a" />
-    <Reference Include="Microsoft.VisualStudio.Shell.Interop.10.0, Version=10.0.0.0, Culture=neutral, PublicKeyToken=b03f5f7f11d50a3a, processorArchitecture=MSIL">
-      <EmbedInteropTypes>False</EmbedInteropTypes>
-    </Reference>
-    <Reference Include="Microsoft.VisualStudio.Shell.Interop.11.0, Version=11.0.0.0, Culture=neutral, PublicKeyToken=b03f5f7f11d50a3a, processorArchitecture=MSIL">
-      <SpecificVersion>False</SpecificVersion>
-      <EmbedInteropTypes>True</EmbedInteropTypes>
-      <HintPath>..\..\lib\Microsoft.VisualStudio.Shell.Interop.11.0.dll</HintPath>
-    </Reference>
-    <Reference Include="Microsoft.VisualStudio.Shell.Interop.8.0, Version=8.0.0.0, Culture=neutral, PublicKeyToken=b03f5f7f11d50a3a" />
-    <Reference Include="Microsoft.VisualStudio.Shell.Interop.9.0, Version=9.0.0.0, Culture=neutral, PublicKeyToken=b03f5f7f11d50a3a" />
-    <Reference Include="$(ShellAssembly)">
-      <SpecificVersion>False</SpecificVersion>
-      <HintPath>$(ShellAssemblyHintPath)</HintPath>
-      <Private>False</Private>
-    </Reference>
-    <Reference Include="PresentationCore" />
-    <Reference Include="PresentationFramework" />
-    <Reference Include="System" />
-    <Reference Include="System.Design" />
-    <Reference Include="System.Windows.Forms" />
-    <Reference Include="System.Xaml" />
-    <Reference Include="WindowsBase" />
-  </ItemGroup>
-  <ItemGroup>
-    <EmbeddedResource Include="Resources.resx">
-      <Generator>ResXFileCodeGenerator</Generator>
-      <LastGenOutput>Resources.Designer.cs</LastGenOutput>
-      <SubType>Designer</SubType>
-    </EmbeddedResource>
-    <EmbeddedResource Include="VSPackage.resx">
-      <MergeWithCTO>true</MergeWithCTO>
-      <ManifestResourceName>VSPackage</ManifestResourceName>
-      <SubType>Designer</SubType>
-    </EmbeddedResource>
-  </ItemGroup>
-  <ItemGroup />
-  <Import Project="$(MSBuildToolsPath)\Microsoft.CSharp.targets" />
-  <Import Condition="Exists($(VsSdkTargets))" Project="$(VsSdkTargets)" />
-  <Target Name="BeforeBuild">
-    <Copy SourceFiles="vs10.vsixmanifest" DestinationFiles="source.extension.vsixmanifest" Condition="$(VisualStudioVersion)=='10.0' or $(VisualStudioVersion)=='11.0'" />
-    <Copy SourceFiles="vs12.vsixmanifest" DestinationFiles="source.extension.vsixmanifest" Condition="$(VisualStudioVersion)=='12.0'" />
-<<<<<<< HEAD
-    <Copy SourceFiles="vs14.vsixmanifest" DestinationFiles="source.extension.vsixmanifest" Condition="$(VisualStudioVersion)=='14.0'" />
-=======
-    <Copy SourceFiles="vs14.vsixmanifest" DestinationFiles="source.extension.vsixmanifest" Condition="$(VisualStudioVersion)=='14.0'" />
->>>>>>> 25f310c1
-  </Target>
-  <!-- To modify your build process, add your task inside one of the targets below and uncomment it. 
-       Other similar extension points exist, see Microsoft.Common.targets.
-  <Target Name="BeforeBuild">
-  </Target>
-  <Target Name="AfterBuild">
-  </Target>
-  -->
-</Project>+﻿<?xml version="1.0" encoding="utf-8"?>
+<Project ToolsVersion="4.0" DefaultTargets="Build" xmlns="http://schemas.microsoft.com/developer/msbuild/2003">
+  <PropertyGroup>
+    <NoWarn>1762</NoWarn>
+  </PropertyGroup>
+  <PropertyGroup Condition="'$(VisualStudioVersion)' == '14.0'">
+    <MinimumVisualStudioVersion>14.0</MinimumVisualStudioVersion>
+  </PropertyGroup>
+  <PropertyGroup Condition="'$(VisualStudioVersion)' == '12.0'">
+    <MinimumVisualStudioVersion>12.0</MinimumVisualStudioVersion>
+  </PropertyGroup>
+  <PropertyGroup Condition="'$(VisualStudioVersion)' == '11.0'">
+    <MinimumVisualStudioVersion>11.0</MinimumVisualStudioVersion>
+    <FileUpgradeFlags>
+    </FileUpgradeFlags>
+    <UpgradeBackupLocation>
+    </UpgradeBackupLocation>
+    <OldToolsVersion>4.0</OldToolsVersion>
+  </PropertyGroup>
+  <Import Project="..\..\Build\NuGet.Settings.targets" />
+  <PropertyGroup>
+    <ProjectGuid>{D0F9864B-D782-4471-81A2-29555E5DC0D7}</ProjectGuid>
+    <ProjectTypeGuids>{82b43b9b-a64c-4715-b499-d71e9ca2bd60};{60dc8134-eba5-43b8-bcc9-bb4bc16c2548};{FAE04EC0-301F-11D3-BF4B-00C04F79EFBC}</ProjectTypeGuids>
+    <OutputType>Library</OutputType>
+    <AppDesignerFolder>Properties</AppDesignerFolder>
+    <RootNamespace>NuGet.Tools</RootNamespace>
+    <AssemblyName>NuGet.Tools</AssemblyName>
+    <VsSdkTargets>$(MSBuildExtensionsPath)\Microsoft\VisualStudio\v$(VisualStudioVersion)\VSSDK\Microsoft.VsSDK.targets</VsSdkTargets>
+    <DefineConstants Condition="'$(VisualStudioVersion)'=='10.0'">$(DefineConstants);VS10</DefineConstants>
+    <DefineConstants Condition="'$(VisualStudioVersion)'=='11.0'">$(DefineConstants);VS11</DefineConstants>
+    <DefineConstants Condition="'$(VisualStudioVersion)'=='12.0'">$(DefineConstants);VS12</DefineConstants>
+    <DefineConstants Condition="'$(VisualStudioVersion)'=='14.0'">$(DefineConstants);VS14</DefineConstants>
+  </PropertyGroup>
+  <PropertyGroup Condition="'$(Configuration)' == 'Debug' Or '$(Configuration)' == 'Debug11'">
+    <StartAction>Program</StartAction>
+    <StartProgram>$(MSBuildProgramFiles32)\Microsoft Visual Studio $(VisualStudioVersion)\Common7\IDE\devenv.exe</StartProgram>
+    <StartArguments>/rootsuffix Exp /log</StartArguments>
+  </PropertyGroup>
+  <Choose>
+    <When Condition="Exists($(VsSdkTargets))">
+      <PropertyGroup>
+        <GeneratePkgDefFile>true</GeneratePkgDefFile>
+        <IncludeAssemblyInVSIXContainer>true</IncludeAssemblyInVSIXContainer>
+        <IncludeDebugSymbolsInVSIXContainer>false</IncludeDebugSymbolsInVSIXContainer>
+        <IncludeDebugSymbolsInLocalVSIXDeployment>true</IncludeDebugSymbolsInLocalVSIXDeployment>
+        <CopyBuildOutputToOutputDirectory>true</CopyBuildOutputToOutputDirectory>
+        <CopyOutputSymbolsToOutputDirectory>true</CopyOutputSymbolsToOutputDirectory>
+      </PropertyGroup>
+    </When>
+  </Choose>
+  <ItemGroup>
+    <Compile Include="..\..\Common\CommonAssemblyInfo.cs">
+      <Link>Properties\CommonAssemblyInfo.cs</Link>
+    </Compile>
+    <Compile Include="FontAndColorsRegistrationAttribute.cs" />
+    <Compile Include="Guids.cs" />
+    <Compile Include="PkgCmdID.cs" />
+    <Compile Include="NuGetVSEventsPackage.cs" />
+    <Compile Include="NuGetPackage.cs" />
+    <Compile Include="Properties\AssemblyInfo.cs" />
+    <Compile Include="ProvideBindingPath.cs" Condition="$(VisualStudioVersion)=='10.0' Or $(VisualStudioVersion)=='11.0'" />
+    <Compile Include="ProvideExpressLoadKeyAttribute.cs" />
+    <Compile Include="ProvideSearchProviderAttribute.cs" />
+    <Compile Include="Resources.Designer.cs">
+      <DependentUpon>Resources.resx</DependentUpon>
+      <AutoGen>True</AutoGen>
+      <DesignTime>True</DesignTime>
+    </Compile>
+  </ItemGroup>
+  <ItemGroup>
+    <Content Include="..\VsConsole\PowerShellCmdlets\Help\about_NuGet.Cmdlets.help.txt">
+      <Link>Modules\NuGet\about_NuGet.Cmdlets.help.txt</Link>
+      <IncludeInVSIX>true</IncludeInVSIX>
+    </Content>
+    <Content Include="..\VsConsole\PowerShellCmdlets\Help\NuGet.Cmdlets.dll-Help.xml">
+      <Link>Modules\NuGet\NuGet.Cmdlets.dll-Help.xml</Link>
+      <IncludeInVSIX>true</IncludeInVSIX>
+    </Content>
+    <Content Include="..\VsConsole\PowerShellHost\Scripts\Profile.ps1">
+      <Link>Modules\NuGet\Profile.ps1</Link>
+      <IncludeInVSIX>true</IncludeInVSIX>
+    </Content>
+    <Content Include="Resources\nuget_32.png">
+      <CopyToOutputDirectory>Always</CopyToOutputDirectory>
+      <IncludeInVSIX>true</IncludeInVSIX>
+    </Content>
+    <VSCTCompile Include="NuGetTools.vsct">
+      <ResourceName>Menus.ctmenu</ResourceName>
+      <SubType>Designer</SubType>
+    </VSCTCompile>
+    <None Include="Resources\nugetAbout.ico" />
+    <Content Include="..\VsConsole\PowerShellHost\Scripts\NuGet.psd1">
+      <Link>Modules\NuGet\NuGet.psd1</Link>
+      <IncludeInVSIX>true</IncludeInVSIX>
+    </Content>
+    <Content Include="..\VsConsole\PowerShellHost\Scripts\nuget.psm1">
+      <Link>Modules\NuGet\nuget.psm1</Link>
+      <IncludeInVSIX>true</IncludeInVSIX>
+    </Content>
+    <Content Include="..\VsConsole\PowerShellHost\Scripts\NuGet.Format.ps1xml">
+      <Link>Modules\NuGet\NuGet.Format.ps1xml</Link>
+      <IncludeInVSIX>true</IncludeInVSIX>
+    </Content>
+    <Content Include="..\VsConsole\PowerShellHost\Scripts\NuGet.Types.ps1xml">
+      <Link>Modules\NuGet\NuGet.Types.ps1xml</Link>
+      <IncludeInVSIX>true</IncludeInVSIX>
+    </Content>
+    <None Include="Resources\Toolbar.png" />
+    <Content Include="LICENSE.txt">
+      <CopyToOutputDirectory>Always</CopyToOutputDirectory>
+      <IncludeInVSIX>true</IncludeInVSIX>
+    </Content>
+    <None Include="source.extension.vsixmanifest">
+      <SubType>Designer</SubType>
+    </None>
+  </ItemGroup>
+  <ItemGroup>
+    <ProjectReference Include="..\Dialog10\Dialog10.csproj" Condition="$(VisualStudioVersion)=='10.0' or $(VisualStudioVersion)=='11.0'">
+      <Project>{5984731D-613C-440A-833A-F92A3E3CF793}</Project>
+      <Name>Dialog10</Name>
+      <Aliases>dialog10</Aliases>
+      <IncludeOutputGroupsInVSIX>BuiltProjectOutputGroup%3bBuiltProjectOutputGroupDependencies%3bGetCopyToOutputDirectoryItems%3b</IncludeOutputGroupsInVSIX>
+      <IncludeOutputGroupsInVSIXLocalOnly>DebugSymbolsProjectOutputGroup%3b</IncludeOutputGroupsInVSIXLocalOnly>
+    </ProjectReference>
+    <ProjectReference Include="..\Dialog11\Dialog11.csproj" Condition="$(VisualStudioVersion)=='10.0' or $(VisualStudioVersion)=='11.0'">
+      <Project>{fd1e159b-a36f-49e4-856d-8555a20d09cf}</Project>
+      <Name>Dialog11</Name>
+      <Aliases>dialog11</Aliases>
+      <IncludeOutputGroupsInVSIX>BuiltProjectOutputGroup%3bBuiltProjectOutputGroupDependencies%3bGetCopyToOutputDirectoryItems%3b</IncludeOutputGroupsInVSIX>
+      <IncludeOutputGroupsInVSIXLocalOnly>DebugSymbolsProjectOutputGroup%3b</IncludeOutputGroupsInVSIXLocalOnly>
+    </ProjectReference>
+    <ProjectReference Include="..\Dialog12\Dialog12.csproj" Condition="$(VisualStudioVersion)=='12.0'">
+      <Project>{1C5E9CB6-F6FE-4858-BB63-AA50832F0A4D}</Project>
+      <Name>Dialog12</Name>
+      <Aliases>dialog12</Aliases>
+      <IncludeOutputGroupsInVSIX>BuiltProjectOutputGroup%3bBuiltProjectOutputGroupDependencies%3bGetCopyToOutputDirectoryItems%3b</IncludeOutputGroupsInVSIX>
+      <IncludeOutputGroupsInVSIXLocalOnly>DebugSymbolsProjectOutputGroup%3b</IncludeOutputGroupsInVSIXLocalOnly>
+    </ProjectReference>
+    <ProjectReference Include="..\Dialog14\Dialog14.csproj" Condition="$(VisualStudioVersion)=='14.0'">
+      <Project>{6F5E90CC-F106-4524-8E98-58C2E9F1D6FF}</Project>
+      <Name>Dialog14</Name>
+      <Aliases>dialog14</Aliases>
+      <IncludeOutputGroupsInVSIX>BuiltProjectOutputGroup%3bBuiltProjectOutputGroupDependencies%3bGetCopyToOutputDirectoryItems%3b</IncludeOutputGroupsInVSIX>
+      <IncludeOutputGroupsInVSIXLocalOnly>DebugSymbolsProjectOutputGroup%3b</IncludeOutputGroupsInVSIXLocalOnly>
+    </ProjectReference>
+    <ProjectReference Include="..\DialogServices\DialogServices.csproj">
+      <Project>{05497432-8899-4ED4-BB97-7B5EA3E911DB}</Project>
+      <Name>DialogServices</Name>
+      <IncludeOutputGroupsInVSIX>BuiltProjectOutputGroup%3bBuiltProjectOutputGroupDependencies%3bGetCopyToOutputDirectoryItems%3b</IncludeOutputGroupsInVSIX>
+      <IncludeOutputGroupsInVSIXLocalOnly>DebugSymbolsProjectOutputGroup%3b</IncludeOutputGroupsInVSIXLocalOnly>
+    </ProjectReference>
+    <ProjectReference Include="..\Options\Options.csproj">
+      <Project>{53ab7187-cdf3-48b5-b90e-8919d3cb904d}</Project>
+      <Name>Options</Name>
+      <IncludeOutputGroupsInVSIX>BuiltProjectOutputGroup%3bBuiltProjectOutputGroupDependencies%3bGetCopyToOutputDirectoryItems%3b</IncludeOutputGroupsInVSIX>
+      <IncludeOutputGroupsInVSIXLocalOnly>DebugSymbolsProjectOutputGroup%3b</IncludeOutputGroupsInVSIXLocalOnly>
+    </ProjectReference>
+    <ProjectReference Include="..\TeamFoundationServer10\TeamFoundationServer10.csproj" Condition="$(VisualStudioVersion)=='10.0' or $(VisualStudioVersion)=='11.0'">
+      <Project>{3F786922-B4F3-4C6E-B22F-3D764BA5B3B8}</Project>
+      <Name>TeamFoundationServer10</Name>
+    </ProjectReference>
+    <ProjectReference Include="..\TeamFoundationServer11\TeamFoundationServer11.csproj" Condition="$(VisualStudioVersion)=='10.0' or $(VisualStudioVersion)=='11.0'">
+      <Project>{5220a205-0c3f-4cd5-b1b4-7cd5b8298d7a}</Project>
+      <Name>TeamFoundationServer11</Name>
+    </ProjectReference>
+    <ProjectReference Include="..\TeamFoundationServer12\TeamFoundationServer12.csproj" Condition="$(VisualStudioVersion)=='12.0'">
+      <Project>{5FC1C439-9263-470E-9C09-6E8B1E24C6B2}</Project>
+      <Name>TeamFoundationServer12</Name>
+      <IncludeOutputGroupsInVSIX>BuiltProjectOutputGroup%3bBuiltProjectOutputGroupDependencies%3bGetCopyToOutputDirectoryItems%3b</IncludeOutputGroupsInVSIX>
+      <IncludeOutputGroupsInVSIXLocalOnly>DebugSymbolsProjectOutputGroup%3b</IncludeOutputGroupsInVSIXLocalOnly>
+    </ProjectReference>
+	<ProjectReference Include="..\TeamFoundationServer14\TeamFoundationServer14.csproj"
+		      Condition="$(VisualStudioVersion)=='14.0'">
+      <Project>{7dd28cac-d7b8-4053-b820-9da44565d40c}</Project>
+      <Name>TeamFoundationServer14</Name>
+      <IncludeOutputGroupsInVSIX>BuiltProjectOutputGroup%3bBuiltProjectOutputGroupDependencies%3bGetCopyToOutputDirectoryItems%3b</IncludeOutputGroupsInVSIX>
+      <IncludeOutputGroupsInVSIXLocalOnly>DebugSymbolsProjectOutputGroup%3b</IncludeOutputGroupsInVSIXLocalOnly>
+    </ProjectReference>
+    <ProjectReference Include="..\TeamFoundationServer14\TeamFoundationServer14.csproj" Condition="$(VisualStudioVersion)=='14.0'">
+      <Project>{7dd28cac-d7b8-4053-b820-9da44565d40c}</Project>
+      <Name>TeamFoundationServer14</Name>
+      <IncludeOutputGroupsInVSIX>BuiltProjectOutputGroup%3bBuiltProjectOutputGroupDependencies%3bGetCopyToOutputDirectoryItems%3b</IncludeOutputGroupsInVSIX>
+      <IncludeOutputGroupsInVSIXLocalOnly>DebugSymbolsProjectOutputGroup%3b</IncludeOutputGroupsInVSIXLocalOnly>
+    </ProjectReference>
+    <ProjectReference Include="..\VisualStudio.Interop\VisualStudio.Interop.csproj">
+      <Project>{7DB43FE1-75E1-49F9-B2C8-06A552BA2144}</Project>
+      <Name>VisualStudio.Interop</Name>
+      <IncludeOutputGroupsInVSIX>BuiltProjectOutputGroup%3bBuiltProjectOutputGroupDependencies%3bGetCopyToOutputDirectoryItems%3b</IncludeOutputGroupsInVSIX>
+      <IncludeOutputGroupsInVSIXLocalOnly>DebugSymbolsProjectOutputGroup%3b</IncludeOutputGroupsInVSIXLocalOnly>
+    </ProjectReference>
+    <ProjectReference Include="..\VisualStudio10\VisualStudio10.csproj" Condition="$(VisualStudioVersion)=='10.0' or $(VisualStudioVersion)=='11.0'">
+      <Project>{7765C89E-790C-4D1E-A877-227E5FE3C90B}</Project>
+      <Name>VisualStudio10</Name>
+      <IncludeOutputGroupsInVSIX>BuiltProjectOutputGroup%3bBuiltProjectOutputGroupDependencies%3bGetCopyToOutputDirectoryItems%3b</IncludeOutputGroupsInVSIX>
+      <IncludeOutputGroupsInVSIXLocalOnly>DebugSymbolsProjectOutputGroup%3b</IncludeOutputGroupsInVSIXLocalOnly>
+    </ProjectReference>
+    <ProjectReference Include="..\VisualStudio12\VisualStudio12.csproj" Condition="$(VisualStudioVersion)=='12.0'">
+      <Project>{3dd213f7-999b-4c15-9560-bf9c96cb8c52}</Project>
+      <Name>VisualStudio12</Name>
+    </ProjectReference>
+    <ProjectReference Include="..\VsConsole\Console.Types\Console.Types.csproj">
+      <Project>{6FD11460-39A3-4A10-BA63-7541B0A7D053}</Project>
+      <Name>Console.Types</Name>
+      <IncludeOutputGroupsInVSIXLocalOnly>DebugSymbolsProjectOutputGroup%3b</IncludeOutputGroupsInVSIXLocalOnly>
+      <IncludeOutputGroupsInVSIX>BuiltProjectOutputGroup%3bBuiltProjectOutputGroupDependencies%3bGetCopyToOutputDirectoryItems%3b</IncludeOutputGroupsInVSIX>
+    </ProjectReference>
+    <ProjectReference Include="..\vsConsole\Console\Console.csproj">
+      <Project>{50E33DA2-AF14-486D-81B8-BD8409744A38}</Project>
+      <Name>Console</Name>
+      <IncludeOutputGroupsInVSIX>BuiltProjectOutputGroup%3bBuiltProjectOutputGroupDependencies%3bGetCopyToOutputDirectoryItems%3b</IncludeOutputGroupsInVSIX>
+      <IncludeOutputGroupsInVSIXLocalOnly>DebugSymbolsProjectOutputGroup%3b</IncludeOutputGroupsInVSIXLocalOnly>
+    </ProjectReference>
+    <ProjectReference Include="..\VsConsole\PowerShellCmdlets\PowerShellCmdlets.csproj">
+      <Project>{84AC92A6-06B4-41B7-81EC-EFE91356D17C}</Project>
+      <Name>PowerShellCmdlets</Name>
+      <IncludeOutputGroupsInVSIX>BuiltProjectOutputGroup%3bBuiltProjectOutputGroupDependencies%3bGetCopyToOutputDirectoryItems%3b</IncludeOutputGroupsInVSIX>
+      <IncludeOutputGroupsInVSIXLocalOnly>DebugSymbolsProjectOutputGroup%3b</IncludeOutputGroupsInVSIXLocalOnly>
+    </ProjectReference>
+    <ProjectReference Include="..\VsConsole\PowerShellHostProvider\PowerShellHostProvider.csproj">
+      <Project>{A5E7AEB3-738F-4C39-A459-00F90483B2FE}</Project>
+      <Name>PowerShellHostProvider</Name>
+      <IncludeOutputGroupsInVSIX>BuiltProjectOutputGroup%3bBuiltProjectOutputGroupDependencies%3bGetCopyToOutputDirectoryItems%3b</IncludeOutputGroupsInVSIX>
+      <IncludeOutputGroupsInVSIXLocalOnly>DebugSymbolsProjectOutputGroup%3b</IncludeOutputGroupsInVSIXLocalOnly>
+    </ProjectReference>
+    <ProjectReference Include="..\VsConsole\PowerShellHost\PowerShellHost.csproj">
+      <Project>{5A79EEF3-51C0-4A14-8D37-50EF38AD835D}</Project>
+      <Name>PowerShellHost</Name>
+      <IncludeOutputGroupsInVSIX>BuiltProjectOutputGroup%3bBuiltProjectOutputGroupDependencies%3bGetCopyToOutputDirectoryItems%3b</IncludeOutputGroupsInVSIX>
+      <IncludeOutputGroupsInVSIXLocalOnly>DebugSymbolsProjectOutputGroup%3b</IncludeOutputGroupsInVSIXLocalOnly>
+    </ProjectReference>
+    <ProjectReference Include="..\Core\Core.csproj">
+      <Project>{F879F274-EFA0-4157-8404-33A19B4E6AEC}</Project>
+      <Name>Core</Name>
+      <IncludeOutputGroupsInVSIXLocalOnly>DebugSymbolsProjectOutputGroup%3b</IncludeOutputGroupsInVSIXLocalOnly>
+      <IncludeOutputGroupsInVSIX>BuiltProjectOutputGroup%3bBuiltProjectOutputGroupDependencies%3bGetCopyToOutputDirectoryItems%3b</IncludeOutputGroupsInVSIX>
+    </ProjectReference>
+    <ProjectReference Include="..\VisualStudio\VisualStudio.csproj">
+      <Project>{6146CA62-CC16-422C-A105-3E81F7452AA6}</Project>
+      <Name>VisualStudio</Name>
+      <IncludeOutputGroupsInVSIX>BuiltProjectOutputGroup%3bBuiltProjectOutputGroupDependencies%3bGetCopyToOutputDirectoryItems%3b</IncludeOutputGroupsInVSIX>
+      <IncludeOutputGroupsInVSIXLocalOnly>DebugSymbolsProjectOutputGroup%3b</IncludeOutputGroupsInVSIXLocalOnly>
+    </ProjectReference>
+    <ProjectReference Include="..\VsEvents\VsEvents.csproj">
+      <Project>{1700e91f-4c23-4d98-ade1-ca471a3d52b9}</Project>
+      <Name>VsEvents</Name>
+    </ProjectReference>
+  </ItemGroup>
+  <ItemGroup>
+    <Reference Include="EnvDTE, Version=8.0.0.0, Culture=neutral, PublicKeyToken=b03f5f7f11d50a3a">
+      <EmbedInteropTypes>True</EmbedInteropTypes>
+    </Reference>
+    <Reference Include="Microsoft.VisualStudio.OLE.Interop, Version=7.1.40304.0, Culture=neutral, PublicKeyToken=b03f5f7f11d50a3a" />
+    <Reference Include="Microsoft.VisualStudio.Shell.Immutable.10.0, Version=10.0.0.0, Culture=neutral, PublicKeyToken=b03f5f7f11d50a3a, processorArchitecture=MSIL" />
+    <Reference Include="Microsoft.VisualStudio.Shell.Interop, Version=7.1.40304.0, Culture=neutral, PublicKeyToken=b03f5f7f11d50a3a" />
+    <Reference Include="Microsoft.VisualStudio.Shell.Interop.10.0, Version=10.0.0.0, Culture=neutral, PublicKeyToken=b03f5f7f11d50a3a, processorArchitecture=MSIL">
+      <EmbedInteropTypes>False</EmbedInteropTypes>
+    </Reference>
+    <Reference Include="Microsoft.VisualStudio.Shell.Interop.11.0, Version=11.0.0.0, Culture=neutral, PublicKeyToken=b03f5f7f11d50a3a, processorArchitecture=MSIL">
+      <SpecificVersion>False</SpecificVersion>
+      <EmbedInteropTypes>True</EmbedInteropTypes>
+      <HintPath>..\..\lib\Microsoft.VisualStudio.Shell.Interop.11.0.dll</HintPath>
+    </Reference>
+    <Reference Include="Microsoft.VisualStudio.Shell.Interop.8.0, Version=8.0.0.0, Culture=neutral, PublicKeyToken=b03f5f7f11d50a3a" />
+    <Reference Include="Microsoft.VisualStudio.Shell.Interop.9.0, Version=9.0.0.0, Culture=neutral, PublicKeyToken=b03f5f7f11d50a3a" />
+    <Reference Include="$(ShellAssembly)">
+      <SpecificVersion>False</SpecificVersion>
+      <HintPath>$(ShellAssemblyHintPath)</HintPath>
+      <Private>False</Private>
+    </Reference>
+    <Reference Include="PresentationCore" />
+    <Reference Include="PresentationFramework" />
+    <Reference Include="System" />
+    <Reference Include="System.Design" />
+    <Reference Include="System.Windows.Forms" />
+    <Reference Include="System.Xaml" />
+    <Reference Include="WindowsBase" />
+  </ItemGroup>
+  <ItemGroup>
+    <EmbeddedResource Include="Resources.resx">
+      <Generator>ResXFileCodeGenerator</Generator>
+      <LastGenOutput>Resources.Designer.cs</LastGenOutput>
+      <SubType>Designer</SubType>
+    </EmbeddedResource>
+    <EmbeddedResource Include="VSPackage.resx">
+      <MergeWithCTO>true</MergeWithCTO>
+      <ManifestResourceName>VSPackage</ManifestResourceName>
+      <SubType>Designer</SubType>
+    </EmbeddedResource>
+  </ItemGroup>
+  <ItemGroup />
+  <Import Project="$(MSBuildToolsPath)\Microsoft.CSharp.targets" />
+  <Import Condition="Exists($(VsSdkTargets))" Project="$(VsSdkTargets)" />
+  <Target Name="BeforeBuild">
+    <Copy SourceFiles="vs10.vsixmanifest" DestinationFiles="source.extension.vsixmanifest" Condition="$(VisualStudioVersion)=='10.0' or $(VisualStudioVersion)=='11.0'" />
+    <Copy SourceFiles="vs12.vsixmanifest" DestinationFiles="source.extension.vsixmanifest" Condition="$(VisualStudioVersion)=='12.0'" />
+    <Copy SourceFiles="vs14.vsixmanifest" DestinationFiles="source.extension.vsixmanifest" Condition="$(VisualStudioVersion)=='14.0'" />
+  </Target>
+  <!-- To modify your build process, add your task inside one of the targets below and uncomment it. 
+       Other similar extension points exist, see Microsoft.Common.targets.
+  <Target Name="BeforeBuild">
+  </Target>
+  <Target Name="AfterBuild">
+  </Target>
+  -->
+</Project>