using System;
using System.Collections.Generic;
using System.ComponentModel;
using System.Diagnostics;
using System.Globalization;
using System.IO;
using System.Linq;
using System.Windows;
using EnvDTE;
using Microsoft.VisualStudio.ExtensionsExplorer;
using Microsoft.VisualStudio.ExtensionsExplorer.UI;
using NuGet.VisualStudio;
using NuGetConsole;
using NuGetConsole.Host.PowerShellProvider;

namespace NuGet.Dialog.Providers
{
    /// <summary>
    /// Base class for all tree node types.
    /// </summary>
    internal abstract class PackagesProviderBase : VsExtensionsProvider, ILogger
    {
        private PackagesSearchNode _searchNode;
        private PackagesTreeNodeBase _lastSelectedNode;
        private readonly ResourceDictionary _resources;
        private readonly Lazy<IConsole> _outputConsole;
        private readonly IPackageRepository _localRepository;
        private readonly ProviderServices _providerServices;
        private Dictionary<Project, Exception> _failedProjects;
        private string _readmeFile, _originalPackageId;

        private object _mediumIconDataTemplate;
        private object _detailViewDataTemplate;
        private IList<IVsSortDescriptor> _sortDescriptors;
        private readonly IProgressProvider _progressProvider;
        private CultureInfo _uiCulture, _culture;
        private ISolutionManager _solutionManager;
        private IDisposable _expandedNodesDisposable;

        protected PackagesProviderBase(
            IPackageRepository localRepository, 
            ResourceDictionary resources, 
            ProviderServices providerServices, 
            IProgressProvider progressProvider, 
            ISolutionManager solutionManager)
        {
            if (resources == null)
            {
                throw new ArgumentNullException("resources");
            }

            if (providerServices == null)
            {
                throw new ArgumentNullException("providerServices");
            }

            if (solutionManager == null)
            {
                throw new ArgumentNullException("solutionManager");
            }

            _localRepository = localRepository;
            _providerServices = providerServices;
            _progressProvider = progressProvider;
            _solutionManager = solutionManager;
            _resources = resources;
            _outputConsole = new Lazy<IConsole>(() => providerServices.OutputConsoleProvider.CreateOutputConsole(requirePowerShellHost: false));
        }

        /// <summary>
        /// Returns either the solution repository or the active project repository, depending on whether we are targeting solution.
        /// </summary>
        protected IPackageRepository LocalRepository
        {
            get
            {
                return _localRepository;
            }
        }

        public virtual bool RefreshOnNodeSelection
        {
            get
            {
                return false;
            }
        }

        public PackagesTreeNodeBase SelectedNode
        {
            get;
            set;
        }

        public bool SuppressNextRefresh { get; private set; }

        /// <summary>
        /// Gets the root node of the tree
        /// </summary>
        protected IVsExtensionsTreeNode RootNode
        {
            get;
            set;
        }

        public PackageSortDescriptor CurrentSort
        {
            get;
            set;
        }

        public virtual bool ShowPrereleaseComboBox
        {
            get
            {
                return true;
            }
        }

        internal bool IncludePrerelease
        {
            get;
            set;
        }

        public virtual IEnumerable<string> SupportedFrameworks
        {
            get
            {
                yield break;
            }
        }

        protected static string GetTargetFramework(Project project)
        {
            if (project == null)
            {
                return null;
            }
            return project.GetTargetFramework();
        }

        public override IVsExtensionsTreeNode ExtensionsTree
        {
            get
            {
                if (RootNode == null)
                {
                    RootNode = new RootPackagesTreeNode(null, String.Empty);
                    CreateExtensionsTree();
                }

                return RootNode;
            }
        }

        public override object MediumIconDataTemplate
        {
            get
            {
                if (_mediumIconDataTemplate == null)
                {
                    _mediumIconDataTemplate = _resources["PackageItemTemplate"];
                }
                return _mediumIconDataTemplate;
            }
        }

        public override object DetailViewDataTemplate
        {
            get
            {
                if (_detailViewDataTemplate == null)
                {
                    _detailViewDataTemplate = _resources["PackageDetailTemplate"];
                }
                return _detailViewDataTemplate;
            }
        }

        // hook for unit test
        internal Action ExecuteCompletedCallback
        {
            get;
            set;
        }

        public IList<IVsSortDescriptor> SortDescriptors
        {
            get
            {
                if (_sortDescriptors == null)
                {
                    _sortDescriptors = CreateSortDescriptors();
                }
                return _sortDescriptors;
            }
        }

        protected virtual IList<IVsSortDescriptor> CreateSortDescriptors()
        {
            return new List<IVsSortDescriptor> {
                new PackageSortDescriptor(Resources.Dialog_SortOption_MostDownloads, "DownloadCount", ListSortDirection.Descending),
                new PackageSortDescriptor(Resources.Dialog_SortOption_PublishedDate, "Published", ListSortDirection.Descending),
                new PackageSortDescriptor(String.Format(CultureInfo.CurrentCulture, "{0}: {1}", Resources.Dialog_SortOption_Name, Resources.Dialog_SortAscending), new[] { "Title", "Id" }, ListSortDirection.Ascending),
                new PackageSortDescriptor(String.Format(CultureInfo.CurrentCulture, "{0}: {1}", Resources.Dialog_SortOption_Name, Resources.Dialog_SortDescending), new[] { "Title", "Id" }, ListSortDirection.Descending)
            };
        }

        public override string ToString()
        {
            return Name;
        }

        public override IVsExtensionsTreeNode Search(string searchText)
        {
            if (OperationCoordinator.IsBusy)
            {
                return null;
            }

            if (!String.IsNullOrWhiteSpace(searchText) && SelectedNode != null)
            {
                searchText = searchText.Trim();
                if (_searchNode != null)
                {
                    _searchNode.Extensions.Clear();
                    _searchNode.SetSearchText(searchText);
                }
                else
                {
                    _searchNode = new PackagesSearchNode(this, this.RootNode, SelectedNode, searchText);
                    AddSearchNode();
                }
            }
            else
            {
                RemoveSearchNode();
            }

            return _searchNode;
        }

        private void RemoveSearchNode()
        {
            if (_searchNode != null)
            {

                // When remove the search node, the dialog will automatically select the first node (All node)
                // Since we are going to restore the previously selected node anyway, we don't want the first node
                // to refresh. Hence suppress it here.
                SuppressNextRefresh = true;

                try
                {
                    // dispose any search results
                    RootNode.Nodes.Remove(_searchNode);
                }
                finally
                {
                    _searchNode = null;
                    SuppressNextRefresh = false;
                }

                if (_lastSelectedNode != null)
                {
                    // after search, we want to reset the original node to page 1 (Work Item #461) 
                    _lastSelectedNode.CurrentPage = 1;
                    SelectNode(_lastSelectedNode);
                }
            }
        }

        private void AddSearchNode()
        {
            if (_searchNode != null && !RootNode.Nodes.Contains(_searchNode))
            {
                // remember the currently selected node so that when search term is cleared, we can restore it.
                _lastSelectedNode = SelectedNode;

                RootNode.Nodes.Add(_searchNode);
                SelectNode(_searchNode);
            }
        }

        protected void SelectNode(PackagesTreeNodeBase node)
        {
            node.IsSelected = true;
            SelectedNode = node;
        }

        private void CreateExtensionsTree()
        {
            // The user may have done a search before we finished getting the category list; temporarily remove it
            RemoveSearchNode();

            // give subclass a chance to populate the child nodes under Root node
            FillRootNodes();

            // Re-add the search node and select it if the user was doing a search
            AddSearchNode();
        }

        [System.Diagnostics.CodeAnalysis.SuppressMessage(
            "Microsoft.Globalization",
            "CA1303:Do not pass literals as localized parameters",
            MessageId = "NuGet.Dialog.Providers.PackagesProviderBase.WriteLineToOutputWindow(System.String)",
            Justification = "No need to localize the --- strings"),
        System.Diagnostics.CodeAnalysis.SuppressMessage("Microsoft.Reliability", "CA2000:Dispose objects before losing scope")]
        public virtual void Execute(PackageItem item)
        {
            if (OperationCoordinator.IsBusy)
            {
                return;
            }

            // disable all operations while this install is in progress
            OperationCoordinator.IsBusy = true;

            _readmeFile = null;
            _originalPackageId = item.Id;
            _progressProvider.ProgressAvailable += OnProgressAvailable;

            _uiCulture = System.Threading.Thread.CurrentThread.CurrentUICulture;
            _culture = System.Threading.Thread.CurrentThread.CurrentCulture;

            _failedProjects = new Dictionary<Project, Exception>();

            ClearProgressMessages();

            SaveExpandedNodes();

            var worker = new BackgroundWorker();
            worker.DoWork += OnRunWorkerDoWork;
            worker.RunWorkerCompleted += OnRunWorkerCompleted;
            worker.RunWorkerAsync(item);

            // write an introductory sentence before every operation starts to make the console easier to read
            string progressMessage = GetProgressMessage(item.PackageIdentity);
            WriteLineToOutputWindow("------- " + progressMessage + " -------");
        }

        private void OnProgressAvailable(object sender, ProgressEventArgs e)
        {
            _providerServices.ProgressWindow.ShowProgress(e.Operation, e.PercentComplete);
        }

        private void OnRunWorkerDoWork(object sender, DoWorkEventArgs e)
        {
            // make sure the new thread has the same cultures as the UI thread's cultures
            System.Threading.Thread.CurrentThread.CurrentUICulture = _uiCulture;
            System.Threading.Thread.CurrentThread.CurrentCulture = _culture;

            var item = (PackageItem)e.Argument;
            bool succeeded = ExecuteCore(item);
            e.Cancel = !succeeded;
            e.Result = item;
        }

        private void OnRunWorkerCompleted(object sender, RunWorkerCompletedEventArgs e)
        {
            OperationCoordinator.IsBusy = false;

            _progressProvider.ProgressAvailable -= OnProgressAvailable;

            if (e.Error == null)
            {
                if (e.Cancelled)
                {
                    CloseProgressWindow();
                }
                else
                {
                    OnExecuteCompleted((PackageItem)e.Result);
                    _providerServices.ProgressWindow.SetCompleted(successful: true);
<<<<<<< HEAD
                    OpenReadMeFile();
=======
>>>>>>> 20ebc906

                    CollapseNodes();
                }
            }
            else
            {
                // show error message in the progress window in case of error
                LogCore(MessageLevel.Error, ExceptionUtility.Unwrap(e.Error).Message);
                _providerServices.ProgressWindow.SetCompleted(successful: false);
            }

            if (_failedProjects != null && _failedProjects.Count > 0)
            {
                // BUG 1401: if we are going to show the Summary window,
                // then hide the progress window.
                _providerServices.ProgressWindow.Close();

                _providerServices.UserNotifierServices.ShowSummaryWindow(_failedProjects);
            }

            // write a blank line into the output window to separate entries from different operations
            WriteLineToOutputWindow(new string('=', 30));
            WriteLineToOutputWindow();

            if (ExecuteCompletedCallback != null)
            {
                ExecuteCompletedCallback();
            }
        }

        private void ClearProgressMessages()
        {
            _providerServices.ProgressWindow.ClearMessages();
        }

        protected void ShowProgressWindow()
        {
            _providerServices.ProgressWindow.Show(ProgressWindowTitle, PackageManagerWindow.CurrentInstance);
        }

        protected void HideProgressWindow()
        {
            _providerServices.ProgressWindow.Hide();
        }

        protected void CloseProgressWindow()
        {
            _providerServices.ProgressWindow.Close();
        }

        protected virtual void FillRootNodes()
        {
        }

        protected void AddFailedProject(Project project, Exception exception)
        {
            if (project == null)
            {
                throw new ArgumentNullException("project");
            }

            if (exception == null)
            {
                throw new ArgumentNullException("exception");
            }

            _failedProjects[project] = ExceptionUtility.Unwrap(exception);
        }

        public abstract IVsExtension CreateExtension(IPackage package);

        public abstract bool CanExecute(PackageItem item);

        protected virtual string GetProgressMessage(IPackage package)
        {
            return package.ToString();
        }

        /// <summary>
        /// This method is called on background thread.
        /// </summary>
        /// <returns><c>true</c> if the method succeeded. <c>false</c> otherwise.</returns>
        protected virtual bool ExecuteCore(PackageItem item)
        {
            return true;
        }

        protected virtual void OnExecuteCompleted(PackageItem item)
        {
            // After every operation, just update the status of all packages in the current node.
            // Strictly speaking, this is not required; only affected packages need to be updated.
            // But doing so would require us to keep a Dictionary<IPackage, PackageItem> which is not worth it.
            if (SelectedNode != null)
            {
                foreach (PackageItem node in SelectedNode.Extensions)
                {
                    node.UpdateEnabledStatus();
                }
            }
        }

        public virtual string NoItemsMessage
        {
            get
            {
                return String.Empty;
            }
        }

        public virtual string ProgressWindowTitle
        {
            get
            {
                return String.Empty;
            }
        }

        public void Log(MessageLevel level, string message, params object[] args)
        {
            var logLevel = (MessageLevel)level;
            LogCore(logLevel, message, args);
        }

        private void LogCore(MessageLevel level, string message, params object[] args)
        {
            string formattedMessage = String.Format(CultureInfo.CurrentCulture, message, args);

            // for the dialog we ignore debug messages
            if (_providerServices.ProgressWindow.IsOpen && level != MessageLevel.Debug)
            {
                _providerServices.ProgressWindow.AddMessage(level, formattedMessage);
            }

            WriteLineToOutputWindow(formattedMessage);
        }

        protected void WriteLineToOutputWindow(string message = "")
        {
            _outputConsole.Value.WriteLine(message);
        }

        protected void ShowProgress(string operation, int percentComplete)
        {
            if (_providerServices.ProgressWindow.IsOpen)
            {
                _providerServices.ProgressWindow.ShowProgress(operation, percentComplete);
            }
        }

        protected void RegisterPackageOperationEvents(IPackageManager packageManager, IProjectManager projectManager)
        {
            if (packageManager != null)
            {
                packageManager.PackageInstalled += OnPackageInstalled;
            }
            
            if (projectManager != null)
            {
                projectManager.PackageReferenceAdded += OnPackageReferenceAdded;
                projectManager.PackageReferenceRemoving += OnPackageReferenceRemoving;
            }
        }

        protected void UnregisterPackageOperationEvents(IPackageManager packageManager, IProjectManager projectManager)
        {
            if (packageManager != null)
            {
                packageManager.PackageInstalled -= OnPackageInstalled;
            }
            
            if (projectManager != null)
            {
                projectManager.PackageReferenceAdded -= OnPackageReferenceAdded;
                projectManager.PackageReferenceRemoving -= OnPackageReferenceRemoving;
            }
        }

        private void OnPackageInstalled(object sender, PackageOperationEventArgs e)
        {
            _providerServices.ScriptExecutor.ExecuteInitScript(e.InstallPath, e.Package, this);
            PrepareOpenReadMeFile(e);
        }

        private void OnPackageReferenceAdded(object sender, PackageOperationEventArgs e)
        {
            Project project = FindProjectFromFileSystem(e.FileSystem);
            Debug.Assert(project != null);
            _providerServices.ScriptExecutor.ExecuteScript(e.InstallPath, PowerShellScripts.Install, e.Package, project, this);
        }

        [System.Diagnostics.CodeAnalysis.SuppressMessage("Microsoft.Design", "CA1031:DoNotCatchGeneralExceptionTypes")]
        private void OnPackageReferenceRemoving(object sender, PackageOperationEventArgs e)
        {
            Project project = FindProjectFromFileSystem(e.FileSystem);
            Debug.Assert(project != null);
            try
            {
                _providerServices.ScriptExecutor.ExecuteScript(e.InstallPath, PowerShellScripts.Uninstall, e.Package, project, this);
            }
            catch (Exception ex)
            {
                // Swallow exception for uninstall.ps1. Otherwise, there is no way to uninstall a package.
                // But we log it as a warning.
                LogCore(MessageLevel.Warning, ExceptionUtility.Unwrap(ex).Message);
            }
        }

        private Project FindProjectFromFileSystem(IFileSystem fileSystem)
        {
            var projectSystem = fileSystem as IVsProjectSystem;
            return _solutionManager.GetProject(projectSystem.UniqueName);
        }

        protected void CheckInstallPSScripts(
            IPackage package,
            IPackageRepository sourceRepository,
            bool includePrerelease,
            out IList<PackageOperation> operations)
        {
            // Review: Is there any way the user could get into a position that we would need to allow pre release versions here?
            var walker = new InstallWalker(
                LocalRepository,
                sourceRepository,
                this,
                ignoreDependencies: false,
                allowPrereleaseVersions: includePrerelease);

            operations = walker.ResolveOperations(package).ToList();
            var scriptPackages = from o in operations
                                 where o.Package.HasPowerShellScript()
                                 select o.Package;
            if (scriptPackages.Any())
            {
                if (!RegistryHelper.CheckIfPowerShell2Installed())
                {
                    throw new InvalidOperationException(Resources.Dialog_PackageHasPSScript);
                }
            }
        }

<<<<<<< HEAD
        private void PrepareOpenReadMeFile(PackageOperationEventArgs e)
        {
            // only open the read me file for the first package that initiates this operation.
            if (e.Package.Id.Equals(_originalPackageId, StringComparison.OrdinalIgnoreCase) && e.Package.HasReadMeFileAtRoot())
            {
                _readmeFile = Path.Combine(e.InstallPath, NuGetConstants.ReadmeFileName);
            }
        }

        private void OpenReadMeFile()
        {
            if (_readmeFile != null)
            {
                _providerServices.VsCommonOperations.OpenFile(_readmeFile);
            }
        }

=======
>>>>>>> 20ebc906
        private void SaveExpandedNodes()
        {
            // remember which nodes are currently open so that we can keep them open after the operation
            _expandedNodesDisposable = _providerServices.VsCommonOperations.SaveSolutionExplorerNodeStates(_solutionManager);
        }

        private void CollapseNodes()
        {
            // collapse all nodes in solution explorer that we expanded during the operation
            if (_expandedNodesDisposable != null)
            {
                _expandedNodesDisposable.Dispose();
                _expandedNodesDisposable = null;
            }
        }
    }
}<|MERGE_RESOLUTION|>--- conflicted
+++ resolved
@@ -1,656 +1,650 @@
-using System;
-using System.Collections.Generic;
-using System.ComponentModel;
-using System.Diagnostics;
-using System.Globalization;
-using System.IO;
-using System.Linq;
-using System.Windows;
-using EnvDTE;
-using Microsoft.VisualStudio.ExtensionsExplorer;
-using Microsoft.VisualStudio.ExtensionsExplorer.UI;
-using NuGet.VisualStudio;
-using NuGetConsole;
-using NuGetConsole.Host.PowerShellProvider;
-
-namespace NuGet.Dialog.Providers
-{
-    /// <summary>
-    /// Base class for all tree node types.
-    /// </summary>
-    internal abstract class PackagesProviderBase : VsExtensionsProvider, ILogger
-    {
-        private PackagesSearchNode _searchNode;
-        private PackagesTreeNodeBase _lastSelectedNode;
-        private readonly ResourceDictionary _resources;
-        private readonly Lazy<IConsole> _outputConsole;
-        private readonly IPackageRepository _localRepository;
-        private readonly ProviderServices _providerServices;
-        private Dictionary<Project, Exception> _failedProjects;
-        private string _readmeFile, _originalPackageId;
-
-        private object _mediumIconDataTemplate;
-        private object _detailViewDataTemplate;
-        private IList<IVsSortDescriptor> _sortDescriptors;
-        private readonly IProgressProvider _progressProvider;
-        private CultureInfo _uiCulture, _culture;
-        private ISolutionManager _solutionManager;
-        private IDisposable _expandedNodesDisposable;
-
-        protected PackagesProviderBase(
-            IPackageRepository localRepository, 
-            ResourceDictionary resources, 
-            ProviderServices providerServices, 
-            IProgressProvider progressProvider, 
-            ISolutionManager solutionManager)
-        {
-            if (resources == null)
-            {
-                throw new ArgumentNullException("resources");
-            }
-
-            if (providerServices == null)
-            {
-                throw new ArgumentNullException("providerServices");
-            }
-
-            if (solutionManager == null)
-            {
-                throw new ArgumentNullException("solutionManager");
-            }
-
-            _localRepository = localRepository;
-            _providerServices = providerServices;
-            _progressProvider = progressProvider;
-            _solutionManager = solutionManager;
-            _resources = resources;
-            _outputConsole = new Lazy<IConsole>(() => providerServices.OutputConsoleProvider.CreateOutputConsole(requirePowerShellHost: false));
-        }
-
-        /// <summary>
-        /// Returns either the solution repository or the active project repository, depending on whether we are targeting solution.
-        /// </summary>
-        protected IPackageRepository LocalRepository
-        {
-            get
-            {
-                return _localRepository;
-            }
-        }
-
-        public virtual bool RefreshOnNodeSelection
-        {
-            get
-            {
-                return false;
-            }
-        }
-
-        public PackagesTreeNodeBase SelectedNode
-        {
-            get;
-            set;
-        }
-
-        public bool SuppressNextRefresh { get; private set; }
-
-        /// <summary>
-        /// Gets the root node of the tree
-        /// </summary>
-        protected IVsExtensionsTreeNode RootNode
-        {
-            get;
-            set;
-        }
-
-        public PackageSortDescriptor CurrentSort
-        {
-            get;
-            set;
-        }
-
-        public virtual bool ShowPrereleaseComboBox
-        {
-            get
-            {
-                return true;
-            }
-        }
-
-        internal bool IncludePrerelease
-        {
-            get;
-            set;
-        }
-
-        public virtual IEnumerable<string> SupportedFrameworks
-        {
-            get
-            {
-                yield break;
-            }
-        }
-
-        protected static string GetTargetFramework(Project project)
-        {
-            if (project == null)
-            {
-                return null;
-            }
-            return project.GetTargetFramework();
-        }
-
-        public override IVsExtensionsTreeNode ExtensionsTree
-        {
-            get
-            {
-                if (RootNode == null)
-                {
-                    RootNode = new RootPackagesTreeNode(null, String.Empty);
-                    CreateExtensionsTree();
-                }
-
-                return RootNode;
-            }
-        }
-
-        public override object MediumIconDataTemplate
-        {
-            get
-            {
-                if (_mediumIconDataTemplate == null)
-                {
-                    _mediumIconDataTemplate = _resources["PackageItemTemplate"];
-                }
-                return _mediumIconDataTemplate;
-            }
-        }
-
-        public override object DetailViewDataTemplate
-        {
-            get
-            {
-                if (_detailViewDataTemplate == null)
-                {
-                    _detailViewDataTemplate = _resources["PackageDetailTemplate"];
-                }
-                return _detailViewDataTemplate;
-            }
-        }
-
-        // hook for unit test
-        internal Action ExecuteCompletedCallback
-        {
-            get;
-            set;
-        }
-
-        public IList<IVsSortDescriptor> SortDescriptors
-        {
-            get
-            {
-                if (_sortDescriptors == null)
-                {
-                    _sortDescriptors = CreateSortDescriptors();
-                }
-                return _sortDescriptors;
-            }
-        }
-
-        protected virtual IList<IVsSortDescriptor> CreateSortDescriptors()
-        {
-            return new List<IVsSortDescriptor> {
-                new PackageSortDescriptor(Resources.Dialog_SortOption_MostDownloads, "DownloadCount", ListSortDirection.Descending),
-                new PackageSortDescriptor(Resources.Dialog_SortOption_PublishedDate, "Published", ListSortDirection.Descending),
-                new PackageSortDescriptor(String.Format(CultureInfo.CurrentCulture, "{0}: {1}", Resources.Dialog_SortOption_Name, Resources.Dialog_SortAscending), new[] { "Title", "Id" }, ListSortDirection.Ascending),
-                new PackageSortDescriptor(String.Format(CultureInfo.CurrentCulture, "{0}: {1}", Resources.Dialog_SortOption_Name, Resources.Dialog_SortDescending), new[] { "Title", "Id" }, ListSortDirection.Descending)
-            };
-        }
-
-        public override string ToString()
-        {
-            return Name;
-        }
-
-        public override IVsExtensionsTreeNode Search(string searchText)
-        {
-            if (OperationCoordinator.IsBusy)
-            {
-                return null;
-            }
-
-            if (!String.IsNullOrWhiteSpace(searchText) && SelectedNode != null)
-            {
-                searchText = searchText.Trim();
-                if (_searchNode != null)
-                {
-                    _searchNode.Extensions.Clear();
-                    _searchNode.SetSearchText(searchText);
-                }
-                else
-                {
-                    _searchNode = new PackagesSearchNode(this, this.RootNode, SelectedNode, searchText);
-                    AddSearchNode();
-                }
-            }
-            else
-            {
-                RemoveSearchNode();
-            }
-
-            return _searchNode;
-        }
-
-        private void RemoveSearchNode()
-        {
-            if (_searchNode != null)
-            {
-
-                // When remove the search node, the dialog will automatically select the first node (All node)
-                // Since we are going to restore the previously selected node anyway, we don't want the first node
-                // to refresh. Hence suppress it here.
-                SuppressNextRefresh = true;
-
-                try
-                {
-                    // dispose any search results
-                    RootNode.Nodes.Remove(_searchNode);
-                }
-                finally
-                {
-                    _searchNode = null;
-                    SuppressNextRefresh = false;
-                }
-
-                if (_lastSelectedNode != null)
-                {
-                    // after search, we want to reset the original node to page 1 (Work Item #461) 
-                    _lastSelectedNode.CurrentPage = 1;
-                    SelectNode(_lastSelectedNode);
-                }
-            }
-        }
-
-        private void AddSearchNode()
-        {
-            if (_searchNode != null && !RootNode.Nodes.Contains(_searchNode))
-            {
-                // remember the currently selected node so that when search term is cleared, we can restore it.
-                _lastSelectedNode = SelectedNode;
-
-                RootNode.Nodes.Add(_searchNode);
-                SelectNode(_searchNode);
-            }
-        }
-
-        protected void SelectNode(PackagesTreeNodeBase node)
-        {
-            node.IsSelected = true;
-            SelectedNode = node;
-        }
-
-        private void CreateExtensionsTree()
-        {
-            // The user may have done a search before we finished getting the category list; temporarily remove it
-            RemoveSearchNode();
-
-            // give subclass a chance to populate the child nodes under Root node
-            FillRootNodes();
-
-            // Re-add the search node and select it if the user was doing a search
-            AddSearchNode();
-        }
-
-        [System.Diagnostics.CodeAnalysis.SuppressMessage(
-            "Microsoft.Globalization",
-            "CA1303:Do not pass literals as localized parameters",
-            MessageId = "NuGet.Dialog.Providers.PackagesProviderBase.WriteLineToOutputWindow(System.String)",
-            Justification = "No need to localize the --- strings"),
-        System.Diagnostics.CodeAnalysis.SuppressMessage("Microsoft.Reliability", "CA2000:Dispose objects before losing scope")]
-        public virtual void Execute(PackageItem item)
-        {
-            if (OperationCoordinator.IsBusy)
-            {
-                return;
-            }
-
-            // disable all operations while this install is in progress
-            OperationCoordinator.IsBusy = true;
-
-            _readmeFile = null;
-            _originalPackageId = item.Id;
-            _progressProvider.ProgressAvailable += OnProgressAvailable;
-
-            _uiCulture = System.Threading.Thread.CurrentThread.CurrentUICulture;
-            _culture = System.Threading.Thread.CurrentThread.CurrentCulture;
-
-            _failedProjects = new Dictionary<Project, Exception>();
-
-            ClearProgressMessages();
-
-            SaveExpandedNodes();
-
-            var worker = new BackgroundWorker();
-            worker.DoWork += OnRunWorkerDoWork;
-            worker.RunWorkerCompleted += OnRunWorkerCompleted;
-            worker.RunWorkerAsync(item);
-
-            // write an introductory sentence before every operation starts to make the console easier to read
-            string progressMessage = GetProgressMessage(item.PackageIdentity);
-            WriteLineToOutputWindow("------- " + progressMessage + " -------");
-        }
-
-        private void OnProgressAvailable(object sender, ProgressEventArgs e)
-        {
-            _providerServices.ProgressWindow.ShowProgress(e.Operation, e.PercentComplete);
-        }
-
-        private void OnRunWorkerDoWork(object sender, DoWorkEventArgs e)
-        {
-            // make sure the new thread has the same cultures as the UI thread's cultures
-            System.Threading.Thread.CurrentThread.CurrentUICulture = _uiCulture;
-            System.Threading.Thread.CurrentThread.CurrentCulture = _culture;
-
-            var item = (PackageItem)e.Argument;
-            bool succeeded = ExecuteCore(item);
-            e.Cancel = !succeeded;
-            e.Result = item;
-        }
-
-        private void OnRunWorkerCompleted(object sender, RunWorkerCompletedEventArgs e)
-        {
-            OperationCoordinator.IsBusy = false;
-
-            _progressProvider.ProgressAvailable -= OnProgressAvailable;
-
-            if (e.Error == null)
-            {
-                if (e.Cancelled)
-                {
-                    CloseProgressWindow();
-                }
-                else
-                {
-                    OnExecuteCompleted((PackageItem)e.Result);
-                    _providerServices.ProgressWindow.SetCompleted(successful: true);
-<<<<<<< HEAD
-                    OpenReadMeFile();
-=======
->>>>>>> 20ebc906
-
-                    CollapseNodes();
-                }
-            }
-            else
-            {
-                // show error message in the progress window in case of error
-                LogCore(MessageLevel.Error, ExceptionUtility.Unwrap(e.Error).Message);
-                _providerServices.ProgressWindow.SetCompleted(successful: false);
-            }
-
-            if (_failedProjects != null && _failedProjects.Count > 0)
-            {
-                // BUG 1401: if we are going to show the Summary window,
-                // then hide the progress window.
-                _providerServices.ProgressWindow.Close();
-
-                _providerServices.UserNotifierServices.ShowSummaryWindow(_failedProjects);
-            }
-
-            // write a blank line into the output window to separate entries from different operations
-            WriteLineToOutputWindow(new string('=', 30));
-            WriteLineToOutputWindow();
-
-            if (ExecuteCompletedCallback != null)
-            {
-                ExecuteCompletedCallback();
-            }
-        }
-
-        private void ClearProgressMessages()
-        {
-            _providerServices.ProgressWindow.ClearMessages();
-        }
-
-        protected void ShowProgressWindow()
-        {
-            _providerServices.ProgressWindow.Show(ProgressWindowTitle, PackageManagerWindow.CurrentInstance);
-        }
-
-        protected void HideProgressWindow()
-        {
-            _providerServices.ProgressWindow.Hide();
-        }
-
-        protected void CloseProgressWindow()
-        {
-            _providerServices.ProgressWindow.Close();
-        }
-
-        protected virtual void FillRootNodes()
-        {
-        }
-
-        protected void AddFailedProject(Project project, Exception exception)
-        {
-            if (project == null)
-            {
-                throw new ArgumentNullException("project");
-            }
-
-            if (exception == null)
-            {
-                throw new ArgumentNullException("exception");
-            }
-
-            _failedProjects[project] = ExceptionUtility.Unwrap(exception);
-        }
-
-        public abstract IVsExtension CreateExtension(IPackage package);
-
-        public abstract bool CanExecute(PackageItem item);
-
-        protected virtual string GetProgressMessage(IPackage package)
-        {
-            return package.ToString();
-        }
-
-        /// <summary>
-        /// This method is called on background thread.
-        /// </summary>
-        /// <returns><c>true</c> if the method succeeded. <c>false</c> otherwise.</returns>
-        protected virtual bool ExecuteCore(PackageItem item)
-        {
-            return true;
-        }
-
-        protected virtual void OnExecuteCompleted(PackageItem item)
-        {
-            // After every operation, just update the status of all packages in the current node.
-            // Strictly speaking, this is not required; only affected packages need to be updated.
-            // But doing so would require us to keep a Dictionary<IPackage, PackageItem> which is not worth it.
-            if (SelectedNode != null)
-            {
-                foreach (PackageItem node in SelectedNode.Extensions)
-                {
-                    node.UpdateEnabledStatus();
-                }
-            }
-        }
-
-        public virtual string NoItemsMessage
-        {
-            get
-            {
-                return String.Empty;
-            }
-        }
-
-        public virtual string ProgressWindowTitle
-        {
-            get
-            {
-                return String.Empty;
-            }
-        }
-
-        public void Log(MessageLevel level, string message, params object[] args)
-        {
-            var logLevel = (MessageLevel)level;
-            LogCore(logLevel, message, args);
-        }
-
-        private void LogCore(MessageLevel level, string message, params object[] args)
-        {
-            string formattedMessage = String.Format(CultureInfo.CurrentCulture, message, args);
-
-            // for the dialog we ignore debug messages
-            if (_providerServices.ProgressWindow.IsOpen && level != MessageLevel.Debug)
-            {
-                _providerServices.ProgressWindow.AddMessage(level, formattedMessage);
-            }
-
-            WriteLineToOutputWindow(formattedMessage);
-        }
-
-        protected void WriteLineToOutputWindow(string message = "")
-        {
-            _outputConsole.Value.WriteLine(message);
-        }
-
-        protected void ShowProgress(string operation, int percentComplete)
-        {
-            if (_providerServices.ProgressWindow.IsOpen)
-            {
-                _providerServices.ProgressWindow.ShowProgress(operation, percentComplete);
-            }
-        }
-
-        protected void RegisterPackageOperationEvents(IPackageManager packageManager, IProjectManager projectManager)
-        {
-            if (packageManager != null)
-            {
-                packageManager.PackageInstalled += OnPackageInstalled;
-            }
-            
-            if (projectManager != null)
-            {
-                projectManager.PackageReferenceAdded += OnPackageReferenceAdded;
-                projectManager.PackageReferenceRemoving += OnPackageReferenceRemoving;
-            }
-        }
-
-        protected void UnregisterPackageOperationEvents(IPackageManager packageManager, IProjectManager projectManager)
-        {
-            if (packageManager != null)
-            {
-                packageManager.PackageInstalled -= OnPackageInstalled;
-            }
-            
-            if (projectManager != null)
-            {
-                projectManager.PackageReferenceAdded -= OnPackageReferenceAdded;
-                projectManager.PackageReferenceRemoving -= OnPackageReferenceRemoving;
-            }
-        }
-
-        private void OnPackageInstalled(object sender, PackageOperationEventArgs e)
-        {
-            _providerServices.ScriptExecutor.ExecuteInitScript(e.InstallPath, e.Package, this);
-            PrepareOpenReadMeFile(e);
-        }
-
-        private void OnPackageReferenceAdded(object sender, PackageOperationEventArgs e)
-        {
-            Project project = FindProjectFromFileSystem(e.FileSystem);
-            Debug.Assert(project != null);
-            _providerServices.ScriptExecutor.ExecuteScript(e.InstallPath, PowerShellScripts.Install, e.Package, project, this);
-        }
-
-        [System.Diagnostics.CodeAnalysis.SuppressMessage("Microsoft.Design", "CA1031:DoNotCatchGeneralExceptionTypes")]
-        private void OnPackageReferenceRemoving(object sender, PackageOperationEventArgs e)
-        {
-            Project project = FindProjectFromFileSystem(e.FileSystem);
-            Debug.Assert(project != null);
-            try
-            {
-                _providerServices.ScriptExecutor.ExecuteScript(e.InstallPath, PowerShellScripts.Uninstall, e.Package, project, this);
-            }
-            catch (Exception ex)
-            {
-                // Swallow exception for uninstall.ps1. Otherwise, there is no way to uninstall a package.
-                // But we log it as a warning.
-                LogCore(MessageLevel.Warning, ExceptionUtility.Unwrap(ex).Message);
-            }
-        }
-
-        private Project FindProjectFromFileSystem(IFileSystem fileSystem)
-        {
-            var projectSystem = fileSystem as IVsProjectSystem;
-            return _solutionManager.GetProject(projectSystem.UniqueName);
-        }
-
-        protected void CheckInstallPSScripts(
-            IPackage package,
-            IPackageRepository sourceRepository,
-            bool includePrerelease,
-            out IList<PackageOperation> operations)
-        {
-            // Review: Is there any way the user could get into a position that we would need to allow pre release versions here?
-            var walker = new InstallWalker(
-                LocalRepository,
-                sourceRepository,
-                this,
-                ignoreDependencies: false,
-                allowPrereleaseVersions: includePrerelease);
-
-            operations = walker.ResolveOperations(package).ToList();
-            var scriptPackages = from o in operations
-                                 where o.Package.HasPowerShellScript()
-                                 select o.Package;
-            if (scriptPackages.Any())
-            {
-                if (!RegistryHelper.CheckIfPowerShell2Installed())
-                {
-                    throw new InvalidOperationException(Resources.Dialog_PackageHasPSScript);
-                }
-            }
-        }
-
-<<<<<<< HEAD
-        private void PrepareOpenReadMeFile(PackageOperationEventArgs e)
-        {
-            // only open the read me file for the first package that initiates this operation.
-            if (e.Package.Id.Equals(_originalPackageId, StringComparison.OrdinalIgnoreCase) && e.Package.HasReadMeFileAtRoot())
-            {
-                _readmeFile = Path.Combine(e.InstallPath, NuGetConstants.ReadmeFileName);
-            }
-        }
-
-        private void OpenReadMeFile()
-        {
-            if (_readmeFile != null)
-            {
-                _providerServices.VsCommonOperations.OpenFile(_readmeFile);
-            }
-        }
-
-=======
->>>>>>> 20ebc906
-        private void SaveExpandedNodes()
-        {
-            // remember which nodes are currently open so that we can keep them open after the operation
-            _expandedNodesDisposable = _providerServices.VsCommonOperations.SaveSolutionExplorerNodeStates(_solutionManager);
-        }
-
-        private void CollapseNodes()
-        {
-            // collapse all nodes in solution explorer that we expanded during the operation
-            if (_expandedNodesDisposable != null)
-            {
-                _expandedNodesDisposable.Dispose();
-                _expandedNodesDisposable = null;
-            }
-        }
-    }
-}+using System;
+using System.Collections.Generic;
+using System.ComponentModel;
+using System.Diagnostics;
+using System.Globalization;
+using System.IO;
+using System.Linq;
+using System.Windows;
+using EnvDTE;
+using Microsoft.VisualStudio.ExtensionsExplorer;
+using Microsoft.VisualStudio.ExtensionsExplorer.UI;
+using NuGet.VisualStudio;
+using NuGetConsole;
+using NuGetConsole.Host.PowerShellProvider;
+
+namespace NuGet.Dialog.Providers
+{
+    /// <summary>
+    /// Base class for all tree node types.
+    /// </summary>
+    internal abstract class PackagesProviderBase : VsExtensionsProvider, ILogger
+    {
+        private PackagesSearchNode _searchNode;
+        private PackagesTreeNodeBase _lastSelectedNode;
+        private readonly ResourceDictionary _resources;
+        private readonly Lazy<IConsole> _outputConsole;
+        private readonly IPackageRepository _localRepository;
+        private readonly ProviderServices _providerServices;
+        private Dictionary<Project, Exception> _failedProjects;
+        private string _readmeFile, _originalPackageId;
+
+        private object _mediumIconDataTemplate;
+        private object _detailViewDataTemplate;
+        private IList<IVsSortDescriptor> _sortDescriptors;
+        private readonly IProgressProvider _progressProvider;
+        private CultureInfo _uiCulture, _culture;
+        private ISolutionManager _solutionManager;
+        private IDisposable _expandedNodesDisposable;
+
+        protected PackagesProviderBase(
+            IPackageRepository localRepository, 
+            ResourceDictionary resources, 
+            ProviderServices providerServices, 
+            IProgressProvider progressProvider, 
+            ISolutionManager solutionManager)
+        {
+            if (resources == null)
+            {
+                throw new ArgumentNullException("resources");
+            }
+
+            if (providerServices == null)
+            {
+                throw new ArgumentNullException("providerServices");
+            }
+
+            if (solutionManager == null)
+            {
+                throw new ArgumentNullException("solutionManager");
+            }
+
+            _localRepository = localRepository;
+            _providerServices = providerServices;
+            _progressProvider = progressProvider;
+            _solutionManager = solutionManager;
+            _resources = resources;
+            _outputConsole = new Lazy<IConsole>(() => providerServices.OutputConsoleProvider.CreateOutputConsole(requirePowerShellHost: false));
+        }
+
+        /// <summary>
+        /// Returns either the solution repository or the active project repository, depending on whether we are targeting solution.
+        /// </summary>
+        protected IPackageRepository LocalRepository
+        {
+            get
+            {
+                return _localRepository;
+            }
+        }
+
+        public virtual bool RefreshOnNodeSelection
+        {
+            get
+            {
+                return false;
+            }
+        }
+
+        public PackagesTreeNodeBase SelectedNode
+        {
+            get;
+            set;
+        }
+
+        public bool SuppressNextRefresh { get; private set; }
+
+        /// <summary>
+        /// Gets the root node of the tree
+        /// </summary>
+        protected IVsExtensionsTreeNode RootNode
+        {
+            get;
+            set;
+        }
+
+        public PackageSortDescriptor CurrentSort
+        {
+            get;
+            set;
+        }
+
+        public virtual bool ShowPrereleaseComboBox
+        {
+            get
+            {
+                return true;
+            }
+        }
+
+        internal bool IncludePrerelease
+        {
+            get;
+            set;
+        }
+
+        public virtual IEnumerable<string> SupportedFrameworks
+        {
+            get
+            {
+                yield break;
+            }
+        }
+
+        protected static string GetTargetFramework(Project project)
+        {
+            if (project == null)
+            {
+                return null;
+            }
+            return project.GetTargetFramework();
+        }
+
+        public override IVsExtensionsTreeNode ExtensionsTree
+        {
+            get
+            {
+                if (RootNode == null)
+                {
+                    RootNode = new RootPackagesTreeNode(null, String.Empty);
+                    CreateExtensionsTree();
+                }
+
+                return RootNode;
+            }
+        }
+
+        public override object MediumIconDataTemplate
+        {
+            get
+            {
+                if (_mediumIconDataTemplate == null)
+                {
+                    _mediumIconDataTemplate = _resources["PackageItemTemplate"];
+                }
+                return _mediumIconDataTemplate;
+            }
+        }
+
+        public override object DetailViewDataTemplate
+        {
+            get
+            {
+                if (_detailViewDataTemplate == null)
+                {
+                    _detailViewDataTemplate = _resources["PackageDetailTemplate"];
+                }
+                return _detailViewDataTemplate;
+            }
+        }
+
+        // hook for unit test
+        internal Action ExecuteCompletedCallback
+        {
+            get;
+            set;
+        }
+
+        public IList<IVsSortDescriptor> SortDescriptors
+        {
+            get
+            {
+                if (_sortDescriptors == null)
+                {
+                    _sortDescriptors = CreateSortDescriptors();
+                }
+                return _sortDescriptors;
+            }
+        }
+
+        protected virtual IList<IVsSortDescriptor> CreateSortDescriptors()
+        {
+            return new List<IVsSortDescriptor> {
+                new PackageSortDescriptor(Resources.Dialog_SortOption_MostDownloads, "DownloadCount", ListSortDirection.Descending),
+                new PackageSortDescriptor(Resources.Dialog_SortOption_PublishedDate, "Published", ListSortDirection.Descending),
+                new PackageSortDescriptor(String.Format(CultureInfo.CurrentCulture, "{0}: {1}", Resources.Dialog_SortOption_Name, Resources.Dialog_SortAscending), new[] { "Title", "Id" }, ListSortDirection.Ascending),
+                new PackageSortDescriptor(String.Format(CultureInfo.CurrentCulture, "{0}: {1}", Resources.Dialog_SortOption_Name, Resources.Dialog_SortDescending), new[] { "Title", "Id" }, ListSortDirection.Descending)
+            };
+        }
+
+        public override string ToString()
+        {
+            return Name;
+        }
+
+        public override IVsExtensionsTreeNode Search(string searchText)
+        {
+            if (OperationCoordinator.IsBusy)
+            {
+                return null;
+            }
+
+            if (!String.IsNullOrWhiteSpace(searchText) && SelectedNode != null)
+            {
+                searchText = searchText.Trim();
+                if (_searchNode != null)
+                {
+                    _searchNode.Extensions.Clear();
+                    _searchNode.SetSearchText(searchText);
+                }
+                else
+                {
+                    _searchNode = new PackagesSearchNode(this, this.RootNode, SelectedNode, searchText);
+                    AddSearchNode();
+                }
+            }
+            else
+            {
+                RemoveSearchNode();
+            }
+
+            return _searchNode;
+        }
+
+        private void RemoveSearchNode()
+        {
+            if (_searchNode != null)
+            {
+
+                // When remove the search node, the dialog will automatically select the first node (All node)
+                // Since we are going to restore the previously selected node anyway, we don't want the first node
+                // to refresh. Hence suppress it here.
+                SuppressNextRefresh = true;
+
+                try
+                {
+                    // dispose any search results
+                    RootNode.Nodes.Remove(_searchNode);
+                }
+                finally
+                {
+                    _searchNode = null;
+                    SuppressNextRefresh = false;
+                }
+
+                if (_lastSelectedNode != null)
+                {
+                    // after search, we want to reset the original node to page 1 (Work Item #461) 
+                    _lastSelectedNode.CurrentPage = 1;
+                    SelectNode(_lastSelectedNode);
+                }
+            }
+        }
+
+        private void AddSearchNode()
+        {
+            if (_searchNode != null && !RootNode.Nodes.Contains(_searchNode))
+            {
+                // remember the currently selected node so that when search term is cleared, we can restore it.
+                _lastSelectedNode = SelectedNode;
+
+                RootNode.Nodes.Add(_searchNode);
+                SelectNode(_searchNode);
+            }
+        }
+
+        protected void SelectNode(PackagesTreeNodeBase node)
+        {
+            node.IsSelected = true;
+            SelectedNode = node;
+        }
+
+        private void CreateExtensionsTree()
+        {
+            // The user may have done a search before we finished getting the category list; temporarily remove it
+            RemoveSearchNode();
+
+            // give subclass a chance to populate the child nodes under Root node
+            FillRootNodes();
+
+            // Re-add the search node and select it if the user was doing a search
+            AddSearchNode();
+        }
+
+        [System.Diagnostics.CodeAnalysis.SuppressMessage(
+            "Microsoft.Globalization",
+            "CA1303:Do not pass literals as localized parameters",
+            MessageId = "NuGet.Dialog.Providers.PackagesProviderBase.WriteLineToOutputWindow(System.String)",
+            Justification = "No need to localize the --- strings"),
+        System.Diagnostics.CodeAnalysis.SuppressMessage("Microsoft.Reliability", "CA2000:Dispose objects before losing scope")]
+        public virtual void Execute(PackageItem item)
+        {
+            if (OperationCoordinator.IsBusy)
+            {
+                return;
+            }
+
+            // disable all operations while this install is in progress
+            OperationCoordinator.IsBusy = true;
+
+            _readmeFile = null;
+            _originalPackageId = item.Id;
+            _progressProvider.ProgressAvailable += OnProgressAvailable;
+
+            _uiCulture = System.Threading.Thread.CurrentThread.CurrentUICulture;
+            _culture = System.Threading.Thread.CurrentThread.CurrentCulture;
+
+            _failedProjects = new Dictionary<Project, Exception>();
+
+            ClearProgressMessages();
+
+            SaveExpandedNodes();
+
+            var worker = new BackgroundWorker();
+            worker.DoWork += OnRunWorkerDoWork;
+            worker.RunWorkerCompleted += OnRunWorkerCompleted;
+            worker.RunWorkerAsync(item);
+
+            // write an introductory sentence before every operation starts to make the console easier to read
+            string progressMessage = GetProgressMessage(item.PackageIdentity);
+            WriteLineToOutputWindow("------- " + progressMessage + " -------");
+        }
+
+        private void OnProgressAvailable(object sender, ProgressEventArgs e)
+        {
+            _providerServices.ProgressWindow.ShowProgress(e.Operation, e.PercentComplete);
+        }
+
+        private void OnRunWorkerDoWork(object sender, DoWorkEventArgs e)
+        {
+            // make sure the new thread has the same cultures as the UI thread's cultures
+            System.Threading.Thread.CurrentThread.CurrentUICulture = _uiCulture;
+            System.Threading.Thread.CurrentThread.CurrentCulture = _culture;
+
+            var item = (PackageItem)e.Argument;
+            bool succeeded = ExecuteCore(item);
+            e.Cancel = !succeeded;
+            e.Result = item;
+        }
+
+        private void OnRunWorkerCompleted(object sender, RunWorkerCompletedEventArgs e)
+        {
+            OperationCoordinator.IsBusy = false;
+
+            _progressProvider.ProgressAvailable -= OnProgressAvailable;
+
+            if (e.Error == null)
+            {
+                if (e.Cancelled)
+                {
+                    CloseProgressWindow();
+                }
+                else
+                {
+                    OnExecuteCompleted((PackageItem)e.Result);
+                    _providerServices.ProgressWindow.SetCompleted(successful: true);
+                    OpenReadMeFile();
+
+                    CollapseNodes();
+                }
+            }
+            else
+            {
+                // show error message in the progress window in case of error
+                LogCore(MessageLevel.Error, ExceptionUtility.Unwrap(e.Error).Message);
+                _providerServices.ProgressWindow.SetCompleted(successful: false);
+            }
+
+            if (_failedProjects != null && _failedProjects.Count > 0)
+            {
+                // BUG 1401: if we are going to show the Summary window,
+                // then hide the progress window.
+                _providerServices.ProgressWindow.Close();
+
+                _providerServices.UserNotifierServices.ShowSummaryWindow(_failedProjects);
+            }
+
+            // write a blank line into the output window to separate entries from different operations
+            WriteLineToOutputWindow(new string('=', 30));
+            WriteLineToOutputWindow();
+
+            if (ExecuteCompletedCallback != null)
+            {
+                ExecuteCompletedCallback();
+            }
+        }
+
+        private void ClearProgressMessages()
+        {
+            _providerServices.ProgressWindow.ClearMessages();
+        }
+
+        protected void ShowProgressWindow()
+        {
+            _providerServices.ProgressWindow.Show(ProgressWindowTitle, PackageManagerWindow.CurrentInstance);
+        }
+
+        protected void HideProgressWindow()
+        {
+            _providerServices.ProgressWindow.Hide();
+        }
+
+        protected void CloseProgressWindow()
+        {
+            _providerServices.ProgressWindow.Close();
+        }
+
+        protected virtual void FillRootNodes()
+        {
+        }
+
+        protected void AddFailedProject(Project project, Exception exception)
+        {
+            if (project == null)
+            {
+                throw new ArgumentNullException("project");
+            }
+
+            if (exception == null)
+            {
+                throw new ArgumentNullException("exception");
+            }
+
+            _failedProjects[project] = ExceptionUtility.Unwrap(exception);
+        }
+
+        public abstract IVsExtension CreateExtension(IPackage package);
+
+        public abstract bool CanExecute(PackageItem item);
+
+        protected virtual string GetProgressMessage(IPackage package)
+        {
+            return package.ToString();
+        }
+
+        /// <summary>
+        /// This method is called on background thread.
+        /// </summary>
+        /// <returns><c>true</c> if the method succeeded. <c>false</c> otherwise.</returns>
+        protected virtual bool ExecuteCore(PackageItem item)
+        {
+            return true;
+        }
+
+        protected virtual void OnExecuteCompleted(PackageItem item)
+        {
+            // After every operation, just update the status of all packages in the current node.
+            // Strictly speaking, this is not required; only affected packages need to be updated.
+            // But doing so would require us to keep a Dictionary<IPackage, PackageItem> which is not worth it.
+            if (SelectedNode != null)
+            {
+                foreach (PackageItem node in SelectedNode.Extensions)
+                {
+                    node.UpdateEnabledStatus();
+                }
+            }
+        }
+
+        public virtual string NoItemsMessage
+        {
+            get
+            {
+                return String.Empty;
+            }
+        }
+
+        public virtual string ProgressWindowTitle
+        {
+            get
+            {
+                return String.Empty;
+            }
+        }
+
+        public void Log(MessageLevel level, string message, params object[] args)
+        {
+            var logLevel = (MessageLevel)level;
+            LogCore(logLevel, message, args);
+        }
+
+        private void LogCore(MessageLevel level, string message, params object[] args)
+        {
+            string formattedMessage = String.Format(CultureInfo.CurrentCulture, message, args);
+
+            // for the dialog we ignore debug messages
+            if (_providerServices.ProgressWindow.IsOpen && level != MessageLevel.Debug)
+            {
+                _providerServices.ProgressWindow.AddMessage(level, formattedMessage);
+            }
+
+            WriteLineToOutputWindow(formattedMessage);
+        }
+
+        protected void WriteLineToOutputWindow(string message = "")
+        {
+            _outputConsole.Value.WriteLine(message);
+        }
+
+        protected void ShowProgress(string operation, int percentComplete)
+        {
+            if (_providerServices.ProgressWindow.IsOpen)
+            {
+                _providerServices.ProgressWindow.ShowProgress(operation, percentComplete);
+            }
+        }
+
+        protected void RegisterPackageOperationEvents(IPackageManager packageManager, IProjectManager projectManager)
+        {
+            if (packageManager != null)
+            {
+                packageManager.PackageInstalled += OnPackageInstalled;
+            }
+            
+            if (projectManager != null)
+            {
+                projectManager.PackageReferenceAdded += OnPackageReferenceAdded;
+                projectManager.PackageReferenceRemoving += OnPackageReferenceRemoving;
+            }
+        }
+
+        protected void UnregisterPackageOperationEvents(IPackageManager packageManager, IProjectManager projectManager)
+        {
+            if (packageManager != null)
+            {
+                packageManager.PackageInstalled -= OnPackageInstalled;
+            }
+            
+            if (projectManager != null)
+            {
+                projectManager.PackageReferenceAdded -= OnPackageReferenceAdded;
+                projectManager.PackageReferenceRemoving -= OnPackageReferenceRemoving;
+            }
+        }
+
+        private void OnPackageInstalled(object sender, PackageOperationEventArgs e)
+        {
+            _providerServices.ScriptExecutor.ExecuteInitScript(e.InstallPath, e.Package, this);
+            PrepareOpenReadMeFile(e);
+        }
+
+        private void OnPackageReferenceAdded(object sender, PackageOperationEventArgs e)
+        {
+            Project project = FindProjectFromFileSystem(e.FileSystem);
+            Debug.Assert(project != null);
+            _providerServices.ScriptExecutor.ExecuteScript(e.InstallPath, PowerShellScripts.Install, e.Package, project, this);
+        }
+
+        [System.Diagnostics.CodeAnalysis.SuppressMessage("Microsoft.Design", "CA1031:DoNotCatchGeneralExceptionTypes")]
+        private void OnPackageReferenceRemoving(object sender, PackageOperationEventArgs e)
+        {
+            Project project = FindProjectFromFileSystem(e.FileSystem);
+            Debug.Assert(project != null);
+            try
+            {
+                _providerServices.ScriptExecutor.ExecuteScript(e.InstallPath, PowerShellScripts.Uninstall, e.Package, project, this);
+            }
+            catch (Exception ex)
+            {
+                // Swallow exception for uninstall.ps1. Otherwise, there is no way to uninstall a package.
+                // But we log it as a warning.
+                LogCore(MessageLevel.Warning, ExceptionUtility.Unwrap(ex).Message);
+            }
+        }
+
+        private Project FindProjectFromFileSystem(IFileSystem fileSystem)
+        {
+            var projectSystem = fileSystem as IVsProjectSystem;
+            return _solutionManager.GetProject(projectSystem.UniqueName);
+        }
+
+        protected void CheckInstallPSScripts(
+            IPackage package,
+            IPackageRepository sourceRepository,
+            bool includePrerelease,
+            out IList<PackageOperation> operations)
+        {
+            // Review: Is there any way the user could get into a position that we would need to allow pre release versions here?
+            var walker = new InstallWalker(
+                LocalRepository,
+                sourceRepository,
+                this,
+                ignoreDependencies: false,
+                allowPrereleaseVersions: includePrerelease);
+
+            operations = walker.ResolveOperations(package).ToList();
+            var scriptPackages = from o in operations
+                                 where o.Package.HasPowerShellScript()
+                                 select o.Package;
+            if (scriptPackages.Any())
+            {
+                if (!RegistryHelper.CheckIfPowerShell2Installed())
+                {
+                    throw new InvalidOperationException(Resources.Dialog_PackageHasPSScript);
+                }
+            }
+        }
+
+        private void PrepareOpenReadMeFile(PackageOperationEventArgs e)
+        {
+            // only open the read me file for the first package that initiates this operation.
+            if (e.Package.Id.Equals(_originalPackageId, StringComparison.OrdinalIgnoreCase) && e.Package.HasReadMeFileAtRoot())
+            {
+                _readmeFile = Path.Combine(e.InstallPath, NuGetConstants.ReadmeFileName);
+            }
+        }
+
+        private void OpenReadMeFile()
+        {
+            if (_readmeFile != null)
+            {
+                _providerServices.VsCommonOperations.OpenFile(_readmeFile);
+            }
+        }
+
+        private void SaveExpandedNodes()
+        {
+            // remember which nodes are currently open so that we can keep them open after the operation
+            _expandedNodesDisposable = _providerServices.VsCommonOperations.SaveSolutionExplorerNodeStates(_solutionManager);
+        }
+
+        private void CollapseNodes()
+        {
+            // collapse all nodes in solution explorer that we expanded during the operation
+            if (_expandedNodesDisposable != null)
+            {
+                _expandedNodesDisposable.Dispose();
+                _expandedNodesDisposable = null;
+            }
+        }
+    }
+}