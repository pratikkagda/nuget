<?xml version="1.0" encoding="utf-8"?>
<Project ToolsVersion="4.0" DefaultTargets="Build" xmlns="http://schemas.microsoft.com/developer/msbuild/2003">
  <PropertyGroup>
    <NoWarn>1762</NoWarn>
  </PropertyGroup>
  <Import Project="..\..\Build\NuGet.Settings.targets" />
  <PropertyGroup>
    <ProjectGuid>{3DD213F7-999B-4C15-9560-BF9C96CB8C52}</ProjectGuid>
    <OutputType>Library</OutputType>
    <AppDesignerFolder>Properties</AppDesignerFolder>
    <RootNamespace>NuGet.VisualStudio12</RootNamespace>
    <AssemblyName>NuGet.VisualStudio12</AssemblyName>
    <RunCodeAnalysis Condition="'$(EnableCodeAnalysis)'=='true'">true</RunCodeAnalysis>
    <DefineConstants Condition="$(VisualStudioVersion) == '12'">$(DefineConstants);VS12</DefineConstants>
  </PropertyGroup>
  <ItemGroup>
    <Reference Include="$(MSBuildAssembly)" />
    <Reference Include="$(ShellAssembly)">
        <HintPath>$(ShellAssemblyHintPath)</HintPath>
    </Reference>
    <Reference Include="envdte, Version=8.0.0.0, Culture=neutral, PublicKeyToken=b03f5f7f11d50a3a">
      <EmbedInteropTypes>True</EmbedInteropTypes>
    </Reference>
    <Reference Include="Microsoft.VisualStudio.ProjectSystem.V12Only">
      <HintPath>..\..\lib\VS12\Microsoft.VisualStudio.ProjectSystem.V12Only.dll</HintPath>
    </Reference>
    <Reference Include="Microsoft.VisualStudio.Shell.Interop, Version=7.1.40304.0, Culture=neutral, PublicKeyToken=b03f5f7f11d50a3a" />
<<<<<<< HEAD
    <Reference Include="Microsoft.VisualStudio.Threading">
      <HintPath>..\..\lib\VS12\Microsoft.VisualStudio.Threading.dll</HintPath>
    </Reference>
=======
    <Reference Include="Microsoft.VisualStudio.Threading, Version=12.0.0.0, Culture=neutral, PublicKeyToken=b03f5f7f11d50a3a" />
>>>>>>> cdfd647b
    <Reference Include="System" />
    <Reference Include="System.ComponentModel.Composition" />
  </ItemGroup>
  <ItemGroup>
    <ProjectReference Include="..\Core\Core.csproj">
      <Project>{F879F274-EFA0-4157-8404-33A19B4E6AEC}</Project>
      <Name>Core</Name>
    </ProjectReference>
  </ItemGroup>
  <ItemGroup>
    <Compile Include="..\..\Common\CommonAssemblyInfo.cs">
      <Link>Properties\CommonAssemblyInfo.cs</Link>
    </Compile>
    <Compile Include="ProjectHelper.cs" />
    <Compile Include="Properties\AssemblyInfo.cs" />
  </ItemGroup>
  <Import Project="$(MSBuildToolsPath)\Microsoft.CSharp.targets" />
  <!-- To modify your build process, add your task inside one of the targets below and uncomment it. 
       Other similar extension points exist, see Microsoft.Common.targets.
  <Target Name="BeforeBuild">
  </Target>
  <Target Name="AfterBuild">
  </Target>
  -->
</Project><|MERGE_RESOLUTION|>--- conflicted
+++ resolved
@@ -25,13 +25,7 @@
       <HintPath>..\..\lib\VS12\Microsoft.VisualStudio.ProjectSystem.V12Only.dll</HintPath>
     </Reference>
     <Reference Include="Microsoft.VisualStudio.Shell.Interop, Version=7.1.40304.0, Culture=neutral, PublicKeyToken=b03f5f7f11d50a3a" />
-<<<<<<< HEAD
-    <Reference Include="Microsoft.VisualStudio.Threading">
-      <HintPath>..\..\lib\VS12\Microsoft.VisualStudio.Threading.dll</HintPath>
-    </Reference>
-=======
     <Reference Include="Microsoft.VisualStudio.Threading, Version=12.0.0.0, Culture=neutral, PublicKeyToken=b03f5f7f11d50a3a" />
->>>>>>> cdfd647b
     <Reference Include="System" />
     <Reference Include="System.ComponentModel.Composition" />
   </ItemGroup>
