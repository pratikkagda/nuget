--- conflicted
+++ resolved
@@ -1,150 +1,147 @@
-﻿<?xml version="1.0" encoding="utf-8"?>
-<Project ToolsVersion="4.0" DefaultTargets="Build" xmlns="http://schemas.microsoft.com/developer/msbuild/2003">
-  <Import Project="..\Build\NuPack.Settings.targets" />
-  <PropertyGroup>
-    <ProjectGuid>{F879F274-EFA0-4157-8404-33A19B4E6AEC}</ProjectGuid>
-    <OutputType>Library</OutputType>
-    <AppDesignerFolder>Properties</AppDesignerFolder>
-    <RootNamespace>NuPack</RootNamespace>
-    <AssemblyName>NuPack.Core</AssemblyName>
-    <CodeAnalysisRuleSet>..\NuPack.ruleset</CodeAnalysisRuleSet>
-    <RunCodeAnalysis Condition="'$(EnableCodeAnalysis)'=='true'">true</RunCodeAnalysis>
-  </PropertyGroup>
-  <ItemGroup>
-    <EmbeddedResource Include="..\Common\CommonResources.resx">
-      <Link>Common\CommonResources.resx</Link>
-      <DependentUpon>CommonResources.cs</DependentUpon>
-      <LastGenOutput>CommonResources.Designer.cs</LastGenOutput>
-      <SubType>Designer</SubType>
-    </EmbeddedResource>
-    <EmbeddedResource Include="Resources\NuPackResources.resx">
-      <Generator>ResXFileCodeGenerator</Generator>
-      <LastGenOutput>NuPackResources.Designer.cs</LastGenOutput>
-      <SubType>Designer</SubType>
-    </EmbeddedResource>
-  </ItemGroup>
-  <ItemGroup>
-    <Compile Include="..\Common\CommonResources.cs">
-      <Link>Common\CommonResources.cs</Link>
-    </Compile>
-    <Compile Include="..\Common\CommonAssemblyInfo.cs">
-      <Link>Properties\CommonAssemblyInfo.cs</Link>
-    </Compile>
-    <Compile Include="..\Common\GlobalSuppressions.cs">
-      <Link>Common\GlobalSuppressions.cs</Link>
-    </Compile>
-<<<<<<< HEAD
-    <Compile Include="PackageWalker\DependencyHelper.cs" />
-=======
-    <Compile Include="IPackageManager.cs" />
-    <Compile Include="IProjectManager.cs" />
->>>>>>> c0630374
-    <Compile Include="PackageWalker\IPackageOperationResolver.cs" />
-    <Compile Include="PackageWalker\IDependentsResolver.cs" />
-    <Compile Include="PackageWalker\PackageAction.cs" />
-    <Compile Include="PackageWalker\PackageOperation.cs" />
-    <Compile Include="PackageWalker\PackageTargets.cs" />
-    <Compile Include="PackageWalker\PackageWalkInfo.cs" />
-    <Compile Include="Repositories\IPackageRepositoryFactory.cs" />
-    <Compile Include="Utility\CollectionExtensions.cs" />
-    <Compile Include="FileModifiers\Preprocessor.cs" />
-    <Compile Include="FileModifiers\XmlTransfomer.cs" />
-    <Reference Include="System" />
-    <Reference Include="System.Core" />
-    <Reference Include="System.Data.Services.Client" />
-    <Reference Include="System.Runtime.Serialization" />
-    <Reference Include="System.ServiceModel" />
-    <Reference Include="System.Xml.Linq" />
-    <Reference Include="Microsoft.CSharp" />
-    <Reference Include="System.Xml" />
-    <Reference Include="WindowsBase" />
-  </ItemGroup>
-  <ItemGroup>
-    <Compile Include="Authoring\PathSearchFilter.cs" />
-    <Compile Include="Authoring\XmlManifestWriter.cs" />
-    <Compile Include="Feed\PackageFeedDependency.cs" />
-    <Compile Include="Logging\NullLogger.cs" />
-    <Compile Include="Logging\ILogger.cs" />
-    <Compile Include="PackageOperationEventArgs.cs" />
-    <Compile Include="Logging\MessageLevel.cs" />
-    <Compile Include="PackageManager.cs" />
-    <Compile Include="Authoring\PhysicalPackageFile.cs" />
-    <Compile Include="Authoring\PackageBuilder.cs" />
-    <Compile Include="Authoring\PathResolver.cs" />
-    <Compile Include="Authoring\XmlManifestReader.cs" />
-    <Compile Include="PackageSource\PackageSource.cs" />
-    <Compile Include="Packages\DataServicePackage.cs" />
-    <Compile Include="Packages\DefaultPackagePathResolver.cs" />
-    <Compile Include="Packages\IPackage.cs" />
-    <Compile Include="Packages\IPackagePathResolver.cs" />
-    <Compile Include="ProjectManager.cs" />
-    <Compile Include="FileModifiers\IPackageFileTransformer.cs" />
-    <Compile Include="Repositories\DataServicePackageRepository.cs" />
-    <Compile Include="Utility\HttpWebRequestor.cs" />
-    <Compile Include="Utility\PackageComparer.cs" />
-    <Compile Include="PackageWalker\PackageMarker.cs" />
-    <Compile Include="Packages\ZipPackage.cs" />
-    <Compile Include="GlobalSuppressions.cs" />
-    <Compile Include="Packages\FeedPackage.cs" />
-    <Compile Include="Packages\IPackageAssemblyReference.cs" />
-    <Compile Include="Packages\ZipPackageAssemblyReference.cs" />
-    <Compile Include="PackageWalker\PackageWalker.cs" />
-    <Compile Include="PackageWalker\InstallWalker.cs" />
-    <Compile Include="PackageWalker\ProjectInstallWalker.cs" />
-    <Compile Include="PackageWalker\DependentsWalker.cs" />
-    <Compile Include="PackageWalker\UninstallWalker.cs" />
-    <Compile Include="ProjectSystem\IFileSystem.cs" />
-    <Compile Include="Repositories\PackageReferenceRepository.cs" />
-    <Compile Include="Utility\PackageExtensions.cs" />
-    <Compile Include="Utility\PackageRepositoryExtensions.cs" />
-    <Compile Include="Utility\FileSystemExtensions.cs" />
-    <Compile Include="Repositories\PackageRepositoryFactory.cs" />
-    <Compile Include="Resources\NuPackResources.Designer.cs">
-      <AutoGen>True</AutoGen>
-      <DesignTime>True</DesignTime>
-      <DependentUpon>NuPackResources.resx</DependentUpon>
-    </Compile>
-    <Compile Include="Utility\ProjectSystemExtensions.cs" />
-    <Compile Include="Utility\StreamExtensions.cs" />
-    <Compile Include="Utility\XmlUtility.cs" />
-    <Compile Include="Repositories\AtomFeedPackageRepository.cs" />
-    <Compile Include="ProjectSystem\ProjectSystem.cs" />
-    <Compile Include="Repositories\PackageRepositoryBase.cs" />
-    <Compile Include="Feed\PackageSyndicationFeed.cs" />
-    <Compile Include="Feed\PackageSyndicationItem.cs" />
-    <Compile Include="ProjectSystem\FileBasedProjectSystem.cs" />
-    <Compile Include="Packages\LazyPackage.cs" />
-    <Compile Include="Repositories\IPackageRepository.cs" />
-    <Compile Include="Packages\Constants.cs" />
-    <Compile Include="Packages\IPackageFile.cs" />
-    <Compile Include="Packages\PackageDependency.cs" />
-    <Compile Include="Utility\Crc32.cs" />
-    <Compile Include="Repositories\LocalPackageRepository.cs" />
-    <Compile Include="Properties\AssemblyInfo.cs" />
-    <Compile Include="Utility\UriHelper.cs" />
-    <Compile Include="Utility\Utility.cs" />
-    <Compile Include="Utility\XElementExtensions.cs" />
-    <Compile Include="Packages\ZipPackageFile.cs" />
-  </ItemGroup>
-  <ItemGroup>
-    <EmbeddedResource Include="Authoring\nuspec.xsd">
-      <SubType>Designer</SubType>
-    </EmbeddedResource>
-    <None Include="Class diagrams\Packages.cd" />
-    <None Include="Class diagrams\PackageWalkers.cd" />
-    <None Include="Class diagrams\Repositories.cd" />
-  </ItemGroup>
-  <ItemGroup>
-    <CodeAnalysisDictionary Include="..\CodeAnalysisDictionary.xml">
-      <Link>Properties\CodeAnalysisDictionary.xml</Link>
-    </CodeAnalysisDictionary>
-  </ItemGroup>
-  <Import Project="$(MSBuildToolsPath)\Microsoft.CSharp.targets" />
-  <!-- To modify your build process, add your task inside one of the targets below and uncomment it. 
-       Other similar extension points exist, see Microsoft.Common.targets.
-  <Target Name="BeforeBuild">
-  </Target>
-  <Target Name="AfterBuild">
-  </Target>
-  -->
+﻿<?xml version="1.0" encoding="utf-8"?>
+<Project ToolsVersion="4.0" DefaultTargets="Build" xmlns="http://schemas.microsoft.com/developer/msbuild/2003">
+  <Import Project="..\Build\NuPack.Settings.targets" />
+  <PropertyGroup>
+    <ProjectGuid>{F879F274-EFA0-4157-8404-33A19B4E6AEC}</ProjectGuid>
+    <OutputType>Library</OutputType>
+    <AppDesignerFolder>Properties</AppDesignerFolder>
+    <RootNamespace>NuPack</RootNamespace>
+    <AssemblyName>NuPack.Core</AssemblyName>
+    <CodeAnalysisRuleSet>..\NuPack.ruleset</CodeAnalysisRuleSet>
+    <RunCodeAnalysis Condition="'$(EnableCodeAnalysis)'=='true'">true</RunCodeAnalysis>
+  </PropertyGroup>
+  <ItemGroup>
+    <EmbeddedResource Include="..\Common\CommonResources.resx">
+      <Link>Common\CommonResources.resx</Link>
+      <DependentUpon>CommonResources.cs</DependentUpon>
+      <LastGenOutput>CommonResources.Designer.cs</LastGenOutput>
+      <SubType>Designer</SubType>
+    </EmbeddedResource>
+    <EmbeddedResource Include="Resources\NuPackResources.resx">
+      <Generator>ResXFileCodeGenerator</Generator>
+      <LastGenOutput>NuPackResources.Designer.cs</LastGenOutput>
+      <SubType>Designer</SubType>
+    </EmbeddedResource>
+  </ItemGroup>
+  <ItemGroup>
+    <Compile Include="..\Common\CommonResources.cs">
+      <Link>Common\CommonResources.cs</Link>
+    </Compile>
+    <Compile Include="..\Common\CommonAssemblyInfo.cs">
+      <Link>Properties\CommonAssemblyInfo.cs</Link>
+    </Compile>
+    <Compile Include="..\Common\GlobalSuppressions.cs">
+      <Link>Common\GlobalSuppressions.cs</Link>
+    </Compile>
+    <Compile Include="IPackageManager.cs" />
+    <Compile Include="IProjectManager.cs" />
+    <Compile Include="PackageWalker\DependencyHelper.cs" />
+    <Compile Include="PackageWalker\IPackageOperationResolver.cs" />
+    <Compile Include="PackageWalker\IDependentsResolver.cs" />
+    <Compile Include="PackageWalker\PackageAction.cs" />
+    <Compile Include="PackageWalker\PackageOperation.cs" />
+    <Compile Include="PackageWalker\PackageTargets.cs" />
+    <Compile Include="PackageWalker\PackageWalkInfo.cs" />
+    <Compile Include="Repositories\IPackageRepositoryFactory.cs" />
+    <Compile Include="Utility\CollectionExtensions.cs" />
+    <Compile Include="FileModifiers\Preprocessor.cs" />
+    <Compile Include="FileModifiers\XmlTransfomer.cs" />
+    <Reference Include="System" />
+    <Reference Include="System.Core" />
+    <Reference Include="System.Data.Services.Client" />
+    <Reference Include="System.Runtime.Serialization" />
+    <Reference Include="System.ServiceModel" />
+    <Reference Include="System.Xml.Linq" />
+    <Reference Include="Microsoft.CSharp" />
+    <Reference Include="System.Xml" />
+    <Reference Include="WindowsBase" />
+  </ItemGroup>
+  <ItemGroup>
+    <Compile Include="Authoring\PathSearchFilter.cs" />
+    <Compile Include="Authoring\XmlManifestWriter.cs" />
+    <Compile Include="Feed\PackageFeedDependency.cs" />
+    <Compile Include="Logging\NullLogger.cs" />
+    <Compile Include="Logging\ILogger.cs" />
+    <Compile Include="PackageOperationEventArgs.cs" />
+    <Compile Include="Logging\MessageLevel.cs" />
+    <Compile Include="PackageManager.cs" />
+    <Compile Include="Authoring\PhysicalPackageFile.cs" />
+    <Compile Include="Authoring\PackageBuilder.cs" />
+    <Compile Include="Authoring\PathResolver.cs" />
+    <Compile Include="Authoring\XmlManifestReader.cs" />
+    <Compile Include="PackageSource\PackageSource.cs" />
+    <Compile Include="Packages\DataServicePackage.cs" />
+    <Compile Include="Packages\DefaultPackagePathResolver.cs" />
+    <Compile Include="Packages\IPackage.cs" />
+    <Compile Include="Packages\IPackagePathResolver.cs" />
+    <Compile Include="ProjectManager.cs" />
+    <Compile Include="FileModifiers\IPackageFileTransformer.cs" />
+    <Compile Include="Repositories\DataServicePackageRepository.cs" />
+    <Compile Include="Utility\HttpWebRequestor.cs" />
+    <Compile Include="Utility\PackageComparer.cs" />
+    <Compile Include="PackageWalker\PackageMarker.cs" />
+    <Compile Include="Packages\ZipPackage.cs" />
+    <Compile Include="GlobalSuppressions.cs" />
+    <Compile Include="Packages\FeedPackage.cs" />
+    <Compile Include="Packages\IPackageAssemblyReference.cs" />
+    <Compile Include="Packages\ZipPackageAssemblyReference.cs" />
+    <Compile Include="PackageWalker\PackageWalker.cs" />
+    <Compile Include="PackageWalker\InstallWalker.cs" />
+    <Compile Include="PackageWalker\ProjectInstallWalker.cs" />
+    <Compile Include="PackageWalker\DependentsWalker.cs" />
+    <Compile Include="PackageWalker\UninstallWalker.cs" />
+    <Compile Include="ProjectSystem\IFileSystem.cs" />
+    <Compile Include="Repositories\PackageReferenceRepository.cs" />
+    <Compile Include="Utility\PackageExtensions.cs" />
+    <Compile Include="Utility\PackageRepositoryExtensions.cs" />
+    <Compile Include="Utility\FileSystemExtensions.cs" />
+    <Compile Include="Repositories\PackageRepositoryFactory.cs" />
+    <Compile Include="Resources\NuPackResources.Designer.cs">
+      <AutoGen>True</AutoGen>
+      <DesignTime>True</DesignTime>
+      <DependentUpon>NuPackResources.resx</DependentUpon>
+    </Compile>
+    <Compile Include="Utility\ProjectSystemExtensions.cs" />
+    <Compile Include="Utility\StreamExtensions.cs" />
+    <Compile Include="Utility\XmlUtility.cs" />
+    <Compile Include="Repositories\AtomFeedPackageRepository.cs" />
+    <Compile Include="ProjectSystem\ProjectSystem.cs" />
+    <Compile Include="Repositories\PackageRepositoryBase.cs" />
+    <Compile Include="Feed\PackageSyndicationFeed.cs" />
+    <Compile Include="Feed\PackageSyndicationItem.cs" />
+    <Compile Include="ProjectSystem\FileBasedProjectSystem.cs" />
+    <Compile Include="Packages\LazyPackage.cs" />
+    <Compile Include="Repositories\IPackageRepository.cs" />
+    <Compile Include="Packages\Constants.cs" />
+    <Compile Include="Packages\IPackageFile.cs" />
+    <Compile Include="Packages\PackageDependency.cs" />
+    <Compile Include="Utility\Crc32.cs" />
+    <Compile Include="Repositories\LocalPackageRepository.cs" />
+    <Compile Include="Properties\AssemblyInfo.cs" />
+    <Compile Include="Utility\UriHelper.cs" />
+    <Compile Include="Utility\Utility.cs" />
+    <Compile Include="Utility\XElementExtensions.cs" />
+    <Compile Include="Packages\ZipPackageFile.cs" />
+  </ItemGroup>
+  <ItemGroup>
+    <EmbeddedResource Include="Authoring\nuspec.xsd">
+      <SubType>Designer</SubType>
+    </EmbeddedResource>
+    <None Include="Class diagrams\Packages.cd" />
+    <None Include="Class diagrams\PackageWalkers.cd" />
+    <None Include="Class diagrams\Repositories.cd" />
+  </ItemGroup>
+  <ItemGroup>
+    <CodeAnalysisDictionary Include="..\CodeAnalysisDictionary.xml">
+      <Link>Properties\CodeAnalysisDictionary.xml</Link>
+    </CodeAnalysisDictionary>
+  </ItemGroup>
+  <Import Project="$(MSBuildToolsPath)\Microsoft.CSharp.targets" />
+  <!-- To modify your build process, add your task inside one of the targets below and uncomment it. 
+       Other similar extension points exist, see Microsoft.Common.targets.
+  <Target Name="BeforeBuild">
+  </Target>
+  <Target Name="AfterBuild">
+  </Target>
+  -->
 </Project>