﻿function Test-SinglePackageInstallIntoSingleProject {
    # Arrange
    $project = New-ConsoleApplication
    
    # Act
    Install-Package FakeItEasy -Project $project.Name -version 1.8.0
    
    # Assert
    Assert-Reference $project Castle.Core
    Assert-Reference $project FakeItEasy   
    Assert-Package $project FakeItEasy
    Assert-Package $project Castle.Core
    Assert-SolutionPackage FakeItEasy
    Assert-SolutionPackage Castle.Core
}

function Test-WebsiteSimpleInstall {
    param(
        $context
    )
    # Arrange
    $p = New-WebSite
    
    # Act
    Install-Package -Source $context.RepositoryPath -Project $p.Name MyAwesomeLibrary
    
    # Assert
    Assert-Package $p MyAwesomeLibrary
    Assert-SolutionPackage MyAwesomeLibrary
    
    $refreshFilePath = Join-Path (Get-ProjectDir $p) "bin\MyAwesomeLibrary.dll.refresh"
    $content = Get-Content $refreshFilePath
    
    Assert-AreEqual "..\packages\MyAwesomeLibrary.1.0\lib\net40\MyAwesomeLibrary.dll" $content
}

function Test-DiamondDependencies {
    param(
        $context
    )
    
    # Scenario:
    # D 1.0 -> B 1.0, C 1.0
    # B 1.0 -> A 1.0 
    # C 1.0 -> A 2.0
    #     D 1.0
    #      /  \
    #  B 1.0   C 1.0
    #     |    |
    #  A 1.0   A 2.0
    
    # Arrange 
    $packages = @("A", "B", "C", "D")
    $project = New-ClassLibrary
    
    # Act
    Install-Package D -Project $project.Name -Source $context.RepositoryPath
    
    # Assert
    $packages | %{ Assert-SolutionPackage $_ }
    $packages | %{ Assert-Package $project $_ }
    $packages | %{ Assert-Reference $project $_ }
    Assert-Package $project A 2.0
    Assert-Reference $project A 2.0.0.0
    Assert-Null (Get-ProjectPackage $project A 1.0.0.0) 
    Assert-Null (Get-SolutionPackage A 1.0.0.0)
}

function Test-WebsiteWillNotDuplicateConfigOnReInstall {
    # Arrange
    $p = New-WebSite
    
    # Act
    Install-Package elmah -Project $p.Name -Version 1.1
    $item = Get-ProjectItem $p packages.config
    $item.Delete()
    Install-Package elmah -Project $p.Name -Version 1.1
    
    # Assert
    $config = [xml](Get-Content (Get-ProjectItemPath $p web.config))
    Assert-AreEqual 4 $config.configuration.configSections.sectionGroup.section.count
}

function Test-WebsiteConfigElementsAreRemovedEvenIfReordered {
    # Arrange
    $p = New-WebSite
    
    # Act
    Install-Package elmah -Project $p.Name -Version 1.1
    $configPath = Get-ProjectItemPath $p web.config
    $config = [xml](Get-Content $configPath)
    $sectionGroup = $config.configuration.configSections.sectionGroup
    $security = $sectionGroup.section[0]
    $sectionGroup.RemoveChild($security) | Out-Null
    $sectionGroup.AppendChild($security) | Out-Null
    $config.Save($configPath)
    Uninstall-Package elmah -Project $p.Name
    $config = [xml](Get-Content $configPath)
    
    # Assert
    Assert-Null $config.configuration.configSections
}

function Test-FailedInstallRollsBackInstall {
    param(
        $context
    )
    # Arrange
    $p = New-ClassLibrary

    # Act
    Install-Package haack.metaweblog -Project $p.Name -Source $context.RepositoryPath

    # Assert
    Assert-NotNull (Get-ProjectPackage $p haack.metaweblog 0.1.0)
    Assert-NotNull (Get-SolutionPackage haack.metaweblog 0.1.0)
}

function Test-PackageWithIncompatibleAssembliesRollsInstallBack {
    param(
        $context
    )
    # Arrange
    $p = New-WebApplication

    # Act & Assert
    Assert-Throws { Install-Package BingMapAppSDK -Project $p.Name -Source $context.RepositoryPath } "Could not install package 'BingMapAppSDK 1.0.1011.1716'. You are trying to install this package into a project that targets '.NETFramework,Version=v4.0', but the package does not contain any assembly references or content files that are compatible with that framework. For more information, contact the package author."
    Assert-Null (Get-ProjectPackage $p BingMapAppSDK 1.0.1011.1716)
    Assert-Null (Get-SolutionPackage BingMapAppSDK 1.0.1011.1716)
}

function Test-InstallPackageInvokeInstallScriptAndInitScript {
    param(
        $context
    )
    
    # Arrange
    $p = New-ConsoleApplication

    # Act
    Install-Package PackageWithScripts -Source $context.RepositoryRoot

    # Assert

    # This asserts init.ps1 gets called
    Assert-True (Test-Path function:\Get-World)
}

# TODO: We need to modify our console host to allow creating nested pipeline
#       in order for this test to run successfully.
#
#function Test-OpeningExistingSolutionInvokeInitScriptIfAny {
#    param(
#        $context
#    )
#    
#    # Arrange
#    $p = New-ConsoleApplication
#
#    # Act
#    Install-Package PackageWithScripts -Source $context.RepositoryRoot
#
#    # Now close the solution and reopen it
#    $solutionDir = $dte.Solution.FullName
#    Close-Solution
#    Remove-Item function:\Get-World
#    Assert-False (Test-Path function:\Get-World)
#    
#    Open-Solution $solutionDir
#
#    # This asserts init.ps1 gets called
#    Assert-True (Test-Path function:\Get-World)
#}

function Test-InstallPackageResolvesDependenciesAcrossSources {
    param(
        $context
    )
    
    # Arrange
    $p = New-ConsoleApplication

    # Act
    # Ensure Antlr is not avilable in local repo.
    Assert-Null (Get-Package -ListAvailable -Source $context.RepositoryRoot Antlr)
    Install-Package PackageWithExternalDependency -Source $context.RepositoryRoot

    # Assert

    Assert-Package $p PackageWithExternalDependency
    Assert-Package $p Antlr
}

function Test-VariablesPassedToInstallScriptsAreValidWithWebSite {
    param(
        $context
    )
    
    # Arrange
    $p = New-WebSite

    # Act
    Install-Package PackageWithScripts -Project $p.Name -Source $context.RepositoryRoot

    # Assert

    # This asserts install.ps1 gets called with the correct project reference and package
    Assert-Reference $p System.Windows.Forms
}

function Test-InstallComplexPackageStructure {
    param(
        $context
    )

    # Arrange
    $p = New-WebApplication

    # Act
    Install-Package MyFirstPackage -Project $p.Name -Source $context.RepositoryPath

    # Assert
    Assert-NotNull (Get-ProjectItem $p Pages\Blocks\Help\Security)
    Assert-NotNull (Get-ProjectItem $p Pages\Blocks\Security\App_LocalResources)
}

function Test-InstallPackageWithWebConfigDebugChanges {
    param(
        $context
    )

    # Arrange
    $p = New-WebApplication

    # Act
    Install-Package PackageWithWebDebugConfig -Project $p.Name -Source $context.RepositoryRoot

    # Assert
    $configItem = Get-ProjectItem $p web.config
    $configDebugItem = $configItem.ProjectItems.Item("web.debug.config")
    $configDebugPath = $configDebugItem.Properties.Item("FullPath").Value
    $configDebug = [xml](Get-Content $configDebugPath)
    Assert-NotNull $configDebug
    Assert-NotNull ($configDebug.configuration.connectionStrings.add)
    $addNode = $configDebug.configuration.connectionStrings.add
    Assert-AreEqual MyDB $addNode.name
    Assert-AreEqual "Data Source=ReleaseSQLServer;Initial Catalog=MyReleaseDB;Integrated Security=True" $addNode.connectionString
}

function Test-FSharpSimpleInstallWithContentFiles {
    param(
        $context
    )

    # Arrange
    $p = New-FSharpLibrary
    
    # Act
    Install-Package jquery -Version 1.5 -Project $p.Name -Source $context.RepositoryPath
    
    # Assert
    Assert-Package $p jquery
    Assert-SolutionPackage jquery
    Assert-NotNull (Get-ProjectItem $p Scripts\jquery-1.5.js)
    Assert-NotNull (Get-ProjectItem $p Scripts\jquery-1.5.min.js)
}

function Test-FSharpSimpleWithAssemblyReference {
    # Arrange
    $p = New-FSharpLibrary
    
    # Act
    Install-Package Antlr -Project $p.Name -Source $context.RepositoryPath
    
    # Assert
    Assert-Package $p Antlr
    Assert-SolutionPackage Antlr
    Assert-Reference $p Runtime
}

function Test-WebsiteInstallPackageWithRootNamespace {
    param(
        $context
    )

    # Arrange
    $p = New-WebSite
    
    # Act
    $p | Install-Package PackageWithRootNamespaceFileTransform -Source $context.RepositoryRoot
    
    # Assert
    Assert-NotNull (Get-ProjectItem $p App_Code\foo.cs)
    $path = (Get-ProjectItemPath $p App_Code\foo.cs)
    $content = [System.IO.File]::ReadAllText($path)
    Assert-True ($content.Contains("namespace ASP"))
}

function Test-AddBindingRedirectToWebsiteWithNonExistingOutputPath {
    # Arrange
    $p = New-WebSite
    
    # Act
    $redirects = $p | Add-BindingRedirect

    # Assert
    Assert-Null $redirects
}

function Test-InstallCanPipeToFSharpProjects {
    # Arrange
    $p = New-FSharpLibrary

    # Act
    $p | Install-Package elmah -Version 1.1 -source $context.RepositoryPath

    # Assert
    Assert-Package $p elmah
    Assert-SolutionPackage elmah
}

function Test-PipingMultipleProjectsToInstall {
    # Arrange
    $projects = @((New-WebSite), (New-ClassLibrary), (New-WebApplication))

    # Act
    $projects | Install-Package elmah

    # Assert
    $projects | %{ Assert-Package $_ elmah }
}

function Test-InstallPackageWithNestedContentFile {
    param(
        $context
    )
    # Arrange
    $p = New-WpfApplication

    # Act
    $p | Install-Package PackageWithNestedFile -Source $context.RepositoryRoot

    $item = Get-ProjectItem $p TestMainWindow.xaml
    Assert-NotNull $item
    Assert-NotNull $item.ProjectItems.Item("TestMainWindow.xaml.cs")
    Assert-Package $p PackageWithNestedFile 1.0
    Assert-SolutionPackage PackageWithNestedFile 1.0
}

function Test-InstallPackageWithNestedAspxContentFiles {
    param(
        $context
    )
    # Arrange
    $p = New-WebApplication

    $files = @('Global.asax', 'Site.master', 'About.aspx')

    # Act
    $p | Install-Package PackageWithNestedAspxFiles -Source $context.RepositoryRoot

    # Assert
    $files | %{ 
        $item = Get-ProjectItem $p $_
        Assert-NotNull $item
        Assert-NotNull $item.ProjectItems.Item("$_.cs")
    }

    Assert-Package $p PackageWithNestedAspxFiles 1.0
    Assert-SolutionPackage PackageWithNestedAspxFiles 1.0
}

function Test-InstallPackageWithNestedReferences {
    param(
        $context
    )

    # Arrange
    $p = New-WebApplication
    
    # Act
    $p | Install-Package PackageWithNestedReferenceFolders -Source $context.RepositoryRoot

    # Assert
    Assert-Reference $p Ninject
    Assert-Reference $p CommonServiceLocator.NinjectAdapter
}

function Test-InstallPackageWithUnsupportedReference {
    param(
        $context
    )

    # Arrange
    $p = New-ClassLibrary
    
    # Act
    Assert-Throws { $p | Install-Package PackageWithUnsupportedReferences -Source $context.RepositoryRoot } "Could not install package 'PackageWithUnsupportedReferences 1.0'. You are trying to install this package into a project that targets '.NETFramework,Version=v4.0', but the package does not contain any assembly references or content files that are compatible with that framework. For more information, contact the package author."

    # Assert    
    Assert-Null (Get-ProjectPackage $p PackageWithUnsupportedReferences)
    Assert-Null (Get-SolutionPackage PackageWithUnsupportedReferences)
}

function Test-InstallPackageWithExeReference {
    param(
        $context
    )

    # Arrange
    $p = New-ClassLibrary
    
    # Act
    $p | Install-Package PackageWithExeReference -Source $context.RepositoryRoot
    
    # Assert    
    Assert-Reference $p NuGet
}

function Test-InstallPackageWithResourceAssemblies {
    param(
        $context
    )

    # Arrange
    $p = New-ClassLibrary
    
    # Act
    $p | Install-Package FluentValidation -Source $context.RepositoryPath
    
    # Assert
    Assert-Reference $p FluentValidation
    Assert-Null (Get-AssemblyReference $p FluentValidation.resources)
}

function Test-InstallPackageWithGacReferencesIntoMultipleProjectTypes {
    param(
        $context
    )

    # Arrange
    $projects = @((New-ClassLibrary), (New-WebSite), (New-FSharpLibrary))
    
    # Act
    $projects | Install-Package PackageWithGacReferences -Source $context.RepositoryRoot
    
    # Assert
    $projects | %{ Assert-Reference $_ System.Net }
    Assert-Reference $projects[1] System.Web
}

function Test-InstallPackageWithGacReferenceIntoWindowsPhoneProject {   
    param(
        $context
    )

    # Arrange
    $p = New-WindowsPhoneClassLibrary
    
    # Act
    $p | Install-Package PackageWithGacReferences -Source $context.RepositoryRoot
    
    # Assert
    Assert-Reference $p Microsoft.Devices.Sensors
}

function Test-PackageWithClientProfileAndFullFrameworkPicksClient {
    param(
        $context
    )

    # Arrange
    $p = New-ConsoleApplication

    # Arrange
    $p | Install-Package MyAwesomeLibrary -Source $context.RepositoryPath

    # Assert
    Assert-Reference $p MyAwesomeLibrary
    $reference = Get-AssemblyReference $p MyAwesomeLibrary
    Assert-True ($reference.Path.Contains("net40-client"))
}

function Test-InstallPackageThatTargetsWindowsPhone {
    param(
        $context
    )

    # Arrange
    $p = New-WindowsPhoneClassLibrary

    # Arrange
    $p | Install-Package WpPackage -Source $context.RepositoryPath

    # Assert
    Assert-Package $p WpPackage
    Assert-SolutionPackage WpPackage
    $reference = Get-AssemblyReference $p luan
    Assert-NotNull $reference
}

function Test-InstallPackageWithNonExistentFrameworkReferences {
    param(
        $context
    )

    # Arrange
    $p = New-ClassLibrary

    # Arrange
    Assert-Throws { $p | Install-Package PackageWithNonExistentGacReferences -Source $context.RepositoryRoot } "Failed to add reference to 'System.Awesome'. Please make sure that it is in the Global Assembly Cache."
}

function Test-InstallPackageWorksWithPackagesHavingSameNames {

    #
    #  Folder1
    #     + ProjectA
    #     + ProjectB
    #  Folder2
    #     + ProjectA
    #     + ProjectC
    #  ProjectA
    #

    # Arrange
    $f = New-SolutionFolder 'Folder1'
    $p1 = $f | New-ClassLibrary 'ProjectA'
    $p2 = $f | New-ClassLibrary 'ProjectB'

    $g = New-SolutionFolder 'Folder2'
    $p3 = $g | New-ClassLibrary 'ProjectA'
    $p4 = $g | New-ConsoleApplication 'ProjectC'

    $p5 = New-ConsoleApplication 'ProjectA'

    # Act
    Get-Project -All | Install-Package elmah -Version 1.1

    # Assert
    $all = @( $p1, $p2, $p3, $p4, $p5 )
    $all | % { Assert-Package $_ elmah }
}

function Test-SimpleBindingRedirects {
    param(
        $context
    )
    # Arrange
    $a = New-WebApplication
    $b = New-WebSite
    
    $projects = @($a, $b)

    # Act
    $projects | Install-Package B -Version 2.0 -Source $context.RepositoryPath
    $projects | Install-Package A -Version 1.0 -Source $context.RepositoryPath

    # Assert
    $projects | %{ Assert-Reference $_ A 1.0.0.0; 
                   Assert-Reference $_ B 2.0.0.0; }

    Assert-BindingRedirect $a web.config B '0.0.0.0-2.0.0.0' '2.0.0.0'
    Assert-BindingRedirect $b web.config B '0.0.0.0-2.0.0.0' '2.0.0.0'
}

function Test-BindingRedirectDoesNotAddToSilverlightProject {
    param(
        $context
    )
    # Arrange
    $c = New-SilverlightApplication

    # Act
    $c | Install-Package TestSL -Version 1.0 -Source $context.RepositoryPath

    # Assert
    $c | %{ Assert-Reference $_ TestSL 1.0.0.0; 
            Assert-Reference $_ HostSL 1.0.1.0; }

    Assert-NoBindingRedirect $c app.config HostSL '0.0.0.0-1.0.1.0' '1.0.1.0'
}

function Test-SimpleBindingRedirectsClassLibraryReference {
    param(
        $context
    )
    # Arrange
    $a = New-WebApplication
    $b = New-WebSite
    $d = New-ClassLibrary
    $e = New-ClassLibrary
    
    Add-ProjectReference $a $d
    Add-ProjectReference $b $e

    # Act
    $d | Install-Package E -Source $context.RepositoryPath
    $e | Install-Package E -Source $context.RepositoryPath

    # Assert
    Assert-Package $d E
    Assert-Package $e E
    Assert-Reference $d E 1.0.0.0
    Assert-Reference $e E 1.0.0.0
    Assert-BindingRedirect $a web.config F '0.0.0.0-1.0.5.0' '1.0.5.0'
    Assert-BindingRedirect $b web.config F '0.0.0.0-1.0.5.0' '1.0.5.0'
    Assert-Null (Get-ProjectItem $d app.config)
    Assert-Null (Get-ProjectItem $d web.config)
    Assert-Null (Get-ProjectItem $e app.config)
    Assert-Null (Get-ProjectItem $e web.config)
}

function Test-SimpleBindingRedirectsIndirectReference {
    param(
        $context
    )
    # Arrange
    $a = New-WebApplication
    $b = New-ClassLibrary
    $c = New-ClassLibrary

    Add-ProjectReference $a $b
    Add-ProjectReference $b $c

    # Act
    $c | Install-Package E -Source $context.RepositoryPath

    # Assert
    Assert-Null (Get-ProjectItem $b app.config)
    Assert-Null (Get-ProjectItem $b web.config)
    Assert-Null (Get-ProjectItem $c app.config)
    Assert-Null (Get-ProjectItem $c web.config)
    Assert-BindingRedirect $a web.config F '0.0.0.0-1.0.5.0' '1.0.5.0'
}

function Test-SimpleBindingRedirectsNonWeb {
    param(
        $context
    )
    # Arrange
    $a = New-ConsoleApplication
    $b = New-WPFApplication
    $projects = @($a, $b)

    # Act
    $projects | Install-Package E -Source $context.RepositoryPath

    # Assert
    $projects | %{ Assert-Package $_ E; 
                   Assert-BindingRedirect $_ app.config F '0.0.0.0-1.0.5.0' '1.0.5.0' }
}

function Test-BindingRedirectComplex {
    param(
        $context
    )
    # Arrange
    $a = New-WebApplication
    $b = New-ConsoleApplication
    $c = New-ClassLibrary

    Add-ProjectReference $a $b
    Add-ProjectReference $b $c

    $projects = @($a, $b)

    # Act
    $c | Install-Package E -Source $context.RepositoryPath

    Assert-Package $c E; 

    # Assert
    Assert-BindingRedirect $a web.config F '0.0.0.0-1.0.5.0' '1.0.5.0'
    Assert-BindingRedirect $b app.config F '0.0.0.0-1.0.5.0' '1.0.5.0'
}

function Test-SimpleBindingRedirectsWebsite {
    param(
        $context
    )
    # Arrange
    $a = New-WebSite

    # Act
    $a | Install-Package E -Source $context.RepositoryPath

    # Assert
    Assert-Package $a E; 
    Assert-BindingRedirect $a web.config F '0.0.0.0-1.0.5.0' '1.0.5.0'
}

function Test-BindingRedirectInstallLargeProject {
    param(
        $context
    )
    $numProjects = 25
    $projects = 0..$numProjects | %{ New-ClassLibrary $_ }
    $p = New-WebApplication

    for($i = 0; $i -lt $numProjects; $i++) {
        Add-ProjectReference $projects[$i] $projects[$i+1]
    }

    Add-ProjectReference $p $projects[0]

    $projects[$projects.Length - 1] | Install-Package E -Source $context.RepositoryPath
    Assert-BindingRedirect $p web.config F '0.0.0.0-1.0.5.0' '1.0.5.0'
}

function Test-BindingRedirectDuplicateReferences {
    param(
        $context
    )
    # Arrange
    $a = New-WebApplication
    $b = New-ConsoleApplication
    $c = New-ClassLibrary

    ($a, $b) | Install-Package A -Source $context.RepositoryPath -IgnoreDependencies

    Add-ProjectReference $a $b
    Add-ProjectReference $b $c

    # Act
    $c | Install-Package E -Source $context.RepositoryPath

    Assert-Package $c E 

    # Assert
    Assert-BindingRedirect $a web.config F '0.0.0.0-1.0.5.0' '1.0.5.0'
    Assert-BindingRedirect $b app.config F '0.0.0.0-1.0.5.0' '1.0.5.0'
}

function Test-BindingRedirectClassLibraryWithDifferentDependents {
    param(
        $context
    )
    # Arrange
    $a = New-WebApplication
    $b = New-ConsoleApplication
    $c = New-ClassLibrary

    ($a, $b) | Install-Package A -Source $context.RepositoryPath -IgnoreDependencies

    Add-ProjectReference $a $c
    Add-ProjectReference $b $c

    # Act
    $c | Install-Package E -Source $context.RepositoryPath

    Assert-Package $c E

    # Assert
    Assert-BindingRedirect $a web.config F '0.0.0.0-1.0.5.0' '1.0.5.0'
    Assert-BindingRedirect $b app.config F '0.0.0.0-1.0.5.0' '1.0.5.0'
}

function Test-BindingRedirectProjectsThatReferenceSameAssemblyFromDifferentLocations {
    param(
        $context
    )
    # Arrange
    $a = New-WebApplication
    $b = New-ConsoleApplication
    $c = New-ClassLibrary

    $a | Install-Package A -Source $context.RepositoryPath -IgnoreDependencies
    $aPath = ls (Get-SolutionDir) -Recurse -Filter A.dll
    cp $aPath.FullName (Get-SolutionDir)
    $aNewLocation = Join-Path (Get-SolutionDir) A.dll

    $b.Object.References.Add($aNewLocation)

    Add-ProjectReference $a $b
    Add-ProjectReference $b $c

    # Act
    $c | Install-Package E -Source $context.RepositoryPath

    Assert-Package $c E

    # Assert
    Assert-BindingRedirect $a web.config F '0.0.0.0-1.0.5.0' '1.0.5.0'
    Assert-BindingRedirect $b app.config F '0.0.0.0-1.0.5.0' '1.0.5.0'
}

function Test-BindingRedirectsMixNonStrongNameAndStrongNameAssemblies {
    param(
        $context
    )
    # Arrange
    $a = New-ConsoleApplication

    # Act
    $a | Install-Package PackageWithNonStrongNamedLibA -Source $context.RepositoryRoot
    $a | Install-Package PackageWithNonStrongNamedLibB -Source $context.RepositoryRoot

    # Assert
    Assert-Package $a PackageWithNonStrongNamedLibA
    Assert-Package $a PackageWithNonStrongNamedLibA
    Assert-Package $a PackageWithStrongNamedLib 1.1
    Assert-Reference $a A 1.0.0.0 
    Assert-Reference $a B 1.0.0.0
    Assert-Reference $a Core 1.1.0.0

    Assert-BindingRedirect $a app.config Core '0.0.0.0-1.1.0.0' '1.1.0.0'    
}

function Test-BindingRedirectProjectsThatReferenceDifferentVersionsOfSameAssembly {
    param(
        $context
    )

    # Arrange
    $a = New-WebApplication
    $b = New-ConsoleApplication
    $c = New-ClassLibrary

    $a | Install-Package A -Source $context.RepositoryPath -IgnoreDependencies
    $b | Install-Package A -Version 1.0 -Source $context.RepositoryPath -IgnoreDependencies
    
    Add-ProjectReference $a $b
    Add-ProjectReference $b $c

    # Act
    $c | Install-Package E -Source $context.RepositoryPath

    Assert-Package $c E

    # Assert
    Assert-BindingRedirect $a web.config F '0.0.0.0-1.0.5.0' '1.0.5.0'
    Assert-BindingRedirect $b app.config F '0.0.0.0-1.0.5.0' '1.0.5.0'
}

function Test-InstallingPackageDoesNotOverwriteFileIfExistsOnDiskButNotInProject {
    param(
        $context
    )

    # Arrange
    $p = New-WebApplication
    $projectPath = Get-ProjectDir $p
    $fooPath = Join-Path $projectPath foo
    "file content" > $fooPath

    # Act
    $p | Install-Package PackageWithFooContentFile -Source $context.RepositoryRoot

    Assert-Null (Get-ProjectItem $p foo) "foo exists in the project!"
    Assert-AreEqual "file content" (Get-Content $fooPath)
}

function Test-InstallPackageWithUnboundedDependencyGetsLatest {
    param(
        $context
    )

    # Arrange
    $p = New-WebApplication

    # Act
    $p | Install-Package PackageWithUnboundedDependency -Source $context.RepositoryRoot

    Assert-Package $p PackageWithUnboundedDependency 1.0
    Assert-Package $p PackageWithTextFile 2.0
    Assert-SolutionPackage PackageWithUnboundedDependency 1.0
    Assert-SolutionPackage PackageWithTextFile 2.0
}

function Test-InstallPackageWithXmlTransformAndTokenReplacement {
    param(
        $context
    )

    # Arrange
    $p = New-WebApplication

    # Act
    $p | Install-Package PackageWithXmlTransformAndTokenReplacement -Source $context.RepositoryRoot

    # Assert
    $ns = $p.Properties.Item("DefaultNamespace").Value
    $assemblyName = $p.Properties.Item("AssemblyName").Value
    $path = (Get-ProjectItemPath $p web.config)
    $content = [System.IO.File]::ReadAllText($path)
    $expectedContent = "type=`"$ns.MyModule, $assemblyName`""
    Assert-True ($content.Contains($expectedContent))
}

function Test-InstallPackageAfterRenaming {
    param(
        $context
    )
    # Arrange
    $f = New-SolutionFolder 'Folder1' | New-SolutionFolder 'Folder2'
    $p0 = New-ClassLibrary 'ProjectX'
    $p1 = $f | New-ClassLibrary 'ProjectA'
    $p2 = $f | New-ClassLibrary 'ProjectB'

    # Act
    $p1.Name = "ProjectX"
    Install-Package jquery -Version 1.5 -Source $context.RepositoryPath -project "Folder1\Folder2\ProjectX"

    $f.Name = "Folder3"
    Install-Package jquery -Version 1.5 -Source $context.RepositoryPath -project "Folder1\Folder3\ProjectB"

    # Assert
    Assert-NotNull (Get-ProjectItem $p1 scripts\jquery-1.5.js)
    Assert-NotNull (Get-ProjectItem $p2 scripts\jquery-1.5.js) 
}

function Test-InstallPackageIntoSecondProjectWithIncompatibleAssembliesDoesNotRollbackIfInUse {
    # Arrange
    $p1 = New-WebApplication
    $p2 = New-WindowsPhoneClassLibrary

    # Act
    $p1 | Install-Package NuGet.Core

    if ($dte.Version -eq "10.0")
    {
        $profile = "Silverlight,Version=v4.0,Profile=WindowsPhone"
    }
    elseif ($dte.Version -eq "11.0")
    {
        $profile = "Silverlight,Version=v4.0,Profile=WindowsPhone71"
    }
    elseif ($dte.Version -eq "12.0")
    {
        $profile = "WindowsPhone,Version=v8.0"
    }

    Assert-Throws { $p2 | Install-Package NuGet.Core -Version 1.4.20615.9012 } "Could not install package 'NuGet.Core 1.4.20615.9012'. You are trying to install this package into a project that targets '$Profile', but the package does not contain any assembly references or content files that are compatible with that framework. For more information, contact the package author."

    # Assert    
    Assert-Package $p1 NuGet.Core
    Assert-SolutionPackage NuGet.Core
    Assert-Null (Get-ProjectPackage $p2 NuGet.Core)
}

function Test-InstallingPackageWithDependencyThatFailsShouldRollbackSuccessfully {
    param(
        $context
    )
    # Arrange
    $p = New-WebApplication

    # Act
    Assert-Throws { $p | Install-Package GoodPackageWithBadDependency -Source $context.RepositoryPath } "NOT #WINNING"

    Assert-Null (Get-ProjectPackage $p GoodPackageWithBadDependency)
    Assert-Null (Get-SolutionPackage GoodPackageWithBadDependency)
    Assert-Null (Get-ProjectPackage $p PackageWithBadDependency)
    Assert-Null (Get-SolutionPackage PackageWithBadDependency)
    Assert-Null (Get-ProjectPackage $p PackageWithBadInstallScript)
    Assert-Null (Get-SolutionPackage PackageWithBadInstallScript)
}

function Test-WebsiteInstallPackageWithPPCSSourceFiles {
    param(
        $context
    )
    # Arrange
    $p = New-WebSite
    
    # Act
    $p | Install-Package PackageWithPPCSSourceFiles -Source $context.RepositoryRoot
    
    # Assert
    Assert-Package $p PackageWithPPCSSourceFiles
    Assert-SolutionPackage PackageWithPPCSSourceFiles
    Assert-NotNull (Get-ProjectItem $p App_Code\Foo.cs)
    Assert-NotNull (Get-ProjectItem $p App_Code\Bar.cs)
}

function Test-WebsiteInstallPackageWithPPVBSourceFiles {
    param(
        $context
    )
    # Arrange
    $p = New-WebSite
    
    # Act
    $p | Install-Package PackageWithPPVBSourceFiles -Source $context.RepositoryRoot
    
    # Assert
    Assert-Package $p PackageWithPPVBSourceFiles
    Assert-SolutionPackage PackageWithPPVBSourceFiles
    Assert-NotNull (Get-ProjectItem $p App_Code\Foo.vb)
    Assert-NotNull (Get-ProjectItem $p App_Code\Bar.vb)
}

function Test-WebsiteInstallPackageWithCSSourceFiles {
    param(
        $context
    )
    # Arrange
    $p = New-WebSite
    
    # Act
    $p | Install-Package PackageWithCSSourceFiles -Source $context.RepositoryRoot
    
    # Assert
    Assert-Package $p PackageWithCSSourceFiles
    Assert-SolutionPackage PackageWithCSSourceFiles
    Assert-NotNull (Get-ProjectItem $p App_Code\Foo.cs)
    Assert-NotNull (Get-ProjectItem $p App_Code\Bar.cs)
}

function Test-WebsiteInstallPackageWithVBSourceFiles {
    param(
        $context
    )
    # Arrange
    $p = New-WebSite
    
    # Act
    $p | Install-Package PackageWithVBSourceFiles -Source $context.RepositoryRoot
    
    # Assert
    Assert-Package $p PackageWithVBSourceFiles
    Assert-SolutionPackage PackageWithVBSourceFiles
    Assert-NotNull (Get-ProjectItem $p App_Code\Foo.vb)
    Assert-NotNull (Get-ProjectItem $p App_Code\Bar.vb)
}

function Test-WebsiteInstallPackageWithSourceFileUnderAppCode {
    param(
        $context
    )
    # Arrange
    $p = New-WebSite
    
    # Act
    $p | Install-Package PackageWithSourceFileUnderAppCode -Source $context.RepositoryRoot
    
    # Assert
    Assert-Package $p PackageWithSourceFileUnderAppCode
    Assert-SolutionPackage PackageWithSourceFileUnderAppCode
    Assert-NotNull (Get-ProjectItem $p App_Code\Class1.cs)
}

function Test-WebSiteInstallPackageWithNestedSourceFiles {
    param(
        $context
    )
    # Arrange
    $p = New-WebSite
    
    # Act
    $p | Install-Package netfx-Guard -Source $context.RepositoryRoot
    
    # Assert
    Assert-Package $p netfx-Guard
    Assert-SolutionPackage netfx-Guard
    Assert-NotNull (Get-ProjectItem $p App_Code\netfx\System\Guard.cs)
}

function Test-WebSiteInstallPackageWithFileNamedAppCode {
    param(
        $context
    )
    # Arrange
    $p = New-WebSite
    
    # Act
    $p | Install-Package PackageWithFileNamedAppCode -Source $context.RepositoryRoot
    
    # Assert
    Assert-Package $p PackageWithFileNamedAppCode
    Assert-SolutionPackage PackageWithFileNamedAppCode
    Assert-NotNull (Get-ProjectItem $p App_Code\App_Code.cs)
}

function Test-PackageInstallAcceptsSourceName {
    # Arrange
    $project = New-ConsoleApplication
    
    # Act
    Install-Package FakeItEasy -Project $project.Name -Source 'nuget.org' -Version 1.8.0
    
    # Assert
    Assert-Reference $project Castle.Core
    Assert-Reference $project FakeItEasy
    Assert-Package $project FakeItEasy
    Assert-Package $project Castle.Core
    Assert-SolutionPackage FakeItEasy
    Assert-SolutionPackage Castle.Core
}

function Test-PackageInstallAcceptsAllAsSourceName {
    # Arrange
    $project = New-ConsoleApplication
    
    # Act
    Install-Package FakeItEasy -Project $project.Name -Source 'All' -Version 1.8.0
    
    # Assert
    Assert-Reference $project Castle.Core
    Assert-Reference $project FakeItEasy
    Assert-Package $project FakeItEasy
    Assert-Package $project Castle.Core
    Assert-SolutionPackage FakeItEasy
    Assert-SolutionPackage Castle.Core
}

function Test-PackageWithNoVersionInFolderName {
    param(
        $context
    )
    # Arrange
    $p = New-ClassLibrary
    
    # Act
    $p | Install-Package PackageWithNoVersionInFolderName -Source $context.RepositoryRoot
    
    # Assert
    Assert-Package $p PackageWithNoVersionInFolderName
    Assert-SolutionPackage PackageWithNoVersionInFolderName
    Assert-Reference $p A
}

function Test-PackageInstallAcceptsRelativePathSource {
    param(
        $context
    )

    pushd

    # Arrange
    $project = New-ConsoleApplication
    
    # Act
    cd $context.TestRoot
    Assert-AreEqual $context.TestRoot $pwd
     
    Install-Package PackageWithExeReference -Project $project.Name -Source '..\'
    
    # Assert
    Assert-Reference $project NuGet
    Assert-Package $project PackageWithExeReference

    popd
}

function Test-PackageInstallAcceptsRelativePathSource2 {
    param(
        $context
    )

    pushd

    # Arrange
    $repositoryRoot = $context.RepositoryRoot
    $parentOfRoot = Split-Path $repositoryRoot
    $relativePath = Split-Path $repositoryRoot -Leaf

    $project = New-ConsoleApplication
    
    # Act
    cd $parentOfRoot
    Assert-AreEqual $parentOfRoot $pwd
    Install-Package PackageWithExeReference -Project $project.Name -Source $relativePath
    
    # Assert
    Assert-Reference $project NuGet
 
    Assert-Package $project PackageWithExeReference

    popd
}


function Test-InstallPackageTargetingNetClientAndNet {
    param(
        $context
    )
    # Arrange
    $p = New-WebApplication

    # Act
    $p | Install-Package PackageTargetingNetClientAndNet -Source $context.RepositoryRoot

    # Assert
    Assert-Package $p PackageTargetingNetClientAndNet
    Assert-SolutionPackage PackageTargetingNetClientAndNet
    $reference = Get-AssemblyReference $p ClassLibrary1
    Assert-NotNull $reference    
    Assert-True ($reference.Path.Contains("net40-client"))
}

function Test-InstallWithFailingInitPs1RollsBack {
    param(
        $context
    )
    # Arrange
    $p = New-WebApplication

    # Act
    Assert-Throws { $p | Install-Package PackageWithFailingInitPs1 -Source $context.RepositoryRoot } "This is an exception"

    # Assert
    Assert-Null (Get-ProjectPackage $p PackageWithFailingInitPs1)
    Assert-Null (Get-SolutionPackage PackageWithFailingInitPs1)
}

function Test-InstallPackageWithBadFileInMachineCache {
    # Arrange
    # Write a bad package file to the machine cache
    "foo" > "$($env:LocalAppData)\NuGet\Cache\Ninject.2.2.1.0.nupkg"

    # Act
    $p = New-WebApplication
    $p | Install-Package Ninject -Version 2.2.1.0

    # Assert
    Assert-Package $p Ninject
    Assert-SolutionPackage Ninject
}

function Test-InstallPackageThrowsWhenSourceIsInvalid {
    # Arrange
    $p = New-WebApplication 

    # Act & Assert
    Assert-Throws { Install-Package jQuery -source "d:package" } "Invalid URI: A Dos path must be rooted, for example, 'c:\'."
}

function Test-InstallPackageInvokeInstallScriptWhenProjectNameHasApostrophe {
    param(
        $context
    )
    
    # Arrange
    New-Solution "Gun 'n Roses"
    $p = New-ConsoleApplication

    $global:InstallPackageMessages = @()

    # Act
    Install-Package TestUpdatePackage -Version 2.0.0.0 -Source $context.RepositoryRoot

    # Assert
    Assert-AreEqual 1 $global:InstallPackageMessages.Count
    Assert-AreEqual $p.Name $global:InstallPackageMessages[0]

    # Clean up
    Remove-Variable InstallPackageMessages -Scope Global
}

function Test-InstallPackageInvokeInstallScriptWhenProjectNameHasBrakets {
    param(
        $context
    )
    
    # Arrange
    New-Solution "Gun [] Roses"
    $p = New-ConsoleApplication

    $global:InstallPackageMessages = @()

    # Act
    Install-Package TestUpdatePackage -Version 2.0.0.0 -Source $context.RepositoryRoot

    # Assert
    Assert-AreEqual 1 $global:InstallPackageMessages.Count
    Assert-AreEqual $p.Name $global:InstallPackageMessages[0]

    # Clean up
    Remove-Variable InstallPackageMessages -Scope Global
}

function Test-SinglePackageInstallIntoSingleProjectWhenSolutionPathHasComma {
    # Arrange
    New-Solution "Tom , Jerry"
    $project = New-ConsoleApplication
    
    # Act
    Install-Package FakeItEasy -Project $project.Name -Version 1.8.0
    
    # Assert
    Assert-Reference $project Castle.Core
    Assert-Reference $project FakeItEasy   
    Assert-Package $project FakeItEasy
    Assert-Package $project Castle.Core
    Assert-SolutionPackage FakeItEasy
    Assert-SolutionPackage Castle.Core
}

function Test-WebsiteInstallPackageWithNestedAspxFilesShouldNotGoUnderAppCode {
    param(
        $context
    )
    # Arrange
    $p = New-WebSite
    
    $files = @('Global.asax', 'Site.master', 'About.aspx')

    # Act
    $p | Install-Package PackageWithNestedAspxFiles -Source $context.RepositoryRoot

    # Assert
    $files | %{ 
        $item = Get-ProjectItem $p $_
        Assert-NotNull $item
        $codeItem = Get-ProjectItem $p "$_.cs"
        Assert-NotNull $codeItem
    }

    Assert-Package $p PackageWithNestedAspxFiles 1.0
    Assert-SolutionPackage PackageWithNestedAspxFiles 1.0
}

function Test-InstallPackageWithReferences {
    param(
        $context
    )
    
    # Arrange - 1
    $p1 = New-ConsoleApplication
    
    # Act - 1
    $p1 | Install-Package -Source $context.RepositoryRoot -Id PackageWithReferences

    # Assert - 1
    Assert-Reference $p1 ClassLibrary1

    New-Solution "Test"
    # Arrange - 2
    $p2 = New-ClassLibrary
    
    # Act - 2
    $p2 | Install-Package -Source $context.RepositoryRoot -Id PackageWithReferences

    # Assert - 2
    Assert-Reference $p2 B
}

function Test-InstallPackageNormalizesVersionBeforeCompare {
    param(
        $context
    )
    
    # Arrange
    $p = New-ClassLibrary
    
    # Act
    $p | Install-Package PackageWithContentFileAndDependency -Source $context.RepositoryRoot -Version 1.0.0.0

    # Assert
    Assert-Package $p PackageWithContentFileAndDependency 1.0
    Assert-Package $p PackageWithContentFile 1.0
}

function Test-InstallPackageWithFrameworkRefsOnlyRequiredForSL {
    param(
        $context
    )

    # Arrange
    $p = New-ClassLibrary

    # Act
    $p | Install-Package PackageWithNet40AndSLLibButOnlySLGacRefs -Source $context.RepositoryRoot

    # Assert
    Assert-Package $p PackageWithNet40AndSLLibButOnlySLGacRefs
    Assert-SolutionPackage PackageWithNet40AndSLLibButOnlySLGacRefs
}


function Test-InstallPackageWithValuesFromPipe {
    param(
        $context
    )

    # Arrange
    $p = New-ClassLibrary

    # Act
    Get-Package -ListAvailable -Filter "Microsoft-web-helpers" | Install-Package

    # Assert
    #Assert-Package $p Microsoft-web-helpers
}

function Test-ExplicitCallToAddBindingRedirectAddsBindingRedirectsToClassLibrary {
    # Arrange
    $a = New-ClassLibrary
      
    # Act
    $a | Install-Package E -Source $context.RepositoryPath

    # Assert
    Assert-Package $a E
    Assert-Reference $a E 1.0.0.0
    Assert-Null (Get-ProjectItem $a app.config)

    $redirect = $a | Add-BindingRedirect

    Assert-AreEqual F $redirect.Name
    Assert-AreEqual '0.0.0.0-1.0.5.0' $redirect.OldVersion
    Assert-AreEqual '1.0.5.0' $redirect.NewVersion
    Assert-NotNull (Get-ProjectItem $a app.config)
    Assert-BindingRedirect $a app.config F '0.0.0.0-1.0.5.0' '1.0.5.0'
}

function Test-InstallPackageInstallsHighestReleasedPackageIfPreReleaseFlagIsNotSet {
    # Arrange
    $a = New-ClassLibrary

    # Act
    $a | Install-Package -Source $context.RepositoryRoot PreReleaseTestPackage

    # Assert
    Assert-Package $a 'PreReleaseTestPackage' '1.0.0'
}

function Test-InstallPackageInstallsHighestPackageIfPreReleaseFlagIsSet {
    # Arrange
    $a = New-ClassLibrary

    # Act
    $a | Install-Package -Source $context.RepositoryRoot PreReleaseTestPackage -PreRelease

    # Assert
    Assert-Package $a 'PreReleaseTestPackage' '1.0.1-a'
}

function Test-InstallPackageInstallsHighestPackageIfItIsReleaseWhenPreReleaseFlagIsSet {
    # Arrange
    $a = New-ClassLibrary

    # Act
    $a | Install-Package -Source $context.RepositoryRoot PreReleaseTestPackage.A -PreRelease

    # Assert
    Assert-Package $a 'PreReleaseTestPackage.A' '1.0.0'
}

function Test-InstallingPackagesWorksInTurkishLocaleWhenPackageIdContainsLetterI 
{
    # Arrange
    $p = New-ClassLibrary

    $currentCulture = [System.Threading.Thread]::CurrentThread.CurrentCulture

    try 
    {
        [System.Threading.Thread]::CurrentThread.CurrentCulture = New-Object 'System.Globalization.CultureInfo' 'tr-TR'

        # Act
        $p | Install-Package 'YUICompressor.NET'
    }
    finally 
    {
         # Restore culture
        [System.Threading.Thread]::CurrentThread.CurrentCulture = $currentCulture
    }

    # Assert
    Assert-Package $p 'yuicompressor.NeT'
}

function Test-InstallPackageConsidersPrereleasePackagesWhenResolvingDependencyWhenPrereleaseFlagIsNotSpecified {
    # Arrange
    $a = New-ClassLibrary

    $a | Install-Package -Source $context.RepositoryRoot PrereleaseTestPackage -Prerelease
    Assert-Package $a 'PrereleaseTestPackage' '1.0.1-a'

    $a | Install-Package -Source $context.RepositoryRoot PackageWithDependencyOnPrereleaseTestPackage -FileConflictAction Overwrite
    Assert-Package $a 'PrereleaseTestPackage' '1.0.1-a'
    Assert-Package $a 'PackageWithDependencyOnPrereleaseTestPackage' '1.0.0'
}

function Test-InstallPackageDontMakeExcessiveNetworkRequests 
{
    # Arrange
    $a = New-ClassLibrary

    $nugetsource = "https://www.nuget.org/api/v2/"
    
    $repository = Get-PackageRepository $nugetsource
    Assert-NotNull $repository

    $packageDownloader = $repository.PackageDownloader
    Assert-NotNull $packageDownloader

    $global:numberOfRequests = 0
    $eventId = "__DataServiceSendingRequest"

    try 
    {
        Register-ObjectEvent $packageDownloader "SendingRequest" $eventId { $global:numberOfRequests++; }

        # Act
        $a | Install-Package "nugetpackageexplorer.types" -version 1.0 -source $nugetsource

        # Assert
        Assert-Package $a 'nugetpackageexplorer.types' '1.0'
        Assert-AreEqual 1 $global:numberOfRequests
    }
    finally 
    {
        Unregister-Event $eventId -ea SilentlyContinue
        Remove-Variable 'numberOfRequests' -Scope 'Global' -ea SilentlyContinue
    }
}

function Test-InstallingSolutionLevelPackagesAddsRecordToSolutionLevelConfig
{
    param(
        $context
    )

    # Arrange
    $a = New-ClassLibrary

    # Act
    $a | Install-Package SolutionLevelPkg -version 1.0.0 -source $context.RepositoryRoot
    $a | Install-Package SkypePackage -version 1.0 -source $context.RepositoryRoot

    # Assert
    $solutionFile = Get-SolutionPath
    $solutionDir = Split-Path $solutionFile -Parent

    $configFile = "$solutionDir\.nuget\packages.config"
    
    Assert-True (Test-Path $configFile)

    $content = Get-Content $configFile
    $expected = @"
<?xml version="1.0" encoding="utf-8"?> <packages>   <package id="SolutionLevelPkg" version="1.0.0" /> </packages>
"@

    Assert-AreEqual $expected $content
}

function Test-InstallingPackageaAfterNuGetDirectoryIsRenamedContinuesUsingDirectory
{
    param(
        $context
    )

    # Arrange
    $f = New-SolutionFolder '.nuget'
    $a = New-ClassLibrary
    $aName = $a.Name

    # Act
    $a | Install-Package SkypePackage -version 1.0 -source $context.RepositoryRoot
    $f.Name = "test"
    $a | Install-Package SolutionLevelPkg -version 1.0.0 -source $context.RepositoryRoot

    # Assert
    $solutionFile = Get-SolutionPath
    $solutionDir = Split-Path $solutionFile -Parent

    $configFile = "$solutionDir\.nuget\packages.config"
    
    Assert-True (Test-Path $configFile)

    $content = Get-Content $configFile
    $expected = @"
<?xml version="1.0" encoding="utf-8"?> <packages>   <package id="SolutionLevelPkg" version="1.0.0" /> </packages>
"@

    Assert-AreEqual $expected $content
}

function Test-InstallSatellitePackageCopiesFilesToRuntimeFolderWhenInstalledAsDependency
{
    param(
        $context
    )

    # Arrange
    $p = New-ClassLibrary
    $solutionDir = Get-SolutionDir

    # Act (PackageWithStrongNamedLib is version 1.1, even though the file name is 1.0)
    $p | Install-Package PackageWithStrongNamedLib.ja-jp -Source $context.RepositoryPath

    # Assert (the resources from the satellite package are copied into the runtime package's folder)
    Assert-PathExists (Join-Path $solutionDir packages\PackageWithStrongNamedLib.1.1\lib\ja-jp\Core.resources.dll)
    Assert-PathExists (Join-Path $solutionDir packages\PackageWithStrongNamedLib.1.1\lib\ja-jp\Core.xml)
}

function Test-InstallSatellitePackageCopiesFilesToExistingRuntimePackageFolder
{
    param(
        $context
    )

    # Arrange
    $p = New-ClassLibrary
    $solutionDir = Get-SolutionDir

    # Act (PackageWithStrongNamedLib is version 1.1, even though the file name is 1.0)
    $p | Install-Package PackageWithStrongNamedLib -Source $context.RepositoryPath
    $p | Install-Package PackageWithStrongNamedLib.ja-jp -Source $context.RepositoryPath

    # Assert (the resources from the satellite package are copied into the runtime package's folder)
    Assert-PathExists (Join-Path $solutionDir packages\PackageWithStrongNamedLib.1.1\lib\ja-jp\Core.resources.dll)
    Assert-PathExists (Join-Path $solutionDir packages\PackageWithStrongNamedLib.1.1\lib\ja-jp\Core.xml)
}

function Test-InstallingSatellitePackageOnlyCopiesCultureSpecificLibFolderContents
{
    param(
        $context
    )

    # Arrange
    $p = New-ClassLibrary
    $solutionDir = Get-SolutionDir

    # Act (PackageWithStrongNamedLib is version 1.1, even though the file name is 1.0)
    $p | Install-Package PackageWithStrongNamedLib.ja-jp -Source $context.RepositoryPath

    # Assert (the resources from the satellite package are copied into the runtime package's folder)
    Assert-PathNotExists (Join-Path $solutionDir packages\PackageWithStrongNamedLib.1.1\RootFile.txt)
    Assert-PathNotExists (Join-Path $solutionDir packages\PackageWithStrongNamedLib.1.1\content\ja-jp\file.txt)
    Assert-PathNotExists (Join-Path $solutionDir packages\PackageWithStrongNamedLib.1.1\content\ja-jp.txt)
    Assert-PathNotExists (Join-Path $solutionDir packages\PackageWithStrongNamedLib.1.1\lib\ja-jp.txt)
}

function Test-InstallWithConflictDoesNotUpdateToPrerelease {
    param(
        $context
    )

    Write-Host $context.RepositoryPath

    # Arrange
    $a = New-ClassLibrary

    # Act 1
    $a | Install-Package A -Version 1.0.0 -Source $context.RepositoryPath

    # Assert 1
    Assert-Package $a A 1.0.0

    # Act 2
    $a | Install-Package B -Version 1.0.0 -Source $context.RepositoryPath

    # Assert 2
    Assert-Package $a A 1.1.0 
    Assert-Package $a B 1.0.0 
}


function Test-ReinstallingAnUninstallPackageIsNotExcessivelyCached {
    param(
        $context
    )

    # Arrange
    $a = New-ClassLibrary

    # Act 1
    $a | Install-Package netfx-Guard -Version 1.2 -Source $context.RepositoryRoot

    # Assert 1
    Assert-Package $a netfx-Guard 1.2

    # Act 2
    $a | Uninstall-Package netfx-Guard

    # Assert 2
    Assert-Null (Get-Package netfx-Guard)

    # Act 3
    $a | Install-Package netfx-Guard -Version 1.2.0 -Source $context.RepositoryRoot

    # Assert 3
    Assert-Package $a netfx-Guard 1.2 
}

function Test-InstallPackageInstallContentFilesAccordingToTargetFramework {
    param($context)

    # Arrange
    $project = New-ConsoleApplication
    
    # Act
    Install-Package TestTargetFxContentFiles -Project $project.Name -Source $context.RepositoryPath
    
    # Assert
    Assert-Package $project TestTargetFxContentFiles
    Assert-NotNull (Get-ProjectItem $project "Sub\one.txt")
    Assert-Null (Get-ProjectItem $project "two.txt")
}

function Test-InstallPackageInstallContentFilesAccordingToTargetFramework2 {
    param($context)

    # Arrange
    $project = New-ClassLibrary
    
    # Act
    Install-Package TestTargetFxContentFiles -Project $project.Name -Source $context.RepositoryPath
    
    # Assert
    Assert-Package $project TestTargetFxContentFiles
    Assert-NotNull (Get-ProjectItem $project "Sub\one.txt")
    Assert-Null (Get-ProjectItem $project "two.txt")
}

function Test-InstallPackageThrowsIfThereIsNoCompatibleContentFiles
{
    param($context)

    # Arrange
    $project = New-SilverlightClassLibrary
    
    # Act & Assert

    Assert-Throws { Install-Package TestTargetFxContentFiles -Project $project.Name -Source $context.RepositoryPath } "Could not install package 'TestTargetFxContentFiles 1.0.0'. You are trying to install this package into a project that targets 'Silverlight,Version=v5.0', but the package does not contain any assembly references or content files that are compatible with that framework. For more information, contact the package author."
    Assert-NoPackage $project TestTargetFxContentFiles
}

function Test-InstallPackageExecuteCorrectInstallScriptsAccordingToTargetFramework {
    param($context)

    # Arrange
    $project = New-ConsoleApplication
    
    $global:InstallVar = 0

    # Act
    Install-Package TestTargetFxPSScripts -Project $project.Name -Source $context.RepositoryPath
    
    # Assert
    Assert-Package $project TestTargetFxPSScripts
    Assert-True ($global:InstallVar -eq 1)

    # Clean up
    Remove-Variable InstallVar -Scope Global
}

function Test-InstallPackageExecuteCorrectInstallScriptsAccordingToTargetFramework2 {
    param($context)

    # Arrange
    $project = New-SilverlightApplication
    
    $global:InstallVar = 0

    # Act
    Install-Package TestTargetFxPSScripts -Project $project.Name -Source $context.RepositoryPath
    
    # Assert
    Assert-Package $project TestTargetFxPSScripts
    Assert-True ($global:InstallVar -eq 100)

    # Clean up
    Remove-Variable InstallVar -Scope Global
}

function Test-InstallPackageIgnoreInitScriptIfItIsNotDirectlyUnderTools {
    param($context)

    # Arrange
    $project = New-SilverlightApplication
    
    $global:InitVar = 0

    # Act
    Install-Package TestTargetFxInvalidInitScript -Project $project.Name -Source $context.RepositoryPath
    
    # Assert
    Assert-Package $project TestTargetFxInvalidInitScript
    Assert-True ($global:InitVar -eq 0)

    # Clean up
    Remove-Variable InitVar -Scope Global
}

function Test-InstallPackageIgnoreInitScriptIfItIsNotDirectlyUnderTools2 {
    param($context)

    # Arrange
    $project = New-ConsoleApplication
    
    $global:InitVar = 0

    # Act
    Install-Package TestTargetFxInvalidInitScript -Project $project.Name -Source $context.RepositoryPath
    
    # Assert
    Assert-Package $project TestTargetFxInvalidInitScript
    Assert-True ($global:InitVar -eq 0)

    # Clean up
    Remove-Variable InitVar -Scope Global
}

function Test-InstallPackageWithEmptyContentFrameworkFolder 
{
    param($context)

    # Arrange
    $project = New-ClassLibrary

    # Act
    Install-Package TestEmptyContentFolder -Project $project.Name -Source $context.RepositoryPath

    # Assert
    Assert-Package $project TestEmptyContentFolder
    Assert-Null (Get-ProjectItem $project NewFile.txt)
}

function Test-InstallPackageWithEmptyLibFrameworkFolder 
{
    param($context)

    # Arrange
    $project = New-ClassLibrary

    # Act
    Install-Package TestEmptyLibFolder -Project $project.Name -Source $context.RepositoryPath

    # Assert
    Assert-Package $project TestEmptyLibFolder
    Assert-Null (Get-AssemblyReference $project one.dll)
}

function Test-InstallPackageWithEmptyToolsFrameworkFolder
{
    param($context)

    # Arrange
    $project = New-ClassLibrary

    $global:InstallVar = 0

    # Act
    Install-Package TestEmptyToolsFolder -Project $project.Name -Source $context.RepositoryPath

    # Assert
    Assert-Package $project TestEmptyToolsFolder
     
    Assert-AreEqual 0 $global:InstallVar

    Remove-Variable InstallVar -Scope Global
}

function Test-InstallPackageInstallCorrectDependencyPackageBasedOnTargetFramework
{
    param($context)

    # Arrange
    $project = New-ClassLibrary

    $global:InstallVar = 0

    # Act
    Install-Package TestDependencyTargetFramework -Project $project.Name -Source $context.RepositoryPath

    # Assert
    Assert-Package $project TestDependencyTargetFramework
    Assert-Package $project TestEmptyLibFolder
    Assert-NoPackage $project TestEmptyContentFolder
    Assert-NoPackage $project TestEmptyToolsFolder
}

function Test-InstallingSatellitePackageToWebsiteCopiesResourcesToBin
{
    param($context)

    # Arrange
    $p = New-Website

    # Act
    $p | Install-Package Test.fr-FR -Source $context.RepositoryPath

    # Assert
    Assert-Package $p Test.fr-FR
    Assert-Package $p Test
    
    $projectPath = Get-ProjectDir $p
    Assert-PathExists (Join-Path $projectPath "bin\Test.dll.refresh")
    Assert-PathExists (Join-Path $projectPath "bin\Test.dll")
    Assert-PathExists (Join-Path $projectPath "bin\fr-FR\Test.resources.dll")

}

function Test-InstallPackagePersistTargetFrameworkToPackagesConfig
{
    param($context)

    # Arrange
    $p = New-ClassLibrary

    # Act
    $p | Install-Package PackageA -Source $context.RepositoryPath
    
    # Assert
    Assert-Package $p 'packageA'
    Assert-Package $p 'packageB'

    $content = [xml](Get-Content (Get-ProjectItemPath $p 'packages.config'))

    $entryA = $content.packages.package[0]
    $entryB = $content.packages.package[1]

    Assert-AreEqual 'net40' $entryA.targetFramework
    Assert-AreEqual 'net40' $entryB.targetFramework
}

function Test-ToolsPathForInitAndInstallScriptPointToToolsFolder
{
    param($context)

    # Arrange
    $p = New-ClassLibrary

    # Act 
    $p | Install-Package PackageA -Version 1.0.0 -Source $context.RepositoryPath

    # Assert
    Assert-Package $p 'packageA'
}

function Test-InstallFailCleansUpSatellitePackageFiles 
{
    # Verification for work item 2311
    param ($context)

    # Arrange
    $p = New-ClassLibrary

    # Act 
    $p | Install-Package A -Version 1.2.0 -Source $context.RepositoryPath
    try {
        $p | Install-Package A.fr -Source $context.RepositoryPath
    } catch {}

    # Assert
    Assert-Package $p A 1.2.0

    $solutionDir = Get-SolutionDir
    Assert-SolutionPackage A -Version 1.2.0
    Assert-NoSolutionPackage A -Version 1.0.0
    Assert-NoSolutionPackage A.fr -Version 1.0.0
}

function Test-FileTransformWorksOnDependentFile
{
    param($context)

    # Arrange 
    $p = New-WebApplication
    Install-Package TTFile -Source $context.RepositoryPath

    # Act
    Install-Package test -Source $context.RepositoryPath

    # Assert

    $projectDir = Split-Path -parent -path $p.FullName
    $configFilePath = Join-Path -path $projectDir -childpath "one.config"
    $content = get-content $configFilePath
    $matches = @($content | ? { ($_.IndexOf('foo="bar"') -gt -1) })
    Assert-True ($matches.Count -gt 0)
}

function Test-InstallMetaPackageWorksAsExpected
{
    param($context)

    # Arrange
    $p = New-ClassLibrary

    $p | Install-Package MetaPackage -Source $context.RepositoryPath

    # Assert
    Assert-Package $p MetaPackage
    Assert-Package $p Dependency
}

function Test-InstallPackageDoNotUninstallDependenciesWhenSafeUpdatingDependency 
{
    # The InstallWalker used to compensate for packages that were already installed by attempting to remove
    # an uninstall operation. Consequently any uninstall operation that occurred later in the graph would cause 
    # the package to be uninstalled. This test verifies that this behavior does not occur.

    param ($context)

    # Arrange
    $p = New-ClassLibrary

    # Act - 1
    $p | Install-Package Microsoft.AspNet.WebPages.Administration -Version 2.0.20710.0 -Source $context.RepositoryPath

    # Assert - 1
    Assert-Package $p Microsoft.AspNet.WebPages.Administration 2.0.20710.0
    Assert-Package $p Microsoft.Web.Infrastructure 1.0
    Assert-Package $p NuGet.Core 1.6.2
    Assert-Package $p Microsoft.AspNet.WebPages 2.0.20710.0
    Assert-Package $p Microsoft.AspNet.Razor 2.0.20710.0
    
    # Act - 2
    $p | Install-Package microsoft-web-helpers -Source $context.RepositoryPath -Verbose
    
    # Assert - 2
    Assert-Package $p microsoft-web-helpers 2.0.20710.0
    Assert-Package $p Microsoft.AspNet.WebPages.Administration 2.0.20710.0
    Assert-Package $p Microsoft.Web.Infrastructure 1.0
    Assert-Package $p NuGet.Core 1.6.2
    Assert-Package $p Microsoft.AspNet.WebPages 2.0.20710.0
    Assert-Package $p Microsoft.AspNet.Razor 2.0.20710.0
}

function Test-InstallPackageRespectAssemblyReferenceFilterOnDependencyPackages
{
    param ($context)

    # Arrange
    $p = New-ClassLibrary

    # Act
    $p | Install-Package A -Source $context.RepositoryPath

    # Assert
    Assert-Package $p 'A' '1.0.0'
    Assert-Package $p 'B' '1.0.0'

    Assert-Reference $p 'GrayscaleEffect'
    Assert-Null (Get-AssemblyReference $p 'Ookii.Dialogs.Wpf')
}

function Test-InstallPackageRespectAssemblyReferenceFilterOnSecondProject
{
    param ($context)
    
    # Arrange
    $p = New-ClassLibrary

    # Act
    $p | Install-Package B -Source $context.RepositoryPath

    # Assert
    Assert-Package $p 'B' '1.0.0'
    Assert-Reference $p 'GrayscaleEffect'
    Assert-Null (Get-AssemblyReference $p 'Ookii.Dialogs.Wpf')

    $q = New-ConsoleApplication
    
    # Act
    $q | Install-Package B -Source $context.RepositoryPath

    # Assert
    Assert-Package $q 'B' '1.0.0'
    Assert-Reference $q 'GrayscaleEffect'
    Assert-Null (Get-AssemblyReference $q 'Ookii.Dialogs.Wpf')
}

function Test-InstallPackageRespectReferencesAccordingToDifferentFrameworks
{
    param ($context)

    # Arrange
    $p1 = New-SilverlightClassLibrary
    $p2 = New-ConsoleApplication

    # Act
    ($p1, $p2) | Install-Package RefPackage -Source $context.RepositoryPath

    # Assert
    Assert-Package $p1 'RefPackage'
    Assert-Reference $p1 'fear'
    Assert-Null (Get-AssemblyReference $p1 'mafia')

    Assert-Package $p2 'RefPackage'
    Assert-Reference $p2 'one'
    Assert-Reference $p2 'three'
    Assert-Null (Get-AssemblyReference $p2 'two')
}

function Test-InstallPackageThrowsIfMinClientVersionIsNotSatisfied
{
    param ($context)

    # Arrange
    $p = New-SilverlightClassLibrary

    $currentVersion = $host.Version.ToString()

    # Act & Assert
    Assert-Throws { $p | Install-Package Kitty -Source $context.RepositoryPath } "The 'kitty 1.0.0' package requires NuGet client version '5.0.0.1' or above, but the current NuGet version is '$currentVersion'."
    Assert-NoPackage $p "Kitty"
}

function Test-InstallPackageWithXdtTransformTransformsTheFile
{
    # Arrange
    $p = New-WebApplication

    # Act
    $p | Install-Package XdtPackage -Source $context.RepositoryPath

    # Assert
    Assert-Package $p 'XdtPackage' '1.0.0'

    $content = [xml](Get-Content (Get-ProjectItemPath $p web.config))

    Assert-AreEqual "false" $content.configuration["system.web"].compilation.debug
    Assert-NotNull $content.configuration["system.web"].customErrors
}

function Test-InstallPackageAddImportStatement
{
    param ($context)

    # Arrange
    $p = New-SilverlightClassLibrary

    # Act
    $p | Install-Package PackageWithImport -Source $context.RepositoryPath

    # Assert
    Assert-Package $p PackageWithImport 2.0.0
    Assert-ProjectImport $p "..\packages\PackageWithImport.2.0.0\build\PackageWithImport.targets"
    Assert-ProjectImport $p "..\packages\PackageWithImport.2.0.0\build\PackageWithImport.props"
}

function Test-ReinstallSolutionLevelPackageWorks
{
    param($context)

    # Arrange
    $p = New-ClassLibrary
    $p | Install-Package SolutionLevelPkg -Source $context.RepositoryRoot
    
    Assert-SolutionPackage SolutionLevelPkg

    # Act
    Update-Package -Reinstall -Source $context.RepositoryRoot

    # Assert
    Assert-SolutionPackage SolutionLevelPkg
}

function Test-InstallSolutionLevelPackageAddPackagesConfigToSolution
{
    param($context)

    # Arrange 
    $p = new-ConsoleApplication
    $p | Install-Package SolutionLevelPkg -Source $context.RepositoryRoot

    # Assert
    Assert-SolutionPackage SolutionLevelPkg

    $nugetFolder = $dte.Solution.Projects | ? { $_.Name -eq ".nuget" }
    Assert-NotNull $nugetFolder "The '.nuget' solution folder is missing"

    $configFile = $nugetFolder.ProjectItems.Item("packages.config")

    Assert-NotNull $configFile "The 'packages.config' is not found under '.nuget' solution folder"
}

function Test-InstallMetadataPackageAddPackageToProject
{
    param($context)

    # Arrange
    $p = new-ClassLibrary
    
    # Act
    $p | Install-Package MetadataPackage -Source $context.RepositoryPath

    # Assert
    Assert-Package $p MetadataPackage
    Assert-Package $p DependencyPackage
}

function Test-AssemblyInFrameworkShouldNotHaveBindingRedirect
{
    # This test uses a particular profile which is available only in VS 2012.
    if ($dte.Version -eq "10.0" -or $dte.Version -eq "12.0")
    {
        return
    }

    # Arrange
    $p1 = New-ConsoleApplication -ProjectName Hello

    # Change it to v4.5
    $p1.Properties.Item("TargetFrameworkMoniker").Value = ".NETFramework,Version=v4.5"

    # after project retargetting, the $p1 reference is no longer valid. Needs to find it again. 

    $p1 = Get-Project -Name Hello

    Assert-NotNull $p1

    # Profile104 is net45+sl4+wp7.5+win8
    $p2 = New-PortableLibrary -Profile "Profile104"

    Assert-NotNull $p2

    Add-ProjectReference $p1 $p2

    # Act
    @($p1, $p2) | Install-Package Microsoft.Net.Http -version 2.2.3-beta -pre

    # Assert
    Assert-BindingRedirect $p1 app.config System.Net.Http.Primitives '0.0.0.0-4.2.3.0' '4.2.3.0'
    Assert-NoBindingRedirect $p1 app.config System.Runtime '0.0.0.0-1.5.11.0' '1.5.11.0'
}

function Test-InstallPackageIntoJavascriptApplication
{
    if ($dte.Version -eq "10.0")
    {
        return
    }

    # Arrange
    $p = New-JavaScriptApplication

    # Act
    Install-Package jQuery -ProjectName $p.Name 

    # Assert
    Assert-Package $p "jQuery"
}

function Test-InstallPackageIntoNativeWinStoreApplication
{
    if ($dte.Version -eq "10.0")
    {
        return
    }

    # Arrange
    $p = New-NativeWinStoreApplication

    # Act
    Install-Package zlib -IgnoreDependencies -ProjectName $p.Name

    # Assert
    Assert-Package $p "zlib"
}

function Test-InstallPackageIntoJSAppOnWin81UseTheCorrectFxFolder
{
    param($context)

    # this test is only applicable to VS 2013 on Windows 8.1
    if ($dte.Version -eq "10.0" -or $dte.Version -eq "11.0" -or [System.Environment]::OSVersion.Version -lt 6.3)
    {
        return
    }

    # Arrange
    $p = New-JavaScriptApplication81

    # Act
    Install-Package Java -ProjectName $p.Name -source $context.RepositoryPath

    # Assert
    Assert-Package $p Java
    
    Assert-NotNull (Get-ProjectItem $p 'windows81.txt')
    Assert-Null (Get-ProjectItem $p 'windows8.txt')
}

function Test-SpecifyDifferentVersionThenServerVersion
{
    # In this test, we explicitly set the version as "2.0",
    # whereas the server version is "2.0.0"
    # this test is to make sure the DataServicePackageRepository 
    # checks for all variations of "2.0" (2.0, 2.0.0 and 2.0.0.0)

    # Arrange
    $p = New-WebApplication

    # Act
    Install-Package jQuery -version 2.0

    # Assert
    Assert-Package $p jQuery
}

function Test-InstallLatestVersionWorksCorrectly
{
    # Arrange
    $p = New-WebApplication

    # Act
    Install-Package XamlConverters -ProjectName $p.Name

    # Assert
    Assert-Package $p XamlConverters 0.5
}

function Test-InstallLatestVersionWorksCorrectlyWithPrerelease
{
    # Arrange
    $p = New-WebApplication

    # Act
    Install-Package XamlConverters -IncludePrerelease -ProjectName $p.Name

    # Assert
    Assert-Package $p XamlConverters 0.6-beta
}

function Test-InstallPackageIntoJSAppOnWin81AcceptWinmdFile
{
    param($context)

    # this test is only applicable to VS 2013 on Windows 8.1
    if ($dte.Version -eq "10.0" -or $dte.Version -eq "11.0" -or [System.Environment]::OSVersion.Version -lt 6.3)
    {
        return
    }

    # Arrange
    $p = New-JavaScriptApplication81

    # Act
    Install-Package MarkedUp -ProjectName $p.Name

    # Assert
    Assert-Package $p MarkedUp
}

function Test-PackageWithConfigTransformInstallToWinJsProject
{
    param($context)

    if ($dte.Version -eq "10.0")
    {
        return
    }

    # Arrange
    $p = New-JavaScriptApplication

    # Act
    Install-Package PackageWithTransform -version 1.0 -ProjectName $p.Name -Source $context.RepositoryPath

    # Assert
    Assert-Package $p PackageWithTransform
    Assert-NotNull (Get-ProjectItem $p 'root\a.config')
    Assert-NotNull (Get-ProjectItem $p 'b.config')
}

function Test-InstallPackageIntoLightSwitchApplication 
{
    param($context)

    # this test is only applicable to VS 2013 because it has the latest LightSwitch template
    if ($dte.Version -eq "10.0" -or $dte.Version -eq "11.0")
    {
        return
    }

    # Arrange

    New-LightSwitchApplication LsApp

    # Sleep for 10 seconds for the two sub-projects to be created
    [System.Threading.Thread]::Sleep(10000)

    $clientProject = Get-Project LsApp.HTMLClient
    $serverProject = Get-Project LsApp.Server

    # Act
    Install-Package PackageWithPPVBSourceFiles -Source $context.RepositoryRoot -ProjectName $clientProject.Name
    Install-Package NonStrongNameA -Source $context.RepositoryRoot -ProjectName $serverProject.Name
    
    # Assert
    Assert-Package $clientProject PackageWithPPVBSourceFiles
    Assert-Package $serverProject NonStrongNameA
}

function Test-InstallPackageAddPackagesConfigFileToProject
{
    param($context)

    # Arrange
    $p = New-ConsoleApplication

    $projectPath = $p.Properties.Item("FullPath").Value

    $packagesConfigPath = Join-Path $projectPath 'packages.config'

    # Write a file to disk, but do not add it to project
    '<packages><package id="jquery" version="2.0" /></packages>' | out-file $packagesConfigPath

    # Act
    install-package SkypePackage -projectName $p.Name -source $context.RepositoryRoot

    # Assert
    Assert-Package $p SkypePackage

    $xmlFile = [xml](Get-Content $packagesConfigPath)
    Assert-AreEqual 2 $xmlFile.packages.package.Count
    Assert-AreEqual 'jquery' $xmlFile.packages.package[0].Id
    Assert-AreEqual 'SkypePackage' $xmlFile.packages.package[1].Id
}

function Test-InstallPackageWithLeadingZeroInVersion
{
    # Arrange
    $p = New-ClassLibrary

    # Act
    $p | Install-Package -IgnoreDependencies Moq -Version 4.1.1309.0919
    $p | Install-Package -IgnoreDependencies EyeSoft.Wpf.Facilities -Version 0.2.2.0000
    $p | Install-Package -IgnoreDependencies CraigsUtilityLibrary-Reflection -Version 3.0.0001
    $p | Install-Package -IgnoreDependencies JSLess -Version 0.01

    # Assert
    Assert-Package $p Moq '4.1.1309.0919'
    Assert-Package $p EyeSoft.Wpf.Facilities 0.2.2.0000
    Assert-Package $p CraigsUtilityLibrary-Reflection 3.0.0001
    Assert-Package $p JSLess 0.01
<<<<<<< HEAD
}

function Test-InstallPackagePreservesProjectConfigFile
{
    param($context)

    # Arrange
    $p = New-ClassLibrary "CoolProject"

    $projectPath = $p.Properties.Item("FullPath").Value
    $packagesConfigPath = Join-Path $projectPath 'packages.CoolProject.config'
    
    # create file and add to project
    $newFile = New-Item $packagesConfigPath -ItemType File
    '<packages></packages>' > $newFile
    $p.ProjectItems.AddFromFile($packagesConfigPath)

    # Act
    $p | Install-Package PackageWithFolder -source $context.RepositoryRoot

    # Assert
    Assert-Package $p PackageWithFolder
    Assert-NotNull (Get-ProjectItem $p 'packages.CoolProject.config')
    Assert-Null (Get-ProjectItem $p 'packages.config')
}

function Test-InstallPackageToWebsitePreservesProjectConfigFile
{
    param($context)

    # Arrange
    $p = New-Website "CoolProject"

    $projectPath = $p.Properties.Item("FullPath").Value
    $packagesConfigPath = Join-Path $projectPath 'packages.CoolProject.config'
    
    # create file and add to project
    $newFile = New-Item $packagesConfigPath -ItemType File
    '<packages></packages>' > $newFile
    $p.ProjectItems.AddFromFile($packagesConfigPath)

    # Act
    $p | Install-Package PackageWithFolder -source $context.RepositoryRoot

    # Assert
    Assert-Package $p PackageWithFolder
    Assert-NotNull (Get-ProjectItem $p 'packages.CoolProject.config')
    Assert-Null (Get-ProjectItem $p 'packages.config')
}

function Test-InstallPackageAddMoreEntriesToProjectConfigFile
{
    param($context)

    # Arrange
    $p = New-ClassLibrary "CoolProject"

    $p | Install-Package PackageWithContentFile -source $context.RepositoryRoot

    $file = Get-ProjectItem $p 'packages.config'
    Assert-NotNull $file

    # rename it
    $file.Name = 'packages.CoolProject.config'

    # Act
    $p | Install-Package PackageWithFolder -source $context.RepositoryRoot

    # Assert
    Assert-Package $p PackageWithFolder
    Assert-Package $p PackageWithContentFile

    Assert-NotNull (Get-ProjectItem $p 'packages.CoolProject.config')
    Assert-Null (Get-ProjectItem $p 'packages.config')
}
=======
}

>>>>>>> 160c8882
<|MERGE_RESOLUTION|>--- conflicted
+++ resolved
@@ -1,2506 +1,2501 @@
-﻿function Test-SinglePackageInstallIntoSingleProject {
-    # Arrange
-    $project = New-ConsoleApplication
-    
-    # Act
-    Install-Package FakeItEasy -Project $project.Name -version 1.8.0
-    
-    # Assert
-    Assert-Reference $project Castle.Core
-    Assert-Reference $project FakeItEasy   
-    Assert-Package $project FakeItEasy
-    Assert-Package $project Castle.Core
-    Assert-SolutionPackage FakeItEasy
-    Assert-SolutionPackage Castle.Core
-}
-
-function Test-WebsiteSimpleInstall {
-    param(
-        $context
-    )
-    # Arrange
-    $p = New-WebSite
-    
-    # Act
-    Install-Package -Source $context.RepositoryPath -Project $p.Name MyAwesomeLibrary
-    
-    # Assert
-    Assert-Package $p MyAwesomeLibrary
-    Assert-SolutionPackage MyAwesomeLibrary
-    
-    $refreshFilePath = Join-Path (Get-ProjectDir $p) "bin\MyAwesomeLibrary.dll.refresh"
-    $content = Get-Content $refreshFilePath
-    
-    Assert-AreEqual "..\packages\MyAwesomeLibrary.1.0\lib\net40\MyAwesomeLibrary.dll" $content
-}
-
-function Test-DiamondDependencies {
-    param(
-        $context
-    )
-    
-    # Scenario:
-    # D 1.0 -> B 1.0, C 1.0
-    # B 1.0 -> A 1.0 
-    # C 1.0 -> A 2.0
-    #     D 1.0
-    #      /  \
-    #  B 1.0   C 1.0
-    #     |    |
-    #  A 1.0   A 2.0
-    
-    # Arrange 
-    $packages = @("A", "B", "C", "D")
-    $project = New-ClassLibrary
-    
-    # Act
-    Install-Package D -Project $project.Name -Source $context.RepositoryPath
-    
-    # Assert
-    $packages | %{ Assert-SolutionPackage $_ }
-    $packages | %{ Assert-Package $project $_ }
-    $packages | %{ Assert-Reference $project $_ }
-    Assert-Package $project A 2.0
-    Assert-Reference $project A 2.0.0.0
-    Assert-Null (Get-ProjectPackage $project A 1.0.0.0) 
-    Assert-Null (Get-SolutionPackage A 1.0.0.0)
-}
-
-function Test-WebsiteWillNotDuplicateConfigOnReInstall {
-    # Arrange
-    $p = New-WebSite
-    
-    # Act
-    Install-Package elmah -Project $p.Name -Version 1.1
-    $item = Get-ProjectItem $p packages.config
-    $item.Delete()
-    Install-Package elmah -Project $p.Name -Version 1.1
-    
-    # Assert
-    $config = [xml](Get-Content (Get-ProjectItemPath $p web.config))
-    Assert-AreEqual 4 $config.configuration.configSections.sectionGroup.section.count
-}
-
-function Test-WebsiteConfigElementsAreRemovedEvenIfReordered {
-    # Arrange
-    $p = New-WebSite
-    
-    # Act
-    Install-Package elmah -Project $p.Name -Version 1.1
-    $configPath = Get-ProjectItemPath $p web.config
-    $config = [xml](Get-Content $configPath)
-    $sectionGroup = $config.configuration.configSections.sectionGroup
-    $security = $sectionGroup.section[0]
-    $sectionGroup.RemoveChild($security) | Out-Null
-    $sectionGroup.AppendChild($security) | Out-Null
-    $config.Save($configPath)
-    Uninstall-Package elmah -Project $p.Name
-    $config = [xml](Get-Content $configPath)
-    
-    # Assert
-    Assert-Null $config.configuration.configSections
-}
-
-function Test-FailedInstallRollsBackInstall {
-    param(
-        $context
-    )
-    # Arrange
-    $p = New-ClassLibrary
-
-    # Act
-    Install-Package haack.metaweblog -Project $p.Name -Source $context.RepositoryPath
-
-    # Assert
-    Assert-NotNull (Get-ProjectPackage $p haack.metaweblog 0.1.0)
-    Assert-NotNull (Get-SolutionPackage haack.metaweblog 0.1.0)
-}
-
-function Test-PackageWithIncompatibleAssembliesRollsInstallBack {
-    param(
-        $context
-    )
-    # Arrange
-    $p = New-WebApplication
-
-    # Act & Assert
-    Assert-Throws { Install-Package BingMapAppSDK -Project $p.Name -Source $context.RepositoryPath } "Could not install package 'BingMapAppSDK 1.0.1011.1716'. You are trying to install this package into a project that targets '.NETFramework,Version=v4.0', but the package does not contain any assembly references or content files that are compatible with that framework. For more information, contact the package author."
-    Assert-Null (Get-ProjectPackage $p BingMapAppSDK 1.0.1011.1716)
-    Assert-Null (Get-SolutionPackage BingMapAppSDK 1.0.1011.1716)
-}
-
-function Test-InstallPackageInvokeInstallScriptAndInitScript {
-    param(
-        $context
-    )
-    
-    # Arrange
-    $p = New-ConsoleApplication
-
-    # Act
-    Install-Package PackageWithScripts -Source $context.RepositoryRoot
-
-    # Assert
-
-    # This asserts init.ps1 gets called
-    Assert-True (Test-Path function:\Get-World)
-}
-
-# TODO: We need to modify our console host to allow creating nested pipeline
-#       in order for this test to run successfully.
-#
-#function Test-OpeningExistingSolutionInvokeInitScriptIfAny {
-#    param(
-#        $context
-#    )
-#    
-#    # Arrange
-#    $p = New-ConsoleApplication
-#
-#    # Act
-#    Install-Package PackageWithScripts -Source $context.RepositoryRoot
-#
-#    # Now close the solution and reopen it
-#    $solutionDir = $dte.Solution.FullName
-#    Close-Solution
-#    Remove-Item function:\Get-World
-#    Assert-False (Test-Path function:\Get-World)
-#    
-#    Open-Solution $solutionDir
-#
-#    # This asserts init.ps1 gets called
-#    Assert-True (Test-Path function:\Get-World)
-#}
-
-function Test-InstallPackageResolvesDependenciesAcrossSources {
-    param(
-        $context
-    )
-    
-    # Arrange
-    $p = New-ConsoleApplication
-
-    # Act
-    # Ensure Antlr is not avilable in local repo.
-    Assert-Null (Get-Package -ListAvailable -Source $context.RepositoryRoot Antlr)
-    Install-Package PackageWithExternalDependency -Source $context.RepositoryRoot
-
-    # Assert
-
-    Assert-Package $p PackageWithExternalDependency
-    Assert-Package $p Antlr
-}
-
-function Test-VariablesPassedToInstallScriptsAreValidWithWebSite {
-    param(
-        $context
-    )
-    
-    # Arrange
-    $p = New-WebSite
-
-    # Act
-    Install-Package PackageWithScripts -Project $p.Name -Source $context.RepositoryRoot
-
-    # Assert
-
-    # This asserts install.ps1 gets called with the correct project reference and package
-    Assert-Reference $p System.Windows.Forms
-}
-
-function Test-InstallComplexPackageStructure {
-    param(
-        $context
-    )
-
-    # Arrange
-    $p = New-WebApplication
-
-    # Act
-    Install-Package MyFirstPackage -Project $p.Name -Source $context.RepositoryPath
-
-    # Assert
-    Assert-NotNull (Get-ProjectItem $p Pages\Blocks\Help\Security)
-    Assert-NotNull (Get-ProjectItem $p Pages\Blocks\Security\App_LocalResources)
-}
-
-function Test-InstallPackageWithWebConfigDebugChanges {
-    param(
-        $context
-    )
-
-    # Arrange
-    $p = New-WebApplication
-
-    # Act
-    Install-Package PackageWithWebDebugConfig -Project $p.Name -Source $context.RepositoryRoot
-
-    # Assert
-    $configItem = Get-ProjectItem $p web.config
-    $configDebugItem = $configItem.ProjectItems.Item("web.debug.config")
-    $configDebugPath = $configDebugItem.Properties.Item("FullPath").Value
-    $configDebug = [xml](Get-Content $configDebugPath)
-    Assert-NotNull $configDebug
-    Assert-NotNull ($configDebug.configuration.connectionStrings.add)
-    $addNode = $configDebug.configuration.connectionStrings.add
-    Assert-AreEqual MyDB $addNode.name
-    Assert-AreEqual "Data Source=ReleaseSQLServer;Initial Catalog=MyReleaseDB;Integrated Security=True" $addNode.connectionString
-}
-
-function Test-FSharpSimpleInstallWithContentFiles {
-    param(
-        $context
-    )
-
-    # Arrange
-    $p = New-FSharpLibrary
-    
-    # Act
-    Install-Package jquery -Version 1.5 -Project $p.Name -Source $context.RepositoryPath
-    
-    # Assert
-    Assert-Package $p jquery
-    Assert-SolutionPackage jquery
-    Assert-NotNull (Get-ProjectItem $p Scripts\jquery-1.5.js)
-    Assert-NotNull (Get-ProjectItem $p Scripts\jquery-1.5.min.js)
-}
-
-function Test-FSharpSimpleWithAssemblyReference {
-    # Arrange
-    $p = New-FSharpLibrary
-    
-    # Act
-    Install-Package Antlr -Project $p.Name -Source $context.RepositoryPath
-    
-    # Assert
-    Assert-Package $p Antlr
-    Assert-SolutionPackage Antlr
-    Assert-Reference $p Runtime
-}
-
-function Test-WebsiteInstallPackageWithRootNamespace {
-    param(
-        $context
-    )
-
-    # Arrange
-    $p = New-WebSite
-    
-    # Act
-    $p | Install-Package PackageWithRootNamespaceFileTransform -Source $context.RepositoryRoot
-    
-    # Assert
-    Assert-NotNull (Get-ProjectItem $p App_Code\foo.cs)
-    $path = (Get-ProjectItemPath $p App_Code\foo.cs)
-    $content = [System.IO.File]::ReadAllText($path)
-    Assert-True ($content.Contains("namespace ASP"))
-}
-
-function Test-AddBindingRedirectToWebsiteWithNonExistingOutputPath {
-    # Arrange
-    $p = New-WebSite
-    
-    # Act
-    $redirects = $p | Add-BindingRedirect
-
-    # Assert
-    Assert-Null $redirects
-}
-
-function Test-InstallCanPipeToFSharpProjects {
-    # Arrange
-    $p = New-FSharpLibrary
-
-    # Act
-    $p | Install-Package elmah -Version 1.1 -source $context.RepositoryPath
-
-    # Assert
-    Assert-Package $p elmah
-    Assert-SolutionPackage elmah
-}
-
-function Test-PipingMultipleProjectsToInstall {
-    # Arrange
-    $projects = @((New-WebSite), (New-ClassLibrary), (New-WebApplication))
-
-    # Act
-    $projects | Install-Package elmah
-
-    # Assert
-    $projects | %{ Assert-Package $_ elmah }
-}
-
-function Test-InstallPackageWithNestedContentFile {
-    param(
-        $context
-    )
-    # Arrange
-    $p = New-WpfApplication
-
-    # Act
-    $p | Install-Package PackageWithNestedFile -Source $context.RepositoryRoot
-
-    $item = Get-ProjectItem $p TestMainWindow.xaml
-    Assert-NotNull $item
-    Assert-NotNull $item.ProjectItems.Item("TestMainWindow.xaml.cs")
-    Assert-Package $p PackageWithNestedFile 1.0
-    Assert-SolutionPackage PackageWithNestedFile 1.0
-}
-
-function Test-InstallPackageWithNestedAspxContentFiles {
-    param(
-        $context
-    )
-    # Arrange
-    $p = New-WebApplication
-
-    $files = @('Global.asax', 'Site.master', 'About.aspx')
-
-    # Act
-    $p | Install-Package PackageWithNestedAspxFiles -Source $context.RepositoryRoot
-
-    # Assert
-    $files | %{ 
-        $item = Get-ProjectItem $p $_
-        Assert-NotNull $item
-        Assert-NotNull $item.ProjectItems.Item("$_.cs")
-    }
-
-    Assert-Package $p PackageWithNestedAspxFiles 1.0
-    Assert-SolutionPackage PackageWithNestedAspxFiles 1.0
-}
-
-function Test-InstallPackageWithNestedReferences {
-    param(
-        $context
-    )
-
-    # Arrange
-    $p = New-WebApplication
-    
-    # Act
-    $p | Install-Package PackageWithNestedReferenceFolders -Source $context.RepositoryRoot
-
-    # Assert
-    Assert-Reference $p Ninject
-    Assert-Reference $p CommonServiceLocator.NinjectAdapter
-}
-
-function Test-InstallPackageWithUnsupportedReference {
-    param(
-        $context
-    )
-
-    # Arrange
-    $p = New-ClassLibrary
-    
-    # Act
-    Assert-Throws { $p | Install-Package PackageWithUnsupportedReferences -Source $context.RepositoryRoot } "Could not install package 'PackageWithUnsupportedReferences 1.0'. You are trying to install this package into a project that targets '.NETFramework,Version=v4.0', but the package does not contain any assembly references or content files that are compatible with that framework. For more information, contact the package author."
-
-    # Assert    
-    Assert-Null (Get-ProjectPackage $p PackageWithUnsupportedReferences)
-    Assert-Null (Get-SolutionPackage PackageWithUnsupportedReferences)
-}
-
-function Test-InstallPackageWithExeReference {
-    param(
-        $context
-    )
-
-    # Arrange
-    $p = New-ClassLibrary
-    
-    # Act
-    $p | Install-Package PackageWithExeReference -Source $context.RepositoryRoot
-    
-    # Assert    
-    Assert-Reference $p NuGet
-}
-
-function Test-InstallPackageWithResourceAssemblies {
-    param(
-        $context
-    )
-
-    # Arrange
-    $p = New-ClassLibrary
-    
-    # Act
-    $p | Install-Package FluentValidation -Source $context.RepositoryPath
-    
-    # Assert
-    Assert-Reference $p FluentValidation
-    Assert-Null (Get-AssemblyReference $p FluentValidation.resources)
-}
-
-function Test-InstallPackageWithGacReferencesIntoMultipleProjectTypes {
-    param(
-        $context
-    )
-
-    # Arrange
-    $projects = @((New-ClassLibrary), (New-WebSite), (New-FSharpLibrary))
-    
-    # Act
-    $projects | Install-Package PackageWithGacReferences -Source $context.RepositoryRoot
-    
-    # Assert
-    $projects | %{ Assert-Reference $_ System.Net }
-    Assert-Reference $projects[1] System.Web
-}
-
-function Test-InstallPackageWithGacReferenceIntoWindowsPhoneProject {   
-    param(
-        $context
-    )
-
-    # Arrange
-    $p = New-WindowsPhoneClassLibrary
-    
-    # Act
-    $p | Install-Package PackageWithGacReferences -Source $context.RepositoryRoot
-    
-    # Assert
-    Assert-Reference $p Microsoft.Devices.Sensors
-}
-
-function Test-PackageWithClientProfileAndFullFrameworkPicksClient {
-    param(
-        $context
-    )
-
-    # Arrange
-    $p = New-ConsoleApplication
-
-    # Arrange
-    $p | Install-Package MyAwesomeLibrary -Source $context.RepositoryPath
-
-    # Assert
-    Assert-Reference $p MyAwesomeLibrary
-    $reference = Get-AssemblyReference $p MyAwesomeLibrary
-    Assert-True ($reference.Path.Contains("net40-client"))
-}
-
-function Test-InstallPackageThatTargetsWindowsPhone {
-    param(
-        $context
-    )
-
-    # Arrange
-    $p = New-WindowsPhoneClassLibrary
-
-    # Arrange
-    $p | Install-Package WpPackage -Source $context.RepositoryPath
-
-    # Assert
-    Assert-Package $p WpPackage
-    Assert-SolutionPackage WpPackage
-    $reference = Get-AssemblyReference $p luan
-    Assert-NotNull $reference
-}
-
-function Test-InstallPackageWithNonExistentFrameworkReferences {
-    param(
-        $context
-    )
-
-    # Arrange
-    $p = New-ClassLibrary
-
-    # Arrange
-    Assert-Throws { $p | Install-Package PackageWithNonExistentGacReferences -Source $context.RepositoryRoot } "Failed to add reference to 'System.Awesome'. Please make sure that it is in the Global Assembly Cache."
-}
-
-function Test-InstallPackageWorksWithPackagesHavingSameNames {
-
-    #
-    #  Folder1
-    #     + ProjectA
-    #     + ProjectB
-    #  Folder2
-    #     + ProjectA
-    #     + ProjectC
-    #  ProjectA
-    #
-
-    # Arrange
-    $f = New-SolutionFolder 'Folder1'
-    $p1 = $f | New-ClassLibrary 'ProjectA'
-    $p2 = $f | New-ClassLibrary 'ProjectB'
-
-    $g = New-SolutionFolder 'Folder2'
-    $p3 = $g | New-ClassLibrary 'ProjectA'
-    $p4 = $g | New-ConsoleApplication 'ProjectC'
-
-    $p5 = New-ConsoleApplication 'ProjectA'
-
-    # Act
-    Get-Project -All | Install-Package elmah -Version 1.1
-
-    # Assert
-    $all = @( $p1, $p2, $p3, $p4, $p5 )
-    $all | % { Assert-Package $_ elmah }
-}
-
-function Test-SimpleBindingRedirects {
-    param(
-        $context
-    )
-    # Arrange
-    $a = New-WebApplication
-    $b = New-WebSite
-    
-    $projects = @($a, $b)
-
-    # Act
-    $projects | Install-Package B -Version 2.0 -Source $context.RepositoryPath
-    $projects | Install-Package A -Version 1.0 -Source $context.RepositoryPath
-
-    # Assert
-    $projects | %{ Assert-Reference $_ A 1.0.0.0; 
-                   Assert-Reference $_ B 2.0.0.0; }
-
-    Assert-BindingRedirect $a web.config B '0.0.0.0-2.0.0.0' '2.0.0.0'
-    Assert-BindingRedirect $b web.config B '0.0.0.0-2.0.0.0' '2.0.0.0'
-}
-
-function Test-BindingRedirectDoesNotAddToSilverlightProject {
-    param(
-        $context
-    )
-    # Arrange
-    $c = New-SilverlightApplication
-
-    # Act
-    $c | Install-Package TestSL -Version 1.0 -Source $context.RepositoryPath
-
-    # Assert
-    $c | %{ Assert-Reference $_ TestSL 1.0.0.0; 
-            Assert-Reference $_ HostSL 1.0.1.0; }
-
-    Assert-NoBindingRedirect $c app.config HostSL '0.0.0.0-1.0.1.0' '1.0.1.0'
-}
-
-function Test-SimpleBindingRedirectsClassLibraryReference {
-    param(
-        $context
-    )
-    # Arrange
-    $a = New-WebApplication
-    $b = New-WebSite
-    $d = New-ClassLibrary
-    $e = New-ClassLibrary
-    
-    Add-ProjectReference $a $d
-    Add-ProjectReference $b $e
-
-    # Act
-    $d | Install-Package E -Source $context.RepositoryPath
-    $e | Install-Package E -Source $context.RepositoryPath
-
-    # Assert
-    Assert-Package $d E
-    Assert-Package $e E
-    Assert-Reference $d E 1.0.0.0
-    Assert-Reference $e E 1.0.0.0
-    Assert-BindingRedirect $a web.config F '0.0.0.0-1.0.5.0' '1.0.5.0'
-    Assert-BindingRedirect $b web.config F '0.0.0.0-1.0.5.0' '1.0.5.0'
-    Assert-Null (Get-ProjectItem $d app.config)
-    Assert-Null (Get-ProjectItem $d web.config)
-    Assert-Null (Get-ProjectItem $e app.config)
-    Assert-Null (Get-ProjectItem $e web.config)
-}
-
-function Test-SimpleBindingRedirectsIndirectReference {
-    param(
-        $context
-    )
-    # Arrange
-    $a = New-WebApplication
-    $b = New-ClassLibrary
-    $c = New-ClassLibrary
-
-    Add-ProjectReference $a $b
-    Add-ProjectReference $b $c
-
-    # Act
-    $c | Install-Package E -Source $context.RepositoryPath
-
-    # Assert
-    Assert-Null (Get-ProjectItem $b app.config)
-    Assert-Null (Get-ProjectItem $b web.config)
-    Assert-Null (Get-ProjectItem $c app.config)
-    Assert-Null (Get-ProjectItem $c web.config)
-    Assert-BindingRedirect $a web.config F '0.0.0.0-1.0.5.0' '1.0.5.0'
-}
-
-function Test-SimpleBindingRedirectsNonWeb {
-    param(
-        $context
-    )
-    # Arrange
-    $a = New-ConsoleApplication
-    $b = New-WPFApplication
-    $projects = @($a, $b)
-
-    # Act
-    $projects | Install-Package E -Source $context.RepositoryPath
-
-    # Assert
-    $projects | %{ Assert-Package $_ E; 
-                   Assert-BindingRedirect $_ app.config F '0.0.0.0-1.0.5.0' '1.0.5.0' }
-}
-
-function Test-BindingRedirectComplex {
-    param(
-        $context
-    )
-    # Arrange
-    $a = New-WebApplication
-    $b = New-ConsoleApplication
-    $c = New-ClassLibrary
-
-    Add-ProjectReference $a $b
-    Add-ProjectReference $b $c
-
-    $projects = @($a, $b)
-
-    # Act
-    $c | Install-Package E -Source $context.RepositoryPath
-
-    Assert-Package $c E; 
-
-    # Assert
-    Assert-BindingRedirect $a web.config F '0.0.0.0-1.0.5.0' '1.0.5.0'
-    Assert-BindingRedirect $b app.config F '0.0.0.0-1.0.5.0' '1.0.5.0'
-}
-
-function Test-SimpleBindingRedirectsWebsite {
-    param(
-        $context
-    )
-    # Arrange
-    $a = New-WebSite
-
-    # Act
-    $a | Install-Package E -Source $context.RepositoryPath
-
-    # Assert
-    Assert-Package $a E; 
-    Assert-BindingRedirect $a web.config F '0.0.0.0-1.0.5.0' '1.0.5.0'
-}
-
-function Test-BindingRedirectInstallLargeProject {
-    param(
-        $context
-    )
-    $numProjects = 25
-    $projects = 0..$numProjects | %{ New-ClassLibrary $_ }
-    $p = New-WebApplication
-
-    for($i = 0; $i -lt $numProjects; $i++) {
-        Add-ProjectReference $projects[$i] $projects[$i+1]
-    }
-
-    Add-ProjectReference $p $projects[0]
-
-    $projects[$projects.Length - 1] | Install-Package E -Source $context.RepositoryPath
-    Assert-BindingRedirect $p web.config F '0.0.0.0-1.0.5.0' '1.0.5.0'
-}
-
-function Test-BindingRedirectDuplicateReferences {
-    param(
-        $context
-    )
-    # Arrange
-    $a = New-WebApplication
-    $b = New-ConsoleApplication
-    $c = New-ClassLibrary
-
-    ($a, $b) | Install-Package A -Source $context.RepositoryPath -IgnoreDependencies
-
-    Add-ProjectReference $a $b
-    Add-ProjectReference $b $c
-
-    # Act
-    $c | Install-Package E -Source $context.RepositoryPath
-
-    Assert-Package $c E 
-
-    # Assert
-    Assert-BindingRedirect $a web.config F '0.0.0.0-1.0.5.0' '1.0.5.0'
-    Assert-BindingRedirect $b app.config F '0.0.0.0-1.0.5.0' '1.0.5.0'
-}
-
-function Test-BindingRedirectClassLibraryWithDifferentDependents {
-    param(
-        $context
-    )
-    # Arrange
-    $a = New-WebApplication
-    $b = New-ConsoleApplication
-    $c = New-ClassLibrary
-
-    ($a, $b) | Install-Package A -Source $context.RepositoryPath -IgnoreDependencies
-
-    Add-ProjectReference $a $c
-    Add-ProjectReference $b $c
-
-    # Act
-    $c | Install-Package E -Source $context.RepositoryPath
-
-    Assert-Package $c E
-
-    # Assert
-    Assert-BindingRedirect $a web.config F '0.0.0.0-1.0.5.0' '1.0.5.0'
-    Assert-BindingRedirect $b app.config F '0.0.0.0-1.0.5.0' '1.0.5.0'
-}
-
-function Test-BindingRedirectProjectsThatReferenceSameAssemblyFromDifferentLocations {
-    param(
-        $context
-    )
-    # Arrange
-    $a = New-WebApplication
-    $b = New-ConsoleApplication
-    $c = New-ClassLibrary
-
-    $a | Install-Package A -Source $context.RepositoryPath -IgnoreDependencies
-    $aPath = ls (Get-SolutionDir) -Recurse -Filter A.dll
-    cp $aPath.FullName (Get-SolutionDir)
-    $aNewLocation = Join-Path (Get-SolutionDir) A.dll
-
-    $b.Object.References.Add($aNewLocation)
-
-    Add-ProjectReference $a $b
-    Add-ProjectReference $b $c
-
-    # Act
-    $c | Install-Package E -Source $context.RepositoryPath
-
-    Assert-Package $c E
-
-    # Assert
-    Assert-BindingRedirect $a web.config F '0.0.0.0-1.0.5.0' '1.0.5.0'
-    Assert-BindingRedirect $b app.config F '0.0.0.0-1.0.5.0' '1.0.5.0'
-}
-
-function Test-BindingRedirectsMixNonStrongNameAndStrongNameAssemblies {
-    param(
-        $context
-    )
-    # Arrange
-    $a = New-ConsoleApplication
-
-    # Act
-    $a | Install-Package PackageWithNonStrongNamedLibA -Source $context.RepositoryRoot
-    $a | Install-Package PackageWithNonStrongNamedLibB -Source $context.RepositoryRoot
-
-    # Assert
-    Assert-Package $a PackageWithNonStrongNamedLibA
-    Assert-Package $a PackageWithNonStrongNamedLibA
-    Assert-Package $a PackageWithStrongNamedLib 1.1
-    Assert-Reference $a A 1.0.0.0 
-    Assert-Reference $a B 1.0.0.0
-    Assert-Reference $a Core 1.1.0.0
-
-    Assert-BindingRedirect $a app.config Core '0.0.0.0-1.1.0.0' '1.1.0.0'    
-}
-
-function Test-BindingRedirectProjectsThatReferenceDifferentVersionsOfSameAssembly {
-    param(
-        $context
-    )
-
-    # Arrange
-    $a = New-WebApplication
-    $b = New-ConsoleApplication
-    $c = New-ClassLibrary
-
-    $a | Install-Package A -Source $context.RepositoryPath -IgnoreDependencies
-    $b | Install-Package A -Version 1.0 -Source $context.RepositoryPath -IgnoreDependencies
-    
-    Add-ProjectReference $a $b
-    Add-ProjectReference $b $c
-
-    # Act
-    $c | Install-Package E -Source $context.RepositoryPath
-
-    Assert-Package $c E
-
-    # Assert
-    Assert-BindingRedirect $a web.config F '0.0.0.0-1.0.5.0' '1.0.5.0'
-    Assert-BindingRedirect $b app.config F '0.0.0.0-1.0.5.0' '1.0.5.0'
-}
-
-function Test-InstallingPackageDoesNotOverwriteFileIfExistsOnDiskButNotInProject {
-    param(
-        $context
-    )
-
-    # Arrange
-    $p = New-WebApplication
-    $projectPath = Get-ProjectDir $p
-    $fooPath = Join-Path $projectPath foo
-    "file content" > $fooPath
-
-    # Act
-    $p | Install-Package PackageWithFooContentFile -Source $context.RepositoryRoot
-
-    Assert-Null (Get-ProjectItem $p foo) "foo exists in the project!"
-    Assert-AreEqual "file content" (Get-Content $fooPath)
-}
-
-function Test-InstallPackageWithUnboundedDependencyGetsLatest {
-    param(
-        $context
-    )
-
-    # Arrange
-    $p = New-WebApplication
-
-    # Act
-    $p | Install-Package PackageWithUnboundedDependency -Source $context.RepositoryRoot
-
-    Assert-Package $p PackageWithUnboundedDependency 1.0
-    Assert-Package $p PackageWithTextFile 2.0
-    Assert-SolutionPackage PackageWithUnboundedDependency 1.0
-    Assert-SolutionPackage PackageWithTextFile 2.0
-}
-
-function Test-InstallPackageWithXmlTransformAndTokenReplacement {
-    param(
-        $context
-    )
-
-    # Arrange
-    $p = New-WebApplication
-
-    # Act
-    $p | Install-Package PackageWithXmlTransformAndTokenReplacement -Source $context.RepositoryRoot
-
-    # Assert
-    $ns = $p.Properties.Item("DefaultNamespace").Value
-    $assemblyName = $p.Properties.Item("AssemblyName").Value
-    $path = (Get-ProjectItemPath $p web.config)
-    $content = [System.IO.File]::ReadAllText($path)
-    $expectedContent = "type=`"$ns.MyModule, $assemblyName`""
-    Assert-True ($content.Contains($expectedContent))
-}
-
-function Test-InstallPackageAfterRenaming {
-    param(
-        $context
-    )
-    # Arrange
-    $f = New-SolutionFolder 'Folder1' | New-SolutionFolder 'Folder2'
-    $p0 = New-ClassLibrary 'ProjectX'
-    $p1 = $f | New-ClassLibrary 'ProjectA'
-    $p2 = $f | New-ClassLibrary 'ProjectB'
-
-    # Act
-    $p1.Name = "ProjectX"
-    Install-Package jquery -Version 1.5 -Source $context.RepositoryPath -project "Folder1\Folder2\ProjectX"
-
-    $f.Name = "Folder3"
-    Install-Package jquery -Version 1.5 -Source $context.RepositoryPath -project "Folder1\Folder3\ProjectB"
-
-    # Assert
-    Assert-NotNull (Get-ProjectItem $p1 scripts\jquery-1.5.js)
-    Assert-NotNull (Get-ProjectItem $p2 scripts\jquery-1.5.js) 
-}
-
-function Test-InstallPackageIntoSecondProjectWithIncompatibleAssembliesDoesNotRollbackIfInUse {
-    # Arrange
-    $p1 = New-WebApplication
-    $p2 = New-WindowsPhoneClassLibrary
-
-    # Act
-    $p1 | Install-Package NuGet.Core
-
-    if ($dte.Version -eq "10.0")
-    {
-        $profile = "Silverlight,Version=v4.0,Profile=WindowsPhone"
-    }
-    elseif ($dte.Version -eq "11.0")
-    {
-        $profile = "Silverlight,Version=v4.0,Profile=WindowsPhone71"
-    }
-    elseif ($dte.Version -eq "12.0")
-    {
-        $profile = "WindowsPhone,Version=v8.0"
-    }
-
-    Assert-Throws { $p2 | Install-Package NuGet.Core -Version 1.4.20615.9012 } "Could not install package 'NuGet.Core 1.4.20615.9012'. You are trying to install this package into a project that targets '$Profile', but the package does not contain any assembly references or content files that are compatible with that framework. For more information, contact the package author."
-
-    # Assert    
-    Assert-Package $p1 NuGet.Core
-    Assert-SolutionPackage NuGet.Core
-    Assert-Null (Get-ProjectPackage $p2 NuGet.Core)
-}
-
-function Test-InstallingPackageWithDependencyThatFailsShouldRollbackSuccessfully {
-    param(
-        $context
-    )
-    # Arrange
-    $p = New-WebApplication
-
-    # Act
-    Assert-Throws { $p | Install-Package GoodPackageWithBadDependency -Source $context.RepositoryPath } "NOT #WINNING"
-
-    Assert-Null (Get-ProjectPackage $p GoodPackageWithBadDependency)
-    Assert-Null (Get-SolutionPackage GoodPackageWithBadDependency)
-    Assert-Null (Get-ProjectPackage $p PackageWithBadDependency)
-    Assert-Null (Get-SolutionPackage PackageWithBadDependency)
-    Assert-Null (Get-ProjectPackage $p PackageWithBadInstallScript)
-    Assert-Null (Get-SolutionPackage PackageWithBadInstallScript)
-}
-
-function Test-WebsiteInstallPackageWithPPCSSourceFiles {
-    param(
-        $context
-    )
-    # Arrange
-    $p = New-WebSite
-    
-    # Act
-    $p | Install-Package PackageWithPPCSSourceFiles -Source $context.RepositoryRoot
-    
-    # Assert
-    Assert-Package $p PackageWithPPCSSourceFiles
-    Assert-SolutionPackage PackageWithPPCSSourceFiles
-    Assert-NotNull (Get-ProjectItem $p App_Code\Foo.cs)
-    Assert-NotNull (Get-ProjectItem $p App_Code\Bar.cs)
-}
-
-function Test-WebsiteInstallPackageWithPPVBSourceFiles {
-    param(
-        $context
-    )
-    # Arrange
-    $p = New-WebSite
-    
-    # Act
-    $p | Install-Package PackageWithPPVBSourceFiles -Source $context.RepositoryRoot
-    
-    # Assert
-    Assert-Package $p PackageWithPPVBSourceFiles
-    Assert-SolutionPackage PackageWithPPVBSourceFiles
-    Assert-NotNull (Get-ProjectItem $p App_Code\Foo.vb)
-    Assert-NotNull (Get-ProjectItem $p App_Code\Bar.vb)
-}
-
-function Test-WebsiteInstallPackageWithCSSourceFiles {
-    param(
-        $context
-    )
-    # Arrange
-    $p = New-WebSite
-    
-    # Act
-    $p | Install-Package PackageWithCSSourceFiles -Source $context.RepositoryRoot
-    
-    # Assert
-    Assert-Package $p PackageWithCSSourceFiles
-    Assert-SolutionPackage PackageWithCSSourceFiles
-    Assert-NotNull (Get-ProjectItem $p App_Code\Foo.cs)
-    Assert-NotNull (Get-ProjectItem $p App_Code\Bar.cs)
-}
-
-function Test-WebsiteInstallPackageWithVBSourceFiles {
-    param(
-        $context
-    )
-    # Arrange
-    $p = New-WebSite
-    
-    # Act
-    $p | Install-Package PackageWithVBSourceFiles -Source $context.RepositoryRoot
-    
-    # Assert
-    Assert-Package $p PackageWithVBSourceFiles
-    Assert-SolutionPackage PackageWithVBSourceFiles
-    Assert-NotNull (Get-ProjectItem $p App_Code\Foo.vb)
-    Assert-NotNull (Get-ProjectItem $p App_Code\Bar.vb)
-}
-
-function Test-WebsiteInstallPackageWithSourceFileUnderAppCode {
-    param(
-        $context
-    )
-    # Arrange
-    $p = New-WebSite
-    
-    # Act
-    $p | Install-Package PackageWithSourceFileUnderAppCode -Source $context.RepositoryRoot
-    
-    # Assert
-    Assert-Package $p PackageWithSourceFileUnderAppCode
-    Assert-SolutionPackage PackageWithSourceFileUnderAppCode
-    Assert-NotNull (Get-ProjectItem $p App_Code\Class1.cs)
-}
-
-function Test-WebSiteInstallPackageWithNestedSourceFiles {
-    param(
-        $context
-    )
-    # Arrange
-    $p = New-WebSite
-    
-    # Act
-    $p | Install-Package netfx-Guard -Source $context.RepositoryRoot
-    
-    # Assert
-    Assert-Package $p netfx-Guard
-    Assert-SolutionPackage netfx-Guard
-    Assert-NotNull (Get-ProjectItem $p App_Code\netfx\System\Guard.cs)
-}
-
-function Test-WebSiteInstallPackageWithFileNamedAppCode {
-    param(
-        $context
-    )
-    # Arrange
-    $p = New-WebSite
-    
-    # Act
-    $p | Install-Package PackageWithFileNamedAppCode -Source $context.RepositoryRoot
-    
-    # Assert
-    Assert-Package $p PackageWithFileNamedAppCode
-    Assert-SolutionPackage PackageWithFileNamedAppCode
-    Assert-NotNull (Get-ProjectItem $p App_Code\App_Code.cs)
-}
-
-function Test-PackageInstallAcceptsSourceName {
-    # Arrange
-    $project = New-ConsoleApplication
-    
-    # Act
-    Install-Package FakeItEasy -Project $project.Name -Source 'nuget.org' -Version 1.8.0
-    
-    # Assert
-    Assert-Reference $project Castle.Core
-    Assert-Reference $project FakeItEasy
-    Assert-Package $project FakeItEasy
-    Assert-Package $project Castle.Core
-    Assert-SolutionPackage FakeItEasy
-    Assert-SolutionPackage Castle.Core
-}
-
-function Test-PackageInstallAcceptsAllAsSourceName {
-    # Arrange
-    $project = New-ConsoleApplication
-    
-    # Act
-    Install-Package FakeItEasy -Project $project.Name -Source 'All' -Version 1.8.0
-    
-    # Assert
-    Assert-Reference $project Castle.Core
-    Assert-Reference $project FakeItEasy
-    Assert-Package $project FakeItEasy
-    Assert-Package $project Castle.Core
-    Assert-SolutionPackage FakeItEasy
-    Assert-SolutionPackage Castle.Core
-}
-
-function Test-PackageWithNoVersionInFolderName {
-    param(
-        $context
-    )
-    # Arrange
-    $p = New-ClassLibrary
-    
-    # Act
-    $p | Install-Package PackageWithNoVersionInFolderName -Source $context.RepositoryRoot
-    
-    # Assert
-    Assert-Package $p PackageWithNoVersionInFolderName
-    Assert-SolutionPackage PackageWithNoVersionInFolderName
-    Assert-Reference $p A
-}
-
-function Test-PackageInstallAcceptsRelativePathSource {
-    param(
-        $context
-    )
-
-    pushd
-
-    # Arrange
-    $project = New-ConsoleApplication
-    
-    # Act
-    cd $context.TestRoot
-    Assert-AreEqual $context.TestRoot $pwd
-     
-    Install-Package PackageWithExeReference -Project $project.Name -Source '..\'
-    
-    # Assert
-    Assert-Reference $project NuGet
-    Assert-Package $project PackageWithExeReference
-
-    popd
-}
-
-function Test-PackageInstallAcceptsRelativePathSource2 {
-    param(
-        $context
-    )
-
-    pushd
-
-    # Arrange
-    $repositoryRoot = $context.RepositoryRoot
-    $parentOfRoot = Split-Path $repositoryRoot
-    $relativePath = Split-Path $repositoryRoot -Leaf
-
-    $project = New-ConsoleApplication
-    
-    # Act
-    cd $parentOfRoot
-    Assert-AreEqual $parentOfRoot $pwd
-    Install-Package PackageWithExeReference -Project $project.Name -Source $relativePath
-    
-    # Assert
-    Assert-Reference $project NuGet
- 
-    Assert-Package $project PackageWithExeReference
-
-    popd
-}
-
-
-function Test-InstallPackageTargetingNetClientAndNet {
-    param(
-        $context
-    )
-    # Arrange
-    $p = New-WebApplication
-
-    # Act
-    $p | Install-Package PackageTargetingNetClientAndNet -Source $context.RepositoryRoot
-
-    # Assert
-    Assert-Package $p PackageTargetingNetClientAndNet
-    Assert-SolutionPackage PackageTargetingNetClientAndNet
-    $reference = Get-AssemblyReference $p ClassLibrary1
-    Assert-NotNull $reference    
-    Assert-True ($reference.Path.Contains("net40-client"))
-}
-
-function Test-InstallWithFailingInitPs1RollsBack {
-    param(
-        $context
-    )
-    # Arrange
-    $p = New-WebApplication
-
-    # Act
-    Assert-Throws { $p | Install-Package PackageWithFailingInitPs1 -Source $context.RepositoryRoot } "This is an exception"
-
-    # Assert
-    Assert-Null (Get-ProjectPackage $p PackageWithFailingInitPs1)
-    Assert-Null (Get-SolutionPackage PackageWithFailingInitPs1)
-}
-
-function Test-InstallPackageWithBadFileInMachineCache {
-    # Arrange
-    # Write a bad package file to the machine cache
-    "foo" > "$($env:LocalAppData)\NuGet\Cache\Ninject.2.2.1.0.nupkg"
-
-    # Act
-    $p = New-WebApplication
-    $p | Install-Package Ninject -Version 2.2.1.0
-
-    # Assert
-    Assert-Package $p Ninject
-    Assert-SolutionPackage Ninject
-}
-
-function Test-InstallPackageThrowsWhenSourceIsInvalid {
-    # Arrange
-    $p = New-WebApplication 
-
-    # Act & Assert
-    Assert-Throws { Install-Package jQuery -source "d:package" } "Invalid URI: A Dos path must be rooted, for example, 'c:\'."
-}
-
-function Test-InstallPackageInvokeInstallScriptWhenProjectNameHasApostrophe {
-    param(
-        $context
-    )
-    
-    # Arrange
-    New-Solution "Gun 'n Roses"
-    $p = New-ConsoleApplication
-
-    $global:InstallPackageMessages = @()
-
-    # Act
-    Install-Package TestUpdatePackage -Version 2.0.0.0 -Source $context.RepositoryRoot
-
-    # Assert
-    Assert-AreEqual 1 $global:InstallPackageMessages.Count
-    Assert-AreEqual $p.Name $global:InstallPackageMessages[0]
-
-    # Clean up
-    Remove-Variable InstallPackageMessages -Scope Global
-}
-
-function Test-InstallPackageInvokeInstallScriptWhenProjectNameHasBrakets {
-    param(
-        $context
-    )
-    
-    # Arrange
-    New-Solution "Gun [] Roses"
-    $p = New-ConsoleApplication
-
-    $global:InstallPackageMessages = @()
-
-    # Act
-    Install-Package TestUpdatePackage -Version 2.0.0.0 -Source $context.RepositoryRoot
-
-    # Assert
-    Assert-AreEqual 1 $global:InstallPackageMessages.Count
-    Assert-AreEqual $p.Name $global:InstallPackageMessages[0]
-
-    # Clean up
-    Remove-Variable InstallPackageMessages -Scope Global
-}
-
-function Test-SinglePackageInstallIntoSingleProjectWhenSolutionPathHasComma {
-    # Arrange
-    New-Solution "Tom , Jerry"
-    $project = New-ConsoleApplication
-    
-    # Act
-    Install-Package FakeItEasy -Project $project.Name -Version 1.8.0
-    
-    # Assert
-    Assert-Reference $project Castle.Core
-    Assert-Reference $project FakeItEasy   
-    Assert-Package $project FakeItEasy
-    Assert-Package $project Castle.Core
-    Assert-SolutionPackage FakeItEasy
-    Assert-SolutionPackage Castle.Core
-}
-
-function Test-WebsiteInstallPackageWithNestedAspxFilesShouldNotGoUnderAppCode {
-    param(
-        $context
-    )
-    # Arrange
-    $p = New-WebSite
-    
-    $files = @('Global.asax', 'Site.master', 'About.aspx')
-
-    # Act
-    $p | Install-Package PackageWithNestedAspxFiles -Source $context.RepositoryRoot
-
-    # Assert
-    $files | %{ 
-        $item = Get-ProjectItem $p $_
-        Assert-NotNull $item
-        $codeItem = Get-ProjectItem $p "$_.cs"
-        Assert-NotNull $codeItem
-    }
-
-    Assert-Package $p PackageWithNestedAspxFiles 1.0
-    Assert-SolutionPackage PackageWithNestedAspxFiles 1.0
-}
-
-function Test-InstallPackageWithReferences {
-    param(
-        $context
-    )
-    
-    # Arrange - 1
-    $p1 = New-ConsoleApplication
-    
-    # Act - 1
-    $p1 | Install-Package -Source $context.RepositoryRoot -Id PackageWithReferences
-
-    # Assert - 1
-    Assert-Reference $p1 ClassLibrary1
-
-    New-Solution "Test"
-    # Arrange - 2
-    $p2 = New-ClassLibrary
-    
-    # Act - 2
-    $p2 | Install-Package -Source $context.RepositoryRoot -Id PackageWithReferences
-
-    # Assert - 2
-    Assert-Reference $p2 B
-}
-
-function Test-InstallPackageNormalizesVersionBeforeCompare {
-    param(
-        $context
-    )
-    
-    # Arrange
-    $p = New-ClassLibrary
-    
-    # Act
-    $p | Install-Package PackageWithContentFileAndDependency -Source $context.RepositoryRoot -Version 1.0.0.0
-
-    # Assert
-    Assert-Package $p PackageWithContentFileAndDependency 1.0
-    Assert-Package $p PackageWithContentFile 1.0
-}
-
-function Test-InstallPackageWithFrameworkRefsOnlyRequiredForSL {
-    param(
-        $context
-    )
-
-    # Arrange
-    $p = New-ClassLibrary
-
-    # Act
-    $p | Install-Package PackageWithNet40AndSLLibButOnlySLGacRefs -Source $context.RepositoryRoot
-
-    # Assert
-    Assert-Package $p PackageWithNet40AndSLLibButOnlySLGacRefs
-    Assert-SolutionPackage PackageWithNet40AndSLLibButOnlySLGacRefs
-}
-
-
-function Test-InstallPackageWithValuesFromPipe {
-    param(
-        $context
-    )
-
-    # Arrange
-    $p = New-ClassLibrary
-
-    # Act
-    Get-Package -ListAvailable -Filter "Microsoft-web-helpers" | Install-Package
-
-    # Assert
-    #Assert-Package $p Microsoft-web-helpers
-}
-
-function Test-ExplicitCallToAddBindingRedirectAddsBindingRedirectsToClassLibrary {
-    # Arrange
-    $a = New-ClassLibrary
-      
-    # Act
-    $a | Install-Package E -Source $context.RepositoryPath
-
-    # Assert
-    Assert-Package $a E
-    Assert-Reference $a E 1.0.0.0
-    Assert-Null (Get-ProjectItem $a app.config)
-
-    $redirect = $a | Add-BindingRedirect
-
-    Assert-AreEqual F $redirect.Name
-    Assert-AreEqual '0.0.0.0-1.0.5.0' $redirect.OldVersion
-    Assert-AreEqual '1.0.5.0' $redirect.NewVersion
-    Assert-NotNull (Get-ProjectItem $a app.config)
-    Assert-BindingRedirect $a app.config F '0.0.0.0-1.0.5.0' '1.0.5.0'
-}
-
-function Test-InstallPackageInstallsHighestReleasedPackageIfPreReleaseFlagIsNotSet {
-    # Arrange
-    $a = New-ClassLibrary
-
-    # Act
-    $a | Install-Package -Source $context.RepositoryRoot PreReleaseTestPackage
-
-    # Assert
-    Assert-Package $a 'PreReleaseTestPackage' '1.0.0'
-}
-
-function Test-InstallPackageInstallsHighestPackageIfPreReleaseFlagIsSet {
-    # Arrange
-    $a = New-ClassLibrary
-
-    # Act
-    $a | Install-Package -Source $context.RepositoryRoot PreReleaseTestPackage -PreRelease
-
-    # Assert
-    Assert-Package $a 'PreReleaseTestPackage' '1.0.1-a'
-}
-
-function Test-InstallPackageInstallsHighestPackageIfItIsReleaseWhenPreReleaseFlagIsSet {
-    # Arrange
-    $a = New-ClassLibrary
-
-    # Act
-    $a | Install-Package -Source $context.RepositoryRoot PreReleaseTestPackage.A -PreRelease
-
-    # Assert
-    Assert-Package $a 'PreReleaseTestPackage.A' '1.0.0'
-}
-
-function Test-InstallingPackagesWorksInTurkishLocaleWhenPackageIdContainsLetterI 
-{
-    # Arrange
-    $p = New-ClassLibrary
-
-    $currentCulture = [System.Threading.Thread]::CurrentThread.CurrentCulture
-
-    try 
-    {
-        [System.Threading.Thread]::CurrentThread.CurrentCulture = New-Object 'System.Globalization.CultureInfo' 'tr-TR'
-
-        # Act
-        $p | Install-Package 'YUICompressor.NET'
-    }
-    finally 
-    {
-         # Restore culture
-        [System.Threading.Thread]::CurrentThread.CurrentCulture = $currentCulture
-    }
-
-    # Assert
-    Assert-Package $p 'yuicompressor.NeT'
-}
-
-function Test-InstallPackageConsidersPrereleasePackagesWhenResolvingDependencyWhenPrereleaseFlagIsNotSpecified {
-    # Arrange
-    $a = New-ClassLibrary
-
-    $a | Install-Package -Source $context.RepositoryRoot PrereleaseTestPackage -Prerelease
-    Assert-Package $a 'PrereleaseTestPackage' '1.0.1-a'
-
-    $a | Install-Package -Source $context.RepositoryRoot PackageWithDependencyOnPrereleaseTestPackage -FileConflictAction Overwrite
-    Assert-Package $a 'PrereleaseTestPackage' '1.0.1-a'
-    Assert-Package $a 'PackageWithDependencyOnPrereleaseTestPackage' '1.0.0'
-}
-
-function Test-InstallPackageDontMakeExcessiveNetworkRequests 
-{
-    # Arrange
-    $a = New-ClassLibrary
-
-    $nugetsource = "https://www.nuget.org/api/v2/"
-    
-    $repository = Get-PackageRepository $nugetsource
-    Assert-NotNull $repository
-
-    $packageDownloader = $repository.PackageDownloader
-    Assert-NotNull $packageDownloader
-
-    $global:numberOfRequests = 0
-    $eventId = "__DataServiceSendingRequest"
-
-    try 
-    {
-        Register-ObjectEvent $packageDownloader "SendingRequest" $eventId { $global:numberOfRequests++; }
-
-        # Act
-        $a | Install-Package "nugetpackageexplorer.types" -version 1.0 -source $nugetsource
-
-        # Assert
-        Assert-Package $a 'nugetpackageexplorer.types' '1.0'
-        Assert-AreEqual 1 $global:numberOfRequests
-    }
-    finally 
-    {
-        Unregister-Event $eventId -ea SilentlyContinue
-        Remove-Variable 'numberOfRequests' -Scope 'Global' -ea SilentlyContinue
-    }
-}
-
-function Test-InstallingSolutionLevelPackagesAddsRecordToSolutionLevelConfig
-{
-    param(
-        $context
-    )
-
-    # Arrange
-    $a = New-ClassLibrary
-
-    # Act
-    $a | Install-Package SolutionLevelPkg -version 1.0.0 -source $context.RepositoryRoot
-    $a | Install-Package SkypePackage -version 1.0 -source $context.RepositoryRoot
-
-    # Assert
-    $solutionFile = Get-SolutionPath
-    $solutionDir = Split-Path $solutionFile -Parent
-
-    $configFile = "$solutionDir\.nuget\packages.config"
-    
-    Assert-True (Test-Path $configFile)
-
-    $content = Get-Content $configFile
-    $expected = @"
-<?xml version="1.0" encoding="utf-8"?> <packages>   <package id="SolutionLevelPkg" version="1.0.0" /> </packages>
-"@
-
-    Assert-AreEqual $expected $content
-}
-
-function Test-InstallingPackageaAfterNuGetDirectoryIsRenamedContinuesUsingDirectory
-{
-    param(
-        $context
-    )
-
-    # Arrange
-    $f = New-SolutionFolder '.nuget'
-    $a = New-ClassLibrary
-    $aName = $a.Name
-
-    # Act
-    $a | Install-Package SkypePackage -version 1.0 -source $context.RepositoryRoot
-    $f.Name = "test"
-    $a | Install-Package SolutionLevelPkg -version 1.0.0 -source $context.RepositoryRoot
-
-    # Assert
-    $solutionFile = Get-SolutionPath
-    $solutionDir = Split-Path $solutionFile -Parent
-
-    $configFile = "$solutionDir\.nuget\packages.config"
-    
-    Assert-True (Test-Path $configFile)
-
-    $content = Get-Content $configFile
-    $expected = @"
-<?xml version="1.0" encoding="utf-8"?> <packages>   <package id="SolutionLevelPkg" version="1.0.0" /> </packages>
-"@
-
-    Assert-AreEqual $expected $content
-}
-
-function Test-InstallSatellitePackageCopiesFilesToRuntimeFolderWhenInstalledAsDependency
-{
-    param(
-        $context
-    )
-
-    # Arrange
-    $p = New-ClassLibrary
-    $solutionDir = Get-SolutionDir
-
-    # Act (PackageWithStrongNamedLib is version 1.1, even though the file name is 1.0)
-    $p | Install-Package PackageWithStrongNamedLib.ja-jp -Source $context.RepositoryPath
-
-    # Assert (the resources from the satellite package are copied into the runtime package's folder)
-    Assert-PathExists (Join-Path $solutionDir packages\PackageWithStrongNamedLib.1.1\lib\ja-jp\Core.resources.dll)
-    Assert-PathExists (Join-Path $solutionDir packages\PackageWithStrongNamedLib.1.1\lib\ja-jp\Core.xml)
-}
-
-function Test-InstallSatellitePackageCopiesFilesToExistingRuntimePackageFolder
-{
-    param(
-        $context
-    )
-
-    # Arrange
-    $p = New-ClassLibrary
-    $solutionDir = Get-SolutionDir
-
-    # Act (PackageWithStrongNamedLib is version 1.1, even though the file name is 1.0)
-    $p | Install-Package PackageWithStrongNamedLib -Source $context.RepositoryPath
-    $p | Install-Package PackageWithStrongNamedLib.ja-jp -Source $context.RepositoryPath
-
-    # Assert (the resources from the satellite package are copied into the runtime package's folder)
-    Assert-PathExists (Join-Path $solutionDir packages\PackageWithStrongNamedLib.1.1\lib\ja-jp\Core.resources.dll)
-    Assert-PathExists (Join-Path $solutionDir packages\PackageWithStrongNamedLib.1.1\lib\ja-jp\Core.xml)
-}
-
-function Test-InstallingSatellitePackageOnlyCopiesCultureSpecificLibFolderContents
-{
-    param(
-        $context
-    )
-
-    # Arrange
-    $p = New-ClassLibrary
-    $solutionDir = Get-SolutionDir
-
-    # Act (PackageWithStrongNamedLib is version 1.1, even though the file name is 1.0)
-    $p | Install-Package PackageWithStrongNamedLib.ja-jp -Source $context.RepositoryPath
-
-    # Assert (the resources from the satellite package are copied into the runtime package's folder)
-    Assert-PathNotExists (Join-Path $solutionDir packages\PackageWithStrongNamedLib.1.1\RootFile.txt)
-    Assert-PathNotExists (Join-Path $solutionDir packages\PackageWithStrongNamedLib.1.1\content\ja-jp\file.txt)
-    Assert-PathNotExists (Join-Path $solutionDir packages\PackageWithStrongNamedLib.1.1\content\ja-jp.txt)
-    Assert-PathNotExists (Join-Path $solutionDir packages\PackageWithStrongNamedLib.1.1\lib\ja-jp.txt)
-}
-
-function Test-InstallWithConflictDoesNotUpdateToPrerelease {
-    param(
-        $context
-    )
-
-    Write-Host $context.RepositoryPath
-
-    # Arrange
-    $a = New-ClassLibrary
-
-    # Act 1
-    $a | Install-Package A -Version 1.0.0 -Source $context.RepositoryPath
-
-    # Assert 1
-    Assert-Package $a A 1.0.0
-
-    # Act 2
-    $a | Install-Package B -Version 1.0.0 -Source $context.RepositoryPath
-
-    # Assert 2
-    Assert-Package $a A 1.1.0 
-    Assert-Package $a B 1.0.0 
-}
-
-
-function Test-ReinstallingAnUninstallPackageIsNotExcessivelyCached {
-    param(
-        $context
-    )
-
-    # Arrange
-    $a = New-ClassLibrary
-
-    # Act 1
-    $a | Install-Package netfx-Guard -Version 1.2 -Source $context.RepositoryRoot
-
-    # Assert 1
-    Assert-Package $a netfx-Guard 1.2
-
-    # Act 2
-    $a | Uninstall-Package netfx-Guard
-
-    # Assert 2
-    Assert-Null (Get-Package netfx-Guard)
-
-    # Act 3
-    $a | Install-Package netfx-Guard -Version 1.2.0 -Source $context.RepositoryRoot
-
-    # Assert 3
-    Assert-Package $a netfx-Guard 1.2 
-}
-
-function Test-InstallPackageInstallContentFilesAccordingToTargetFramework {
-    param($context)
-
-    # Arrange
-    $project = New-ConsoleApplication
-    
-    # Act
-    Install-Package TestTargetFxContentFiles -Project $project.Name -Source $context.RepositoryPath
-    
-    # Assert
-    Assert-Package $project TestTargetFxContentFiles
-    Assert-NotNull (Get-ProjectItem $project "Sub\one.txt")
-    Assert-Null (Get-ProjectItem $project "two.txt")
-}
-
-function Test-InstallPackageInstallContentFilesAccordingToTargetFramework2 {
-    param($context)
-
-    # Arrange
-    $project = New-ClassLibrary
-    
-    # Act
-    Install-Package TestTargetFxContentFiles -Project $project.Name -Source $context.RepositoryPath
-    
-    # Assert
-    Assert-Package $project TestTargetFxContentFiles
-    Assert-NotNull (Get-ProjectItem $project "Sub\one.txt")
-    Assert-Null (Get-ProjectItem $project "two.txt")
-}
-
-function Test-InstallPackageThrowsIfThereIsNoCompatibleContentFiles
-{
-    param($context)
-
-    # Arrange
-    $project = New-SilverlightClassLibrary
-    
-    # Act & Assert
-
-    Assert-Throws { Install-Package TestTargetFxContentFiles -Project $project.Name -Source $context.RepositoryPath } "Could not install package 'TestTargetFxContentFiles 1.0.0'. You are trying to install this package into a project that targets 'Silverlight,Version=v5.0', but the package does not contain any assembly references or content files that are compatible with that framework. For more information, contact the package author."
-    Assert-NoPackage $project TestTargetFxContentFiles
-}
-
-function Test-InstallPackageExecuteCorrectInstallScriptsAccordingToTargetFramework {
-    param($context)
-
-    # Arrange
-    $project = New-ConsoleApplication
-    
-    $global:InstallVar = 0
-
-    # Act
-    Install-Package TestTargetFxPSScripts -Project $project.Name -Source $context.RepositoryPath
-    
-    # Assert
-    Assert-Package $project TestTargetFxPSScripts
-    Assert-True ($global:InstallVar -eq 1)
-
-    # Clean up
-    Remove-Variable InstallVar -Scope Global
-}
-
-function Test-InstallPackageExecuteCorrectInstallScriptsAccordingToTargetFramework2 {
-    param($context)
-
-    # Arrange
-    $project = New-SilverlightApplication
-    
-    $global:InstallVar = 0
-
-    # Act
-    Install-Package TestTargetFxPSScripts -Project $project.Name -Source $context.RepositoryPath
-    
-    # Assert
-    Assert-Package $project TestTargetFxPSScripts
-    Assert-True ($global:InstallVar -eq 100)
-
-    # Clean up
-    Remove-Variable InstallVar -Scope Global
-}
-
-function Test-InstallPackageIgnoreInitScriptIfItIsNotDirectlyUnderTools {
-    param($context)
-
-    # Arrange
-    $project = New-SilverlightApplication
-    
-    $global:InitVar = 0
-
-    # Act
-    Install-Package TestTargetFxInvalidInitScript -Project $project.Name -Source $context.RepositoryPath
-    
-    # Assert
-    Assert-Package $project TestTargetFxInvalidInitScript
-    Assert-True ($global:InitVar -eq 0)
-
-    # Clean up
-    Remove-Variable InitVar -Scope Global
-}
-
-function Test-InstallPackageIgnoreInitScriptIfItIsNotDirectlyUnderTools2 {
-    param($context)
-
-    # Arrange
-    $project = New-ConsoleApplication
-    
-    $global:InitVar = 0
-
-    # Act
-    Install-Package TestTargetFxInvalidInitScript -Project $project.Name -Source $context.RepositoryPath
-    
-    # Assert
-    Assert-Package $project TestTargetFxInvalidInitScript
-    Assert-True ($global:InitVar -eq 0)
-
-    # Clean up
-    Remove-Variable InitVar -Scope Global
-}
-
-function Test-InstallPackageWithEmptyContentFrameworkFolder 
-{
-    param($context)
-
-    # Arrange
-    $project = New-ClassLibrary
-
-    # Act
-    Install-Package TestEmptyContentFolder -Project $project.Name -Source $context.RepositoryPath
-
-    # Assert
-    Assert-Package $project TestEmptyContentFolder
-    Assert-Null (Get-ProjectItem $project NewFile.txt)
-}
-
-function Test-InstallPackageWithEmptyLibFrameworkFolder 
-{
-    param($context)
-
-    # Arrange
-    $project = New-ClassLibrary
-
-    # Act
-    Install-Package TestEmptyLibFolder -Project $project.Name -Source $context.RepositoryPath
-
-    # Assert
-    Assert-Package $project TestEmptyLibFolder
-    Assert-Null (Get-AssemblyReference $project one.dll)
-}
-
-function Test-InstallPackageWithEmptyToolsFrameworkFolder
-{
-    param($context)
-
-    # Arrange
-    $project = New-ClassLibrary
-
-    $global:InstallVar = 0
-
-    # Act
-    Install-Package TestEmptyToolsFolder -Project $project.Name -Source $context.RepositoryPath
-
-    # Assert
-    Assert-Package $project TestEmptyToolsFolder
-     
-    Assert-AreEqual 0 $global:InstallVar
-
-    Remove-Variable InstallVar -Scope Global
-}
-
-function Test-InstallPackageInstallCorrectDependencyPackageBasedOnTargetFramework
-{
-    param($context)
-
-    # Arrange
-    $project = New-ClassLibrary
-
-    $global:InstallVar = 0
-
-    # Act
-    Install-Package TestDependencyTargetFramework -Project $project.Name -Source $context.RepositoryPath
-
-    # Assert
-    Assert-Package $project TestDependencyTargetFramework
-    Assert-Package $project TestEmptyLibFolder
-    Assert-NoPackage $project TestEmptyContentFolder
-    Assert-NoPackage $project TestEmptyToolsFolder
-}
-
-function Test-InstallingSatellitePackageToWebsiteCopiesResourcesToBin
-{
-    param($context)
-
-    # Arrange
-    $p = New-Website
-
-    # Act
-    $p | Install-Package Test.fr-FR -Source $context.RepositoryPath
-
-    # Assert
-    Assert-Package $p Test.fr-FR
-    Assert-Package $p Test
-    
-    $projectPath = Get-ProjectDir $p
-    Assert-PathExists (Join-Path $projectPath "bin\Test.dll.refresh")
-    Assert-PathExists (Join-Path $projectPath "bin\Test.dll")
-    Assert-PathExists (Join-Path $projectPath "bin\fr-FR\Test.resources.dll")
-
-}
-
-function Test-InstallPackagePersistTargetFrameworkToPackagesConfig
-{
-    param($context)
-
-    # Arrange
-    $p = New-ClassLibrary
-
-    # Act
-    $p | Install-Package PackageA -Source $context.RepositoryPath
-    
-    # Assert
-    Assert-Package $p 'packageA'
-    Assert-Package $p 'packageB'
-
-    $content = [xml](Get-Content (Get-ProjectItemPath $p 'packages.config'))
-
-    $entryA = $content.packages.package[0]
-    $entryB = $content.packages.package[1]
-
-    Assert-AreEqual 'net40' $entryA.targetFramework
-    Assert-AreEqual 'net40' $entryB.targetFramework
-}
-
-function Test-ToolsPathForInitAndInstallScriptPointToToolsFolder
-{
-    param($context)
-
-    # Arrange
-    $p = New-ClassLibrary
-
-    # Act 
-    $p | Install-Package PackageA -Version 1.0.0 -Source $context.RepositoryPath
-
-    # Assert
-    Assert-Package $p 'packageA'
-}
-
-function Test-InstallFailCleansUpSatellitePackageFiles 
-{
-    # Verification for work item 2311
-    param ($context)
-
-    # Arrange
-    $p = New-ClassLibrary
-
-    # Act 
-    $p | Install-Package A -Version 1.2.0 -Source $context.RepositoryPath
-    try {
-        $p | Install-Package A.fr -Source $context.RepositoryPath
-    } catch {}
-
-    # Assert
-    Assert-Package $p A 1.2.0
-
-    $solutionDir = Get-SolutionDir
-    Assert-SolutionPackage A -Version 1.2.0
-    Assert-NoSolutionPackage A -Version 1.0.0
-    Assert-NoSolutionPackage A.fr -Version 1.0.0
-}
-
-function Test-FileTransformWorksOnDependentFile
-{
-    param($context)
-
-    # Arrange 
-    $p = New-WebApplication
-    Install-Package TTFile -Source $context.RepositoryPath
-
-    # Act
-    Install-Package test -Source $context.RepositoryPath
-
-    # Assert
-
-    $projectDir = Split-Path -parent -path $p.FullName
-    $configFilePath = Join-Path -path $projectDir -childpath "one.config"
-    $content = get-content $configFilePath
-    $matches = @($content | ? { ($_.IndexOf('foo="bar"') -gt -1) })
-    Assert-True ($matches.Count -gt 0)
-}
-
-function Test-InstallMetaPackageWorksAsExpected
-{
-    param($context)
-
-    # Arrange
-    $p = New-ClassLibrary
-
-    $p | Install-Package MetaPackage -Source $context.RepositoryPath
-
-    # Assert
-    Assert-Package $p MetaPackage
-    Assert-Package $p Dependency
-}
-
-function Test-InstallPackageDoNotUninstallDependenciesWhenSafeUpdatingDependency 
-{
-    # The InstallWalker used to compensate for packages that were already installed by attempting to remove
-    # an uninstall operation. Consequently any uninstall operation that occurred later in the graph would cause 
-    # the package to be uninstalled. This test verifies that this behavior does not occur.
-
-    param ($context)
-
-    # Arrange
-    $p = New-ClassLibrary
-
-    # Act - 1
-    $p | Install-Package Microsoft.AspNet.WebPages.Administration -Version 2.0.20710.0 -Source $context.RepositoryPath
-
-    # Assert - 1
-    Assert-Package $p Microsoft.AspNet.WebPages.Administration 2.0.20710.0
-    Assert-Package $p Microsoft.Web.Infrastructure 1.0
-    Assert-Package $p NuGet.Core 1.6.2
-    Assert-Package $p Microsoft.AspNet.WebPages 2.0.20710.0
-    Assert-Package $p Microsoft.AspNet.Razor 2.0.20710.0
-    
-    # Act - 2
-    $p | Install-Package microsoft-web-helpers -Source $context.RepositoryPath -Verbose
-    
-    # Assert - 2
-    Assert-Package $p microsoft-web-helpers 2.0.20710.0
-    Assert-Package $p Microsoft.AspNet.WebPages.Administration 2.0.20710.0
-    Assert-Package $p Microsoft.Web.Infrastructure 1.0
-    Assert-Package $p NuGet.Core 1.6.2
-    Assert-Package $p Microsoft.AspNet.WebPages 2.0.20710.0
-    Assert-Package $p Microsoft.AspNet.Razor 2.0.20710.0
-}
-
-function Test-InstallPackageRespectAssemblyReferenceFilterOnDependencyPackages
-{
-    param ($context)
-
-    # Arrange
-    $p = New-ClassLibrary
-
-    # Act
-    $p | Install-Package A -Source $context.RepositoryPath
-
-    # Assert
-    Assert-Package $p 'A' '1.0.0'
-    Assert-Package $p 'B' '1.0.0'
-
-    Assert-Reference $p 'GrayscaleEffect'
-    Assert-Null (Get-AssemblyReference $p 'Ookii.Dialogs.Wpf')
-}
-
-function Test-InstallPackageRespectAssemblyReferenceFilterOnSecondProject
-{
-    param ($context)
-    
-    # Arrange
-    $p = New-ClassLibrary
-
-    # Act
-    $p | Install-Package B -Source $context.RepositoryPath
-
-    # Assert
-    Assert-Package $p 'B' '1.0.0'
-    Assert-Reference $p 'GrayscaleEffect'
-    Assert-Null (Get-AssemblyReference $p 'Ookii.Dialogs.Wpf')
-
-    $q = New-ConsoleApplication
-    
-    # Act
-    $q | Install-Package B -Source $context.RepositoryPath
-
-    # Assert
-    Assert-Package $q 'B' '1.0.0'
-    Assert-Reference $q 'GrayscaleEffect'
-    Assert-Null (Get-AssemblyReference $q 'Ookii.Dialogs.Wpf')
-}
-
-function Test-InstallPackageRespectReferencesAccordingToDifferentFrameworks
-{
-    param ($context)
-
-    # Arrange
-    $p1 = New-SilverlightClassLibrary
-    $p2 = New-ConsoleApplication
-
-    # Act
-    ($p1, $p2) | Install-Package RefPackage -Source $context.RepositoryPath
-
-    # Assert
-    Assert-Package $p1 'RefPackage'
-    Assert-Reference $p1 'fear'
-    Assert-Null (Get-AssemblyReference $p1 'mafia')
-
-    Assert-Package $p2 'RefPackage'
-    Assert-Reference $p2 'one'
-    Assert-Reference $p2 'three'
-    Assert-Null (Get-AssemblyReference $p2 'two')
-}
-
-function Test-InstallPackageThrowsIfMinClientVersionIsNotSatisfied
-{
-    param ($context)
-
-    # Arrange
-    $p = New-SilverlightClassLibrary
-
-    $currentVersion = $host.Version.ToString()
-
-    # Act & Assert
-    Assert-Throws { $p | Install-Package Kitty -Source $context.RepositoryPath } "The 'kitty 1.0.0' package requires NuGet client version '5.0.0.1' or above, but the current NuGet version is '$currentVersion'."
-    Assert-NoPackage $p "Kitty"
-}
-
-function Test-InstallPackageWithXdtTransformTransformsTheFile
-{
-    # Arrange
-    $p = New-WebApplication
-
-    # Act
-    $p | Install-Package XdtPackage -Source $context.RepositoryPath
-
-    # Assert
-    Assert-Package $p 'XdtPackage' '1.0.0'
-
-    $content = [xml](Get-Content (Get-ProjectItemPath $p web.config))
-
-    Assert-AreEqual "false" $content.configuration["system.web"].compilation.debug
-    Assert-NotNull $content.configuration["system.web"].customErrors
-}
-
-function Test-InstallPackageAddImportStatement
-{
-    param ($context)
-
-    # Arrange
-    $p = New-SilverlightClassLibrary
-
-    # Act
-    $p | Install-Package PackageWithImport -Source $context.RepositoryPath
-
-    # Assert
-    Assert-Package $p PackageWithImport 2.0.0
-    Assert-ProjectImport $p "..\packages\PackageWithImport.2.0.0\build\PackageWithImport.targets"
-    Assert-ProjectImport $p "..\packages\PackageWithImport.2.0.0\build\PackageWithImport.props"
-}
-
-function Test-ReinstallSolutionLevelPackageWorks
-{
-    param($context)
-
-    # Arrange
-    $p = New-ClassLibrary
-    $p | Install-Package SolutionLevelPkg -Source $context.RepositoryRoot
-    
-    Assert-SolutionPackage SolutionLevelPkg
-
-    # Act
-    Update-Package -Reinstall -Source $context.RepositoryRoot
-
-    # Assert
-    Assert-SolutionPackage SolutionLevelPkg
-}
-
-function Test-InstallSolutionLevelPackageAddPackagesConfigToSolution
-{
-    param($context)
-
-    # Arrange 
-    $p = new-ConsoleApplication
-    $p | Install-Package SolutionLevelPkg -Source $context.RepositoryRoot
-
-    # Assert
-    Assert-SolutionPackage SolutionLevelPkg
-
-    $nugetFolder = $dte.Solution.Projects | ? { $_.Name -eq ".nuget" }
-    Assert-NotNull $nugetFolder "The '.nuget' solution folder is missing"
-
-    $configFile = $nugetFolder.ProjectItems.Item("packages.config")
-
-    Assert-NotNull $configFile "The 'packages.config' is not found under '.nuget' solution folder"
-}
-
-function Test-InstallMetadataPackageAddPackageToProject
-{
-    param($context)
-
-    # Arrange
-    $p = new-ClassLibrary
-    
-    # Act
-    $p | Install-Package MetadataPackage -Source $context.RepositoryPath
-
-    # Assert
-    Assert-Package $p MetadataPackage
-    Assert-Package $p DependencyPackage
-}
-
-function Test-AssemblyInFrameworkShouldNotHaveBindingRedirect
-{
-    # This test uses a particular profile which is available only in VS 2012.
-    if ($dte.Version -eq "10.0" -or $dte.Version -eq "12.0")
-    {
-        return
-    }
-
-    # Arrange
-    $p1 = New-ConsoleApplication -ProjectName Hello
-
-    # Change it to v4.5
-    $p1.Properties.Item("TargetFrameworkMoniker").Value = ".NETFramework,Version=v4.5"
-
-    # after project retargetting, the $p1 reference is no longer valid. Needs to find it again. 
-
-    $p1 = Get-Project -Name Hello
-
-    Assert-NotNull $p1
-
-    # Profile104 is net45+sl4+wp7.5+win8
-    $p2 = New-PortableLibrary -Profile "Profile104"
-
-    Assert-NotNull $p2
-
-    Add-ProjectReference $p1 $p2
-
-    # Act
-    @($p1, $p2) | Install-Package Microsoft.Net.Http -version 2.2.3-beta -pre
-
-    # Assert
-    Assert-BindingRedirect $p1 app.config System.Net.Http.Primitives '0.0.0.0-4.2.3.0' '4.2.3.0'
-    Assert-NoBindingRedirect $p1 app.config System.Runtime '0.0.0.0-1.5.11.0' '1.5.11.0'
-}
-
-function Test-InstallPackageIntoJavascriptApplication
-{
-    if ($dte.Version -eq "10.0")
-    {
-        return
-    }
-
-    # Arrange
-    $p = New-JavaScriptApplication
-
-    # Act
-    Install-Package jQuery -ProjectName $p.Name 
-
-    # Assert
-    Assert-Package $p "jQuery"
-}
-
-function Test-InstallPackageIntoNativeWinStoreApplication
-{
-    if ($dte.Version -eq "10.0")
-    {
-        return
-    }
-
-    # Arrange
-    $p = New-NativeWinStoreApplication
-
-    # Act
-    Install-Package zlib -IgnoreDependencies -ProjectName $p.Name
-
-    # Assert
-    Assert-Package $p "zlib"
-}
-
-function Test-InstallPackageIntoJSAppOnWin81UseTheCorrectFxFolder
-{
-    param($context)
-
-    # this test is only applicable to VS 2013 on Windows 8.1
-    if ($dte.Version -eq "10.0" -or $dte.Version -eq "11.0" -or [System.Environment]::OSVersion.Version -lt 6.3)
-    {
-        return
-    }
-
-    # Arrange
-    $p = New-JavaScriptApplication81
-
-    # Act
-    Install-Package Java -ProjectName $p.Name -source $context.RepositoryPath
-
-    # Assert
-    Assert-Package $p Java
-    
-    Assert-NotNull (Get-ProjectItem $p 'windows81.txt')
-    Assert-Null (Get-ProjectItem $p 'windows8.txt')
-}
-
-function Test-SpecifyDifferentVersionThenServerVersion
-{
-    # In this test, we explicitly set the version as "2.0",
-    # whereas the server version is "2.0.0"
-    # this test is to make sure the DataServicePackageRepository 
-    # checks for all variations of "2.0" (2.0, 2.0.0 and 2.0.0.0)
-
-    # Arrange
-    $p = New-WebApplication
-
-    # Act
-    Install-Package jQuery -version 2.0
-
-    # Assert
-    Assert-Package $p jQuery
-}
-
-function Test-InstallLatestVersionWorksCorrectly
-{
-    # Arrange
-    $p = New-WebApplication
-
-    # Act
-    Install-Package XamlConverters -ProjectName $p.Name
-
-    # Assert
-    Assert-Package $p XamlConverters 0.5
-}
-
-function Test-InstallLatestVersionWorksCorrectlyWithPrerelease
-{
-    # Arrange
-    $p = New-WebApplication
-
-    # Act
-    Install-Package XamlConverters -IncludePrerelease -ProjectName $p.Name
-
-    # Assert
-    Assert-Package $p XamlConverters 0.6-beta
-}
-
-function Test-InstallPackageIntoJSAppOnWin81AcceptWinmdFile
-{
-    param($context)
-
-    # this test is only applicable to VS 2013 on Windows 8.1
-    if ($dte.Version -eq "10.0" -or $dte.Version -eq "11.0" -or [System.Environment]::OSVersion.Version -lt 6.3)
-    {
-        return
-    }
-
-    # Arrange
-    $p = New-JavaScriptApplication81
-
-    # Act
-    Install-Package MarkedUp -ProjectName $p.Name
-
-    # Assert
-    Assert-Package $p MarkedUp
-}
-
-function Test-PackageWithConfigTransformInstallToWinJsProject
-{
-    param($context)
-
-    if ($dte.Version -eq "10.0")
-    {
-        return
-    }
-
-    # Arrange
-    $p = New-JavaScriptApplication
-
-    # Act
-    Install-Package PackageWithTransform -version 1.0 -ProjectName $p.Name -Source $context.RepositoryPath
-
-    # Assert
-    Assert-Package $p PackageWithTransform
-    Assert-NotNull (Get-ProjectItem $p 'root\a.config')
-    Assert-NotNull (Get-ProjectItem $p 'b.config')
-}
-
-function Test-InstallPackageIntoLightSwitchApplication 
-{
-    param($context)
-
-    # this test is only applicable to VS 2013 because it has the latest LightSwitch template
-    if ($dte.Version -eq "10.0" -or $dte.Version -eq "11.0")
-    {
-        return
-    }
-
-    # Arrange
-
-    New-LightSwitchApplication LsApp
-
-    # Sleep for 10 seconds for the two sub-projects to be created
-    [System.Threading.Thread]::Sleep(10000)
-
-    $clientProject = Get-Project LsApp.HTMLClient
-    $serverProject = Get-Project LsApp.Server
-
-    # Act
-    Install-Package PackageWithPPVBSourceFiles -Source $context.RepositoryRoot -ProjectName $clientProject.Name
-    Install-Package NonStrongNameA -Source $context.RepositoryRoot -ProjectName $serverProject.Name
-    
-    # Assert
-    Assert-Package $clientProject PackageWithPPVBSourceFiles
-    Assert-Package $serverProject NonStrongNameA
-}
-
-function Test-InstallPackageAddPackagesConfigFileToProject
-{
-    param($context)
-
-    # Arrange
-    $p = New-ConsoleApplication
-
-    $projectPath = $p.Properties.Item("FullPath").Value
-
-    $packagesConfigPath = Join-Path $projectPath 'packages.config'
-
-    # Write a file to disk, but do not add it to project
-    '<packages><package id="jquery" version="2.0" /></packages>' | out-file $packagesConfigPath
-
-    # Act
-    install-package SkypePackage -projectName $p.Name -source $context.RepositoryRoot
-
-    # Assert
-    Assert-Package $p SkypePackage
-
-    $xmlFile = [xml](Get-Content $packagesConfigPath)
-    Assert-AreEqual 2 $xmlFile.packages.package.Count
-    Assert-AreEqual 'jquery' $xmlFile.packages.package[0].Id
-    Assert-AreEqual 'SkypePackage' $xmlFile.packages.package[1].Id
-}
-
-function Test-InstallPackageWithLeadingZeroInVersion
-{
-    # Arrange
-    $p = New-ClassLibrary
-
-    # Act
-    $p | Install-Package -IgnoreDependencies Moq -Version 4.1.1309.0919
-    $p | Install-Package -IgnoreDependencies EyeSoft.Wpf.Facilities -Version 0.2.2.0000
-    $p | Install-Package -IgnoreDependencies CraigsUtilityLibrary-Reflection -Version 3.0.0001
-    $p | Install-Package -IgnoreDependencies JSLess -Version 0.01
-
-    # Assert
-    Assert-Package $p Moq '4.1.1309.0919'
-    Assert-Package $p EyeSoft.Wpf.Facilities 0.2.2.0000
-    Assert-Package $p CraigsUtilityLibrary-Reflection 3.0.0001
-    Assert-Package $p JSLess 0.01
-<<<<<<< HEAD
-}
-
-function Test-InstallPackagePreservesProjectConfigFile
-{
-    param($context)
-
-    # Arrange
-    $p = New-ClassLibrary "CoolProject"
-
-    $projectPath = $p.Properties.Item("FullPath").Value
-    $packagesConfigPath = Join-Path $projectPath 'packages.CoolProject.config'
-    
-    # create file and add to project
-    $newFile = New-Item $packagesConfigPath -ItemType File
-    '<packages></packages>' > $newFile
-    $p.ProjectItems.AddFromFile($packagesConfigPath)
-
-    # Act
-    $p | Install-Package PackageWithFolder -source $context.RepositoryRoot
-
-    # Assert
-    Assert-Package $p PackageWithFolder
-    Assert-NotNull (Get-ProjectItem $p 'packages.CoolProject.config')
-    Assert-Null (Get-ProjectItem $p 'packages.config')
-}
-
-function Test-InstallPackageToWebsitePreservesProjectConfigFile
-{
-    param($context)
-
-    # Arrange
-    $p = New-Website "CoolProject"
-
-    $projectPath = $p.Properties.Item("FullPath").Value
-    $packagesConfigPath = Join-Path $projectPath 'packages.CoolProject.config'
-    
-    # create file and add to project
-    $newFile = New-Item $packagesConfigPath -ItemType File
-    '<packages></packages>' > $newFile
-    $p.ProjectItems.AddFromFile($packagesConfigPath)
-
-    # Act
-    $p | Install-Package PackageWithFolder -source $context.RepositoryRoot
-
-    # Assert
-    Assert-Package $p PackageWithFolder
-    Assert-NotNull (Get-ProjectItem $p 'packages.CoolProject.config')
-    Assert-Null (Get-ProjectItem $p 'packages.config')
-}
-
-function Test-InstallPackageAddMoreEntriesToProjectConfigFile
-{
-    param($context)
-
-    # Arrange
-    $p = New-ClassLibrary "CoolProject"
-
-    $p | Install-Package PackageWithContentFile -source $context.RepositoryRoot
-
-    $file = Get-ProjectItem $p 'packages.config'
-    Assert-NotNull $file
-
-    # rename it
-    $file.Name = 'packages.CoolProject.config'
-
-    # Act
-    $p | Install-Package PackageWithFolder -source $context.RepositoryRoot
-
-    # Assert
-    Assert-Package $p PackageWithFolder
-    Assert-Package $p PackageWithContentFile
-
-    Assert-NotNull (Get-ProjectItem $p 'packages.CoolProject.config')
-    Assert-Null (Get-ProjectItem $p 'packages.config')
-}
-=======
-}
-
->>>>>>> 160c8882
+﻿function Test-SinglePackageInstallIntoSingleProject {
+    # Arrange
+    $project = New-ConsoleApplication
+    
+    # Act
+    Install-Package FakeItEasy -Project $project.Name -version 1.8.0
+    
+    # Assert
+    Assert-Reference $project Castle.Core
+    Assert-Reference $project FakeItEasy   
+    Assert-Package $project FakeItEasy
+    Assert-Package $project Castle.Core
+    Assert-SolutionPackage FakeItEasy
+    Assert-SolutionPackage Castle.Core
+}
+
+function Test-WebsiteSimpleInstall {
+    param(
+        $context
+    )
+    # Arrange
+    $p = New-WebSite
+    
+    # Act
+    Install-Package -Source $context.RepositoryPath -Project $p.Name MyAwesomeLibrary
+    
+    # Assert
+    Assert-Package $p MyAwesomeLibrary
+    Assert-SolutionPackage MyAwesomeLibrary
+    
+    $refreshFilePath = Join-Path (Get-ProjectDir $p) "bin\MyAwesomeLibrary.dll.refresh"
+    $content = Get-Content $refreshFilePath
+    
+    Assert-AreEqual "..\packages\MyAwesomeLibrary.1.0\lib\net40\MyAwesomeLibrary.dll" $content
+}
+
+function Test-DiamondDependencies {
+    param(
+        $context
+    )
+    
+    # Scenario:
+    # D 1.0 -> B 1.0, C 1.0
+    # B 1.0 -> A 1.0 
+    # C 1.0 -> A 2.0
+    #     D 1.0
+    #      /  \
+    #  B 1.0   C 1.0
+    #     |    |
+    #  A 1.0   A 2.0
+    
+    # Arrange 
+    $packages = @("A", "B", "C", "D")
+    $project = New-ClassLibrary
+    
+    # Act
+    Install-Package D -Project $project.Name -Source $context.RepositoryPath
+    
+    # Assert
+    $packages | %{ Assert-SolutionPackage $_ }
+    $packages | %{ Assert-Package $project $_ }
+    $packages | %{ Assert-Reference $project $_ }
+    Assert-Package $project A 2.0
+    Assert-Reference $project A 2.0.0.0
+    Assert-Null (Get-ProjectPackage $project A 1.0.0.0) 
+    Assert-Null (Get-SolutionPackage A 1.0.0.0)
+}
+
+function Test-WebsiteWillNotDuplicateConfigOnReInstall {
+    # Arrange
+    $p = New-WebSite
+    
+    # Act
+    Install-Package elmah -Project $p.Name -Version 1.1
+    $item = Get-ProjectItem $p packages.config
+    $item.Delete()
+    Install-Package elmah -Project $p.Name -Version 1.1
+    
+    # Assert
+    $config = [xml](Get-Content (Get-ProjectItemPath $p web.config))
+    Assert-AreEqual 4 $config.configuration.configSections.sectionGroup.section.count
+}
+
+function Test-WebsiteConfigElementsAreRemovedEvenIfReordered {
+    # Arrange
+    $p = New-WebSite
+    
+    # Act
+    Install-Package elmah -Project $p.Name -Version 1.1
+    $configPath = Get-ProjectItemPath $p web.config
+    $config = [xml](Get-Content $configPath)
+    $sectionGroup = $config.configuration.configSections.sectionGroup
+    $security = $sectionGroup.section[0]
+    $sectionGroup.RemoveChild($security) | Out-Null
+    $sectionGroup.AppendChild($security) | Out-Null
+    $config.Save($configPath)
+    Uninstall-Package elmah -Project $p.Name
+    $config = [xml](Get-Content $configPath)
+    
+    # Assert
+    Assert-Null $config.configuration.configSections
+}
+
+function Test-FailedInstallRollsBackInstall {
+    param(
+        $context
+    )
+    # Arrange
+    $p = New-ClassLibrary
+
+    # Act
+    Install-Package haack.metaweblog -Project $p.Name -Source $context.RepositoryPath
+
+    # Assert
+    Assert-NotNull (Get-ProjectPackage $p haack.metaweblog 0.1.0)
+    Assert-NotNull (Get-SolutionPackage haack.metaweblog 0.1.0)
+}
+
+function Test-PackageWithIncompatibleAssembliesRollsInstallBack {
+    param(
+        $context
+    )
+    # Arrange
+    $p = New-WebApplication
+
+    # Act & Assert
+    Assert-Throws { Install-Package BingMapAppSDK -Project $p.Name -Source $context.RepositoryPath } "Could not install package 'BingMapAppSDK 1.0.1011.1716'. You are trying to install this package into a project that targets '.NETFramework,Version=v4.0', but the package does not contain any assembly references or content files that are compatible with that framework. For more information, contact the package author."
+    Assert-Null (Get-ProjectPackage $p BingMapAppSDK 1.0.1011.1716)
+    Assert-Null (Get-SolutionPackage BingMapAppSDK 1.0.1011.1716)
+}
+
+function Test-InstallPackageInvokeInstallScriptAndInitScript {
+    param(
+        $context
+    )
+    
+    # Arrange
+    $p = New-ConsoleApplication
+
+    # Act
+    Install-Package PackageWithScripts -Source $context.RepositoryRoot
+
+    # Assert
+
+    # This asserts init.ps1 gets called
+    Assert-True (Test-Path function:\Get-World)
+}
+
+# TODO: We need to modify our console host to allow creating nested pipeline
+#       in order for this test to run successfully.
+#
+#function Test-OpeningExistingSolutionInvokeInitScriptIfAny {
+#    param(
+#        $context
+#    )
+#    
+#    # Arrange
+#    $p = New-ConsoleApplication
+#
+#    # Act
+#    Install-Package PackageWithScripts -Source $context.RepositoryRoot
+#
+#    # Now close the solution and reopen it
+#    $solutionDir = $dte.Solution.FullName
+#    Close-Solution
+#    Remove-Item function:\Get-World
+#    Assert-False (Test-Path function:\Get-World)
+#    
+#    Open-Solution $solutionDir
+#
+#    # This asserts init.ps1 gets called
+#    Assert-True (Test-Path function:\Get-World)
+#}
+
+function Test-InstallPackageResolvesDependenciesAcrossSources {
+    param(
+        $context
+    )
+    
+    # Arrange
+    $p = New-ConsoleApplication
+
+    # Act
+    # Ensure Antlr is not avilable in local repo.
+    Assert-Null (Get-Package -ListAvailable -Source $context.RepositoryRoot Antlr)
+    Install-Package PackageWithExternalDependency -Source $context.RepositoryRoot
+
+    # Assert
+
+    Assert-Package $p PackageWithExternalDependency
+    Assert-Package $p Antlr
+}
+
+function Test-VariablesPassedToInstallScriptsAreValidWithWebSite {
+    param(
+        $context
+    )
+    
+    # Arrange
+    $p = New-WebSite
+
+    # Act
+    Install-Package PackageWithScripts -Project $p.Name -Source $context.RepositoryRoot
+
+    # Assert
+
+    # This asserts install.ps1 gets called with the correct project reference and package
+    Assert-Reference $p System.Windows.Forms
+}
+
+function Test-InstallComplexPackageStructure {
+    param(
+        $context
+    )
+
+    # Arrange
+    $p = New-WebApplication
+
+    # Act
+    Install-Package MyFirstPackage -Project $p.Name -Source $context.RepositoryPath
+
+    # Assert
+    Assert-NotNull (Get-ProjectItem $p Pages\Blocks\Help\Security)
+    Assert-NotNull (Get-ProjectItem $p Pages\Blocks\Security\App_LocalResources)
+}
+
+function Test-InstallPackageWithWebConfigDebugChanges {
+    param(
+        $context
+    )
+
+    # Arrange
+    $p = New-WebApplication
+
+    # Act
+    Install-Package PackageWithWebDebugConfig -Project $p.Name -Source $context.RepositoryRoot
+
+    # Assert
+    $configItem = Get-ProjectItem $p web.config
+    $configDebugItem = $configItem.ProjectItems.Item("web.debug.config")
+    $configDebugPath = $configDebugItem.Properties.Item("FullPath").Value
+    $configDebug = [xml](Get-Content $configDebugPath)
+    Assert-NotNull $configDebug
+    Assert-NotNull ($configDebug.configuration.connectionStrings.add)
+    $addNode = $configDebug.configuration.connectionStrings.add
+    Assert-AreEqual MyDB $addNode.name
+    Assert-AreEqual "Data Source=ReleaseSQLServer;Initial Catalog=MyReleaseDB;Integrated Security=True" $addNode.connectionString
+}
+
+function Test-FSharpSimpleInstallWithContentFiles {
+    param(
+        $context
+    )
+
+    # Arrange
+    $p = New-FSharpLibrary
+    
+    # Act
+    Install-Package jquery -Version 1.5 -Project $p.Name -Source $context.RepositoryPath
+    
+    # Assert
+    Assert-Package $p jquery
+    Assert-SolutionPackage jquery
+    Assert-NotNull (Get-ProjectItem $p Scripts\jquery-1.5.js)
+    Assert-NotNull (Get-ProjectItem $p Scripts\jquery-1.5.min.js)
+}
+
+function Test-FSharpSimpleWithAssemblyReference {
+    # Arrange
+    $p = New-FSharpLibrary
+    
+    # Act
+    Install-Package Antlr -Project $p.Name -Source $context.RepositoryPath
+    
+    # Assert
+    Assert-Package $p Antlr
+    Assert-SolutionPackage Antlr
+    Assert-Reference $p Runtime
+}
+
+function Test-WebsiteInstallPackageWithRootNamespace {
+    param(
+        $context
+    )
+
+    # Arrange
+    $p = New-WebSite
+    
+    # Act
+    $p | Install-Package PackageWithRootNamespaceFileTransform -Source $context.RepositoryRoot
+    
+    # Assert
+    Assert-NotNull (Get-ProjectItem $p App_Code\foo.cs)
+    $path = (Get-ProjectItemPath $p App_Code\foo.cs)
+    $content = [System.IO.File]::ReadAllText($path)
+    Assert-True ($content.Contains("namespace ASP"))
+}
+
+function Test-AddBindingRedirectToWebsiteWithNonExistingOutputPath {
+    # Arrange
+    $p = New-WebSite
+    
+    # Act
+    $redirects = $p | Add-BindingRedirect
+
+    # Assert
+    Assert-Null $redirects
+}
+
+function Test-InstallCanPipeToFSharpProjects {
+    # Arrange
+    $p = New-FSharpLibrary
+
+    # Act
+    $p | Install-Package elmah -Version 1.1 -source $context.RepositoryPath
+
+    # Assert
+    Assert-Package $p elmah
+    Assert-SolutionPackage elmah
+}
+
+function Test-PipingMultipleProjectsToInstall {
+    # Arrange
+    $projects = @((New-WebSite), (New-ClassLibrary), (New-WebApplication))
+
+    # Act
+    $projects | Install-Package elmah
+
+    # Assert
+    $projects | %{ Assert-Package $_ elmah }
+}
+
+function Test-InstallPackageWithNestedContentFile {
+    param(
+        $context
+    )
+    # Arrange
+    $p = New-WpfApplication
+
+    # Act
+    $p | Install-Package PackageWithNestedFile -Source $context.RepositoryRoot
+
+    $item = Get-ProjectItem $p TestMainWindow.xaml
+    Assert-NotNull $item
+    Assert-NotNull $item.ProjectItems.Item("TestMainWindow.xaml.cs")
+    Assert-Package $p PackageWithNestedFile 1.0
+    Assert-SolutionPackage PackageWithNestedFile 1.0
+}
+
+function Test-InstallPackageWithNestedAspxContentFiles {
+    param(
+        $context
+    )
+    # Arrange
+    $p = New-WebApplication
+
+    $files = @('Global.asax', 'Site.master', 'About.aspx')
+
+    # Act
+    $p | Install-Package PackageWithNestedAspxFiles -Source $context.RepositoryRoot
+
+    # Assert
+    $files | %{ 
+        $item = Get-ProjectItem $p $_
+        Assert-NotNull $item
+        Assert-NotNull $item.ProjectItems.Item("$_.cs")
+    }
+
+    Assert-Package $p PackageWithNestedAspxFiles 1.0
+    Assert-SolutionPackage PackageWithNestedAspxFiles 1.0
+}
+
+function Test-InstallPackageWithNestedReferences {
+    param(
+        $context
+    )
+
+    # Arrange
+    $p = New-WebApplication
+    
+    # Act
+    $p | Install-Package PackageWithNestedReferenceFolders -Source $context.RepositoryRoot
+
+    # Assert
+    Assert-Reference $p Ninject
+    Assert-Reference $p CommonServiceLocator.NinjectAdapter
+}
+
+function Test-InstallPackageWithUnsupportedReference {
+    param(
+        $context
+    )
+
+    # Arrange
+    $p = New-ClassLibrary
+    
+    # Act
+    Assert-Throws { $p | Install-Package PackageWithUnsupportedReferences -Source $context.RepositoryRoot } "Could not install package 'PackageWithUnsupportedReferences 1.0'. You are trying to install this package into a project that targets '.NETFramework,Version=v4.0', but the package does not contain any assembly references or content files that are compatible with that framework. For more information, contact the package author."
+
+    # Assert    
+    Assert-Null (Get-ProjectPackage $p PackageWithUnsupportedReferences)
+    Assert-Null (Get-SolutionPackage PackageWithUnsupportedReferences)
+}
+
+function Test-InstallPackageWithExeReference {
+    param(
+        $context
+    )
+
+    # Arrange
+    $p = New-ClassLibrary
+    
+    # Act
+    $p | Install-Package PackageWithExeReference -Source $context.RepositoryRoot
+    
+    # Assert    
+    Assert-Reference $p NuGet
+}
+
+function Test-InstallPackageWithResourceAssemblies {
+    param(
+        $context
+    )
+
+    # Arrange
+    $p = New-ClassLibrary
+    
+    # Act
+    $p | Install-Package FluentValidation -Source $context.RepositoryPath
+    
+    # Assert
+    Assert-Reference $p FluentValidation
+    Assert-Null (Get-AssemblyReference $p FluentValidation.resources)
+}
+
+function Test-InstallPackageWithGacReferencesIntoMultipleProjectTypes {
+    param(
+        $context
+    )
+
+    # Arrange
+    $projects = @((New-ClassLibrary), (New-WebSite), (New-FSharpLibrary))
+    
+    # Act
+    $projects | Install-Package PackageWithGacReferences -Source $context.RepositoryRoot
+    
+    # Assert
+    $projects | %{ Assert-Reference $_ System.Net }
+    Assert-Reference $projects[1] System.Web
+}
+
+function Test-InstallPackageWithGacReferenceIntoWindowsPhoneProject {   
+    param(
+        $context
+    )
+
+    # Arrange
+    $p = New-WindowsPhoneClassLibrary
+    
+    # Act
+    $p | Install-Package PackageWithGacReferences -Source $context.RepositoryRoot
+    
+    # Assert
+    Assert-Reference $p Microsoft.Devices.Sensors
+}
+
+function Test-PackageWithClientProfileAndFullFrameworkPicksClient {
+    param(
+        $context
+    )
+
+    # Arrange
+    $p = New-ConsoleApplication
+
+    # Arrange
+    $p | Install-Package MyAwesomeLibrary -Source $context.RepositoryPath
+
+    # Assert
+    Assert-Reference $p MyAwesomeLibrary
+    $reference = Get-AssemblyReference $p MyAwesomeLibrary
+    Assert-True ($reference.Path.Contains("net40-client"))
+}
+
+function Test-InstallPackageThatTargetsWindowsPhone {
+    param(
+        $context
+    )
+
+    # Arrange
+    $p = New-WindowsPhoneClassLibrary
+
+    # Arrange
+    $p | Install-Package WpPackage -Source $context.RepositoryPath
+
+    # Assert
+    Assert-Package $p WpPackage
+    Assert-SolutionPackage WpPackage
+    $reference = Get-AssemblyReference $p luan
+    Assert-NotNull $reference
+}
+
+function Test-InstallPackageWithNonExistentFrameworkReferences {
+    param(
+        $context
+    )
+
+    # Arrange
+    $p = New-ClassLibrary
+
+    # Arrange
+    Assert-Throws { $p | Install-Package PackageWithNonExistentGacReferences -Source $context.RepositoryRoot } "Failed to add reference to 'System.Awesome'. Please make sure that it is in the Global Assembly Cache."
+}
+
+function Test-InstallPackageWorksWithPackagesHavingSameNames {
+
+    #
+    #  Folder1
+    #     + ProjectA
+    #     + ProjectB
+    #  Folder2
+    #     + ProjectA
+    #     + ProjectC
+    #  ProjectA
+    #
+
+    # Arrange
+    $f = New-SolutionFolder 'Folder1'
+    $p1 = $f | New-ClassLibrary 'ProjectA'
+    $p2 = $f | New-ClassLibrary 'ProjectB'
+
+    $g = New-SolutionFolder 'Folder2'
+    $p3 = $g | New-ClassLibrary 'ProjectA'
+    $p4 = $g | New-ConsoleApplication 'ProjectC'
+
+    $p5 = New-ConsoleApplication 'ProjectA'
+
+    # Act
+    Get-Project -All | Install-Package elmah -Version 1.1
+
+    # Assert
+    $all = @( $p1, $p2, $p3, $p4, $p5 )
+    $all | % { Assert-Package $_ elmah }
+}
+
+function Test-SimpleBindingRedirects {
+    param(
+        $context
+    )
+    # Arrange
+    $a = New-WebApplication
+    $b = New-WebSite
+    
+    $projects = @($a, $b)
+
+    # Act
+    $projects | Install-Package B -Version 2.0 -Source $context.RepositoryPath
+    $projects | Install-Package A -Version 1.0 -Source $context.RepositoryPath
+
+    # Assert
+    $projects | %{ Assert-Reference $_ A 1.0.0.0; 
+                   Assert-Reference $_ B 2.0.0.0; }
+
+    Assert-BindingRedirect $a web.config B '0.0.0.0-2.0.0.0' '2.0.0.0'
+    Assert-BindingRedirect $b web.config B '0.0.0.0-2.0.0.0' '2.0.0.0'
+}
+
+function Test-BindingRedirectDoesNotAddToSilverlightProject {
+    param(
+        $context
+    )
+    # Arrange
+    $c = New-SilverlightApplication
+
+    # Act
+    $c | Install-Package TestSL -Version 1.0 -Source $context.RepositoryPath
+
+    # Assert
+    $c | %{ Assert-Reference $_ TestSL 1.0.0.0; 
+            Assert-Reference $_ HostSL 1.0.1.0; }
+
+    Assert-NoBindingRedirect $c app.config HostSL '0.0.0.0-1.0.1.0' '1.0.1.0'
+}
+
+function Test-SimpleBindingRedirectsClassLibraryReference {
+    param(
+        $context
+    )
+    # Arrange
+    $a = New-WebApplication
+    $b = New-WebSite
+    $d = New-ClassLibrary
+    $e = New-ClassLibrary
+    
+    Add-ProjectReference $a $d
+    Add-ProjectReference $b $e
+
+    # Act
+    $d | Install-Package E -Source $context.RepositoryPath
+    $e | Install-Package E -Source $context.RepositoryPath
+
+    # Assert
+    Assert-Package $d E
+    Assert-Package $e E
+    Assert-Reference $d E 1.0.0.0
+    Assert-Reference $e E 1.0.0.0
+    Assert-BindingRedirect $a web.config F '0.0.0.0-1.0.5.0' '1.0.5.0'
+    Assert-BindingRedirect $b web.config F '0.0.0.0-1.0.5.0' '1.0.5.0'
+    Assert-Null (Get-ProjectItem $d app.config)
+    Assert-Null (Get-ProjectItem $d web.config)
+    Assert-Null (Get-ProjectItem $e app.config)
+    Assert-Null (Get-ProjectItem $e web.config)
+}
+
+function Test-SimpleBindingRedirectsIndirectReference {
+    param(
+        $context
+    )
+    # Arrange
+    $a = New-WebApplication
+    $b = New-ClassLibrary
+    $c = New-ClassLibrary
+
+    Add-ProjectReference $a $b
+    Add-ProjectReference $b $c
+
+    # Act
+    $c | Install-Package E -Source $context.RepositoryPath
+
+    # Assert
+    Assert-Null (Get-ProjectItem $b app.config)
+    Assert-Null (Get-ProjectItem $b web.config)
+    Assert-Null (Get-ProjectItem $c app.config)
+    Assert-Null (Get-ProjectItem $c web.config)
+    Assert-BindingRedirect $a web.config F '0.0.0.0-1.0.5.0' '1.0.5.0'
+}
+
+function Test-SimpleBindingRedirectsNonWeb {
+    param(
+        $context
+    )
+    # Arrange
+    $a = New-ConsoleApplication
+    $b = New-WPFApplication
+    $projects = @($a, $b)
+
+    # Act
+    $projects | Install-Package E -Source $context.RepositoryPath
+
+    # Assert
+    $projects | %{ Assert-Package $_ E; 
+                   Assert-BindingRedirect $_ app.config F '0.0.0.0-1.0.5.0' '1.0.5.0' }
+}
+
+function Test-BindingRedirectComplex {
+    param(
+        $context
+    )
+    # Arrange
+    $a = New-WebApplication
+    $b = New-ConsoleApplication
+    $c = New-ClassLibrary
+
+    Add-ProjectReference $a $b
+    Add-ProjectReference $b $c
+
+    $projects = @($a, $b)
+
+    # Act
+    $c | Install-Package E -Source $context.RepositoryPath
+
+    Assert-Package $c E; 
+
+    # Assert
+    Assert-BindingRedirect $a web.config F '0.0.0.0-1.0.5.0' '1.0.5.0'
+    Assert-BindingRedirect $b app.config F '0.0.0.0-1.0.5.0' '1.0.5.0'
+}
+
+function Test-SimpleBindingRedirectsWebsite {
+    param(
+        $context
+    )
+    # Arrange
+    $a = New-WebSite
+
+    # Act
+    $a | Install-Package E -Source $context.RepositoryPath
+
+    # Assert
+    Assert-Package $a E; 
+    Assert-BindingRedirect $a web.config F '0.0.0.0-1.0.5.0' '1.0.5.0'
+}
+
+function Test-BindingRedirectInstallLargeProject {
+    param(
+        $context
+    )
+    $numProjects = 25
+    $projects = 0..$numProjects | %{ New-ClassLibrary $_ }
+    $p = New-WebApplication
+
+    for($i = 0; $i -lt $numProjects; $i++) {
+        Add-ProjectReference $projects[$i] $projects[$i+1]
+    }
+
+    Add-ProjectReference $p $projects[0]
+
+    $projects[$projects.Length - 1] | Install-Package E -Source $context.RepositoryPath
+    Assert-BindingRedirect $p web.config F '0.0.0.0-1.0.5.0' '1.0.5.0'
+}
+
+function Test-BindingRedirectDuplicateReferences {
+    param(
+        $context
+    )
+    # Arrange
+    $a = New-WebApplication
+    $b = New-ConsoleApplication
+    $c = New-ClassLibrary
+
+    ($a, $b) | Install-Package A -Source $context.RepositoryPath -IgnoreDependencies
+
+    Add-ProjectReference $a $b
+    Add-ProjectReference $b $c
+
+    # Act
+    $c | Install-Package E -Source $context.RepositoryPath
+
+    Assert-Package $c E 
+
+    # Assert
+    Assert-BindingRedirect $a web.config F '0.0.0.0-1.0.5.0' '1.0.5.0'
+    Assert-BindingRedirect $b app.config F '0.0.0.0-1.0.5.0' '1.0.5.0'
+}
+
+function Test-BindingRedirectClassLibraryWithDifferentDependents {
+    param(
+        $context
+    )
+    # Arrange
+    $a = New-WebApplication
+    $b = New-ConsoleApplication
+    $c = New-ClassLibrary
+
+    ($a, $b) | Install-Package A -Source $context.RepositoryPath -IgnoreDependencies
+
+    Add-ProjectReference $a $c
+    Add-ProjectReference $b $c
+
+    # Act
+    $c | Install-Package E -Source $context.RepositoryPath
+
+    Assert-Package $c E
+
+    # Assert
+    Assert-BindingRedirect $a web.config F '0.0.0.0-1.0.5.0' '1.0.5.0'
+    Assert-BindingRedirect $b app.config F '0.0.0.0-1.0.5.0' '1.0.5.0'
+}
+
+function Test-BindingRedirectProjectsThatReferenceSameAssemblyFromDifferentLocations {
+    param(
+        $context
+    )
+    # Arrange
+    $a = New-WebApplication
+    $b = New-ConsoleApplication
+    $c = New-ClassLibrary
+
+    $a | Install-Package A -Source $context.RepositoryPath -IgnoreDependencies
+    $aPath = ls (Get-SolutionDir) -Recurse -Filter A.dll
+    cp $aPath.FullName (Get-SolutionDir)
+    $aNewLocation = Join-Path (Get-SolutionDir) A.dll
+
+    $b.Object.References.Add($aNewLocation)
+
+    Add-ProjectReference $a $b
+    Add-ProjectReference $b $c
+
+    # Act
+    $c | Install-Package E -Source $context.RepositoryPath
+
+    Assert-Package $c E
+
+    # Assert
+    Assert-BindingRedirect $a web.config F '0.0.0.0-1.0.5.0' '1.0.5.0'
+    Assert-BindingRedirect $b app.config F '0.0.0.0-1.0.5.0' '1.0.5.0'
+}
+
+function Test-BindingRedirectsMixNonStrongNameAndStrongNameAssemblies {
+    param(
+        $context
+    )
+    # Arrange
+    $a = New-ConsoleApplication
+
+    # Act
+    $a | Install-Package PackageWithNonStrongNamedLibA -Source $context.RepositoryRoot
+    $a | Install-Package PackageWithNonStrongNamedLibB -Source $context.RepositoryRoot
+
+    # Assert
+    Assert-Package $a PackageWithNonStrongNamedLibA
+    Assert-Package $a PackageWithNonStrongNamedLibA
+    Assert-Package $a PackageWithStrongNamedLib 1.1
+    Assert-Reference $a A 1.0.0.0 
+    Assert-Reference $a B 1.0.0.0
+    Assert-Reference $a Core 1.1.0.0
+
+    Assert-BindingRedirect $a app.config Core '0.0.0.0-1.1.0.0' '1.1.0.0'    
+}
+
+function Test-BindingRedirectProjectsThatReferenceDifferentVersionsOfSameAssembly {
+    param(
+        $context
+    )
+
+    # Arrange
+    $a = New-WebApplication
+    $b = New-ConsoleApplication
+    $c = New-ClassLibrary
+
+    $a | Install-Package A -Source $context.RepositoryPath -IgnoreDependencies
+    $b | Install-Package A -Version 1.0 -Source $context.RepositoryPath -IgnoreDependencies
+    
+    Add-ProjectReference $a $b
+    Add-ProjectReference $b $c
+
+    # Act
+    $c | Install-Package E -Source $context.RepositoryPath
+
+    Assert-Package $c E
+
+    # Assert
+    Assert-BindingRedirect $a web.config F '0.0.0.0-1.0.5.0' '1.0.5.0'
+    Assert-BindingRedirect $b app.config F '0.0.0.0-1.0.5.0' '1.0.5.0'
+}
+
+function Test-InstallingPackageDoesNotOverwriteFileIfExistsOnDiskButNotInProject {
+    param(
+        $context
+    )
+
+    # Arrange
+    $p = New-WebApplication
+    $projectPath = Get-ProjectDir $p
+    $fooPath = Join-Path $projectPath foo
+    "file content" > $fooPath
+
+    # Act
+    $p | Install-Package PackageWithFooContentFile -Source $context.RepositoryRoot
+
+    Assert-Null (Get-ProjectItem $p foo) "foo exists in the project!"
+    Assert-AreEqual "file content" (Get-Content $fooPath)
+}
+
+function Test-InstallPackageWithUnboundedDependencyGetsLatest {
+    param(
+        $context
+    )
+
+    # Arrange
+    $p = New-WebApplication
+
+    # Act
+    $p | Install-Package PackageWithUnboundedDependency -Source $context.RepositoryRoot
+
+    Assert-Package $p PackageWithUnboundedDependency 1.0
+    Assert-Package $p PackageWithTextFile 2.0
+    Assert-SolutionPackage PackageWithUnboundedDependency 1.0
+    Assert-SolutionPackage PackageWithTextFile 2.0
+}
+
+function Test-InstallPackageWithXmlTransformAndTokenReplacement {
+    param(
+        $context
+    )
+
+    # Arrange
+    $p = New-WebApplication
+
+    # Act
+    $p | Install-Package PackageWithXmlTransformAndTokenReplacement -Source $context.RepositoryRoot
+
+    # Assert
+    $ns = $p.Properties.Item("DefaultNamespace").Value
+    $assemblyName = $p.Properties.Item("AssemblyName").Value
+    $path = (Get-ProjectItemPath $p web.config)
+    $content = [System.IO.File]::ReadAllText($path)
+    $expectedContent = "type=`"$ns.MyModule, $assemblyName`""
+    Assert-True ($content.Contains($expectedContent))
+}
+
+function Test-InstallPackageAfterRenaming {
+    param(
+        $context
+    )
+    # Arrange
+    $f = New-SolutionFolder 'Folder1' | New-SolutionFolder 'Folder2'
+    $p0 = New-ClassLibrary 'ProjectX'
+    $p1 = $f | New-ClassLibrary 'ProjectA'
+    $p2 = $f | New-ClassLibrary 'ProjectB'
+
+    # Act
+    $p1.Name = "ProjectX"
+    Install-Package jquery -Version 1.5 -Source $context.RepositoryPath -project "Folder1\Folder2\ProjectX"
+
+    $f.Name = "Folder3"
+    Install-Package jquery -Version 1.5 -Source $context.RepositoryPath -project "Folder1\Folder3\ProjectB"
+
+    # Assert
+    Assert-NotNull (Get-ProjectItem $p1 scripts\jquery-1.5.js)
+    Assert-NotNull (Get-ProjectItem $p2 scripts\jquery-1.5.js) 
+}
+
+function Test-InstallPackageIntoSecondProjectWithIncompatibleAssembliesDoesNotRollbackIfInUse {
+    # Arrange
+    $p1 = New-WebApplication
+    $p2 = New-WindowsPhoneClassLibrary
+
+    # Act
+    $p1 | Install-Package NuGet.Core
+
+    if ($dte.Version -eq "10.0")
+    {
+        $profile = "Silverlight,Version=v4.0,Profile=WindowsPhone"
+    }
+    elseif ($dte.Version -eq "11.0")
+    {
+        $profile = "Silverlight,Version=v4.0,Profile=WindowsPhone71"
+    }
+    elseif ($dte.Version -eq "12.0")
+    {
+        $profile = "WindowsPhone,Version=v8.0"
+    }
+
+    Assert-Throws { $p2 | Install-Package NuGet.Core -Version 1.4.20615.9012 } "Could not install package 'NuGet.Core 1.4.20615.9012'. You are trying to install this package into a project that targets '$Profile', but the package does not contain any assembly references or content files that are compatible with that framework. For more information, contact the package author."
+
+    # Assert    
+    Assert-Package $p1 NuGet.Core
+    Assert-SolutionPackage NuGet.Core
+    Assert-Null (Get-ProjectPackage $p2 NuGet.Core)
+}
+
+function Test-InstallingPackageWithDependencyThatFailsShouldRollbackSuccessfully {
+    param(
+        $context
+    )
+    # Arrange
+    $p = New-WebApplication
+
+    # Act
+    Assert-Throws { $p | Install-Package GoodPackageWithBadDependency -Source $context.RepositoryPath } "NOT #WINNING"
+
+    Assert-Null (Get-ProjectPackage $p GoodPackageWithBadDependency)
+    Assert-Null (Get-SolutionPackage GoodPackageWithBadDependency)
+    Assert-Null (Get-ProjectPackage $p PackageWithBadDependency)
+    Assert-Null (Get-SolutionPackage PackageWithBadDependency)
+    Assert-Null (Get-ProjectPackage $p PackageWithBadInstallScript)
+    Assert-Null (Get-SolutionPackage PackageWithBadInstallScript)
+}
+
+function Test-WebsiteInstallPackageWithPPCSSourceFiles {
+    param(
+        $context
+    )
+    # Arrange
+    $p = New-WebSite
+    
+    # Act
+    $p | Install-Package PackageWithPPCSSourceFiles -Source $context.RepositoryRoot
+    
+    # Assert
+    Assert-Package $p PackageWithPPCSSourceFiles
+    Assert-SolutionPackage PackageWithPPCSSourceFiles
+    Assert-NotNull (Get-ProjectItem $p App_Code\Foo.cs)
+    Assert-NotNull (Get-ProjectItem $p App_Code\Bar.cs)
+}
+
+function Test-WebsiteInstallPackageWithPPVBSourceFiles {
+    param(
+        $context
+    )
+    # Arrange
+    $p = New-WebSite
+    
+    # Act
+    $p | Install-Package PackageWithPPVBSourceFiles -Source $context.RepositoryRoot
+    
+    # Assert
+    Assert-Package $p PackageWithPPVBSourceFiles
+    Assert-SolutionPackage PackageWithPPVBSourceFiles
+    Assert-NotNull (Get-ProjectItem $p App_Code\Foo.vb)
+    Assert-NotNull (Get-ProjectItem $p App_Code\Bar.vb)
+}
+
+function Test-WebsiteInstallPackageWithCSSourceFiles {
+    param(
+        $context
+    )
+    # Arrange
+    $p = New-WebSite
+    
+    # Act
+    $p | Install-Package PackageWithCSSourceFiles -Source $context.RepositoryRoot
+    
+    # Assert
+    Assert-Package $p PackageWithCSSourceFiles
+    Assert-SolutionPackage PackageWithCSSourceFiles
+    Assert-NotNull (Get-ProjectItem $p App_Code\Foo.cs)
+    Assert-NotNull (Get-ProjectItem $p App_Code\Bar.cs)
+}
+
+function Test-WebsiteInstallPackageWithVBSourceFiles {
+    param(
+        $context
+    )
+    # Arrange
+    $p = New-WebSite
+    
+    # Act
+    $p | Install-Package PackageWithVBSourceFiles -Source $context.RepositoryRoot
+    
+    # Assert
+    Assert-Package $p PackageWithVBSourceFiles
+    Assert-SolutionPackage PackageWithVBSourceFiles
+    Assert-NotNull (Get-ProjectItem $p App_Code\Foo.vb)
+    Assert-NotNull (Get-ProjectItem $p App_Code\Bar.vb)
+}
+
+function Test-WebsiteInstallPackageWithSourceFileUnderAppCode {
+    param(
+        $context
+    )
+    # Arrange
+    $p = New-WebSite
+    
+    # Act
+    $p | Install-Package PackageWithSourceFileUnderAppCode -Source $context.RepositoryRoot
+    
+    # Assert
+    Assert-Package $p PackageWithSourceFileUnderAppCode
+    Assert-SolutionPackage PackageWithSourceFileUnderAppCode
+    Assert-NotNull (Get-ProjectItem $p App_Code\Class1.cs)
+}
+
+function Test-WebSiteInstallPackageWithNestedSourceFiles {
+    param(
+        $context
+    )
+    # Arrange
+    $p = New-WebSite
+    
+    # Act
+    $p | Install-Package netfx-Guard -Source $context.RepositoryRoot
+    
+    # Assert
+    Assert-Package $p netfx-Guard
+    Assert-SolutionPackage netfx-Guard
+    Assert-NotNull (Get-ProjectItem $p App_Code\netfx\System\Guard.cs)
+}
+
+function Test-WebSiteInstallPackageWithFileNamedAppCode {
+    param(
+        $context
+    )
+    # Arrange
+    $p = New-WebSite
+    
+    # Act
+    $p | Install-Package PackageWithFileNamedAppCode -Source $context.RepositoryRoot
+    
+    # Assert
+    Assert-Package $p PackageWithFileNamedAppCode
+    Assert-SolutionPackage PackageWithFileNamedAppCode
+    Assert-NotNull (Get-ProjectItem $p App_Code\App_Code.cs)
+}
+
+function Test-PackageInstallAcceptsSourceName {
+    # Arrange
+    $project = New-ConsoleApplication
+    
+    # Act
+    Install-Package FakeItEasy -Project $project.Name -Source 'nuget.org' -Version 1.8.0
+    
+    # Assert
+    Assert-Reference $project Castle.Core
+    Assert-Reference $project FakeItEasy
+    Assert-Package $project FakeItEasy
+    Assert-Package $project Castle.Core
+    Assert-SolutionPackage FakeItEasy
+    Assert-SolutionPackage Castle.Core
+}
+
+function Test-PackageInstallAcceptsAllAsSourceName {
+    # Arrange
+    $project = New-ConsoleApplication
+    
+    # Act
+    Install-Package FakeItEasy -Project $project.Name -Source 'All' -Version 1.8.0
+    
+    # Assert
+    Assert-Reference $project Castle.Core
+    Assert-Reference $project FakeItEasy
+    Assert-Package $project FakeItEasy
+    Assert-Package $project Castle.Core
+    Assert-SolutionPackage FakeItEasy
+    Assert-SolutionPackage Castle.Core
+}
+
+function Test-PackageWithNoVersionInFolderName {
+    param(
+        $context
+    )
+    # Arrange
+    $p = New-ClassLibrary
+    
+    # Act
+    $p | Install-Package PackageWithNoVersionInFolderName -Source $context.RepositoryRoot
+    
+    # Assert
+    Assert-Package $p PackageWithNoVersionInFolderName
+    Assert-SolutionPackage PackageWithNoVersionInFolderName
+    Assert-Reference $p A
+}
+
+function Test-PackageInstallAcceptsRelativePathSource {
+    param(
+        $context
+    )
+
+    pushd
+
+    # Arrange
+    $project = New-ConsoleApplication
+    
+    # Act
+    cd $context.TestRoot
+    Assert-AreEqual $context.TestRoot $pwd
+     
+    Install-Package PackageWithExeReference -Project $project.Name -Source '..\'
+    
+    # Assert
+    Assert-Reference $project NuGet
+    Assert-Package $project PackageWithExeReference
+
+    popd
+}
+
+function Test-PackageInstallAcceptsRelativePathSource2 {
+    param(
+        $context
+    )
+
+    pushd
+
+    # Arrange
+    $repositoryRoot = $context.RepositoryRoot
+    $parentOfRoot = Split-Path $repositoryRoot
+    $relativePath = Split-Path $repositoryRoot -Leaf
+
+    $project = New-ConsoleApplication
+    
+    # Act
+    cd $parentOfRoot
+    Assert-AreEqual $parentOfRoot $pwd
+    Install-Package PackageWithExeReference -Project $project.Name -Source $relativePath
+    
+    # Assert
+    Assert-Reference $project NuGet
+ 
+    Assert-Package $project PackageWithExeReference
+
+    popd
+}
+
+
+function Test-InstallPackageTargetingNetClientAndNet {
+    param(
+        $context
+    )
+    # Arrange
+    $p = New-WebApplication
+
+    # Act
+    $p | Install-Package PackageTargetingNetClientAndNet -Source $context.RepositoryRoot
+
+    # Assert
+    Assert-Package $p PackageTargetingNetClientAndNet
+    Assert-SolutionPackage PackageTargetingNetClientAndNet
+    $reference = Get-AssemblyReference $p ClassLibrary1
+    Assert-NotNull $reference    
+    Assert-True ($reference.Path.Contains("net40-client"))
+}
+
+function Test-InstallWithFailingInitPs1RollsBack {
+    param(
+        $context
+    )
+    # Arrange
+    $p = New-WebApplication
+
+    # Act
+    Assert-Throws { $p | Install-Package PackageWithFailingInitPs1 -Source $context.RepositoryRoot } "This is an exception"
+
+    # Assert
+    Assert-Null (Get-ProjectPackage $p PackageWithFailingInitPs1)
+    Assert-Null (Get-SolutionPackage PackageWithFailingInitPs1)
+}
+
+function Test-InstallPackageWithBadFileInMachineCache {
+    # Arrange
+    # Write a bad package file to the machine cache
+    "foo" > "$($env:LocalAppData)\NuGet\Cache\Ninject.2.2.1.0.nupkg"
+
+    # Act
+    $p = New-WebApplication
+    $p | Install-Package Ninject -Version 2.2.1.0
+
+    # Assert
+    Assert-Package $p Ninject
+    Assert-SolutionPackage Ninject
+}
+
+function Test-InstallPackageThrowsWhenSourceIsInvalid {
+    # Arrange
+    $p = New-WebApplication 
+
+    # Act & Assert
+    Assert-Throws { Install-Package jQuery -source "d:package" } "Invalid URI: A Dos path must be rooted, for example, 'c:\'."
+}
+
+function Test-InstallPackageInvokeInstallScriptWhenProjectNameHasApostrophe {
+    param(
+        $context
+    )
+    
+    # Arrange
+    New-Solution "Gun 'n Roses"
+    $p = New-ConsoleApplication
+
+    $global:InstallPackageMessages = @()
+
+    # Act
+    Install-Package TestUpdatePackage -Version 2.0.0.0 -Source $context.RepositoryRoot
+
+    # Assert
+    Assert-AreEqual 1 $global:InstallPackageMessages.Count
+    Assert-AreEqual $p.Name $global:InstallPackageMessages[0]
+
+    # Clean up
+    Remove-Variable InstallPackageMessages -Scope Global
+}
+
+function Test-InstallPackageInvokeInstallScriptWhenProjectNameHasBrakets {
+    param(
+        $context
+    )
+    
+    # Arrange
+    New-Solution "Gun [] Roses"
+    $p = New-ConsoleApplication
+
+    $global:InstallPackageMessages = @()
+
+    # Act
+    Install-Package TestUpdatePackage -Version 2.0.0.0 -Source $context.RepositoryRoot
+
+    # Assert
+    Assert-AreEqual 1 $global:InstallPackageMessages.Count
+    Assert-AreEqual $p.Name $global:InstallPackageMessages[0]
+
+    # Clean up
+    Remove-Variable InstallPackageMessages -Scope Global
+}
+
+function Test-SinglePackageInstallIntoSingleProjectWhenSolutionPathHasComma {
+    # Arrange
+    New-Solution "Tom , Jerry"
+    $project = New-ConsoleApplication
+    
+    # Act
+    Install-Package FakeItEasy -Project $project.Name -Version 1.8.0
+    
+    # Assert
+    Assert-Reference $project Castle.Core
+    Assert-Reference $project FakeItEasy   
+    Assert-Package $project FakeItEasy
+    Assert-Package $project Castle.Core
+    Assert-SolutionPackage FakeItEasy
+    Assert-SolutionPackage Castle.Core
+}
+
+function Test-WebsiteInstallPackageWithNestedAspxFilesShouldNotGoUnderAppCode {
+    param(
+        $context
+    )
+    # Arrange
+    $p = New-WebSite
+    
+    $files = @('Global.asax', 'Site.master', 'About.aspx')
+
+    # Act
+    $p | Install-Package PackageWithNestedAspxFiles -Source $context.RepositoryRoot
+
+    # Assert
+    $files | %{ 
+        $item = Get-ProjectItem $p $_
+        Assert-NotNull $item
+        $codeItem = Get-ProjectItem $p "$_.cs"
+        Assert-NotNull $codeItem
+    }
+
+    Assert-Package $p PackageWithNestedAspxFiles 1.0
+    Assert-SolutionPackage PackageWithNestedAspxFiles 1.0
+}
+
+function Test-InstallPackageWithReferences {
+    param(
+        $context
+    )
+    
+    # Arrange - 1
+    $p1 = New-ConsoleApplication
+    
+    # Act - 1
+    $p1 | Install-Package -Source $context.RepositoryRoot -Id PackageWithReferences
+
+    # Assert - 1
+    Assert-Reference $p1 ClassLibrary1
+
+    New-Solution "Test"
+    # Arrange - 2
+    $p2 = New-ClassLibrary
+    
+    # Act - 2
+    $p2 | Install-Package -Source $context.RepositoryRoot -Id PackageWithReferences
+
+    # Assert - 2
+    Assert-Reference $p2 B
+}
+
+function Test-InstallPackageNormalizesVersionBeforeCompare {
+    param(
+        $context
+    )
+    
+    # Arrange
+    $p = New-ClassLibrary
+    
+    # Act
+    $p | Install-Package PackageWithContentFileAndDependency -Source $context.RepositoryRoot -Version 1.0.0.0
+
+    # Assert
+    Assert-Package $p PackageWithContentFileAndDependency 1.0
+    Assert-Package $p PackageWithContentFile 1.0
+}
+
+function Test-InstallPackageWithFrameworkRefsOnlyRequiredForSL {
+    param(
+        $context
+    )
+
+    # Arrange
+    $p = New-ClassLibrary
+
+    # Act
+    $p | Install-Package PackageWithNet40AndSLLibButOnlySLGacRefs -Source $context.RepositoryRoot
+
+    # Assert
+    Assert-Package $p PackageWithNet40AndSLLibButOnlySLGacRefs
+    Assert-SolutionPackage PackageWithNet40AndSLLibButOnlySLGacRefs
+}
+
+
+function Test-InstallPackageWithValuesFromPipe {
+    param(
+        $context
+    )
+
+    # Arrange
+    $p = New-ClassLibrary
+
+    # Act
+    Get-Package -ListAvailable -Filter "Microsoft-web-helpers" | Install-Package
+
+    # Assert
+    #Assert-Package $p Microsoft-web-helpers
+}
+
+function Test-ExplicitCallToAddBindingRedirectAddsBindingRedirectsToClassLibrary {
+    # Arrange
+    $a = New-ClassLibrary
+      
+    # Act
+    $a | Install-Package E -Source $context.RepositoryPath
+
+    # Assert
+    Assert-Package $a E
+    Assert-Reference $a E 1.0.0.0
+    Assert-Null (Get-ProjectItem $a app.config)
+
+    $redirect = $a | Add-BindingRedirect
+
+    Assert-AreEqual F $redirect.Name
+    Assert-AreEqual '0.0.0.0-1.0.5.0' $redirect.OldVersion
+    Assert-AreEqual '1.0.5.0' $redirect.NewVersion
+    Assert-NotNull (Get-ProjectItem $a app.config)
+    Assert-BindingRedirect $a app.config F '0.0.0.0-1.0.5.0' '1.0.5.0'
+}
+
+function Test-InstallPackageInstallsHighestReleasedPackageIfPreReleaseFlagIsNotSet {
+    # Arrange
+    $a = New-ClassLibrary
+
+    # Act
+    $a | Install-Package -Source $context.RepositoryRoot PreReleaseTestPackage
+
+    # Assert
+    Assert-Package $a 'PreReleaseTestPackage' '1.0.0'
+}
+
+function Test-InstallPackageInstallsHighestPackageIfPreReleaseFlagIsSet {
+    # Arrange
+    $a = New-ClassLibrary
+
+    # Act
+    $a | Install-Package -Source $context.RepositoryRoot PreReleaseTestPackage -PreRelease
+
+    # Assert
+    Assert-Package $a 'PreReleaseTestPackage' '1.0.1-a'
+}
+
+function Test-InstallPackageInstallsHighestPackageIfItIsReleaseWhenPreReleaseFlagIsSet {
+    # Arrange
+    $a = New-ClassLibrary
+
+    # Act
+    $a | Install-Package -Source $context.RepositoryRoot PreReleaseTestPackage.A -PreRelease
+
+    # Assert
+    Assert-Package $a 'PreReleaseTestPackage.A' '1.0.0'
+}
+
+function Test-InstallingPackagesWorksInTurkishLocaleWhenPackageIdContainsLetterI 
+{
+    # Arrange
+    $p = New-ClassLibrary
+
+    $currentCulture = [System.Threading.Thread]::CurrentThread.CurrentCulture
+
+    try 
+    {
+        [System.Threading.Thread]::CurrentThread.CurrentCulture = New-Object 'System.Globalization.CultureInfo' 'tr-TR'
+
+        # Act
+        $p | Install-Package 'YUICompressor.NET'
+    }
+    finally 
+    {
+         # Restore culture
+        [System.Threading.Thread]::CurrentThread.CurrentCulture = $currentCulture
+    }
+
+    # Assert
+    Assert-Package $p 'yuicompressor.NeT'
+}
+
+function Test-InstallPackageConsidersPrereleasePackagesWhenResolvingDependencyWhenPrereleaseFlagIsNotSpecified {
+    # Arrange
+    $a = New-ClassLibrary
+
+    $a | Install-Package -Source $context.RepositoryRoot PrereleaseTestPackage -Prerelease
+    Assert-Package $a 'PrereleaseTestPackage' '1.0.1-a'
+
+    $a | Install-Package -Source $context.RepositoryRoot PackageWithDependencyOnPrereleaseTestPackage -FileConflictAction Overwrite
+    Assert-Package $a 'PrereleaseTestPackage' '1.0.1-a'
+    Assert-Package $a 'PackageWithDependencyOnPrereleaseTestPackage' '1.0.0'
+}
+
+function Test-InstallPackageDontMakeExcessiveNetworkRequests 
+{
+    # Arrange
+    $a = New-ClassLibrary
+
+    $nugetsource = "https://www.nuget.org/api/v2/"
+    
+    $repository = Get-PackageRepository $nugetsource
+    Assert-NotNull $repository
+
+    $packageDownloader = $repository.PackageDownloader
+    Assert-NotNull $packageDownloader
+
+    $global:numberOfRequests = 0
+    $eventId = "__DataServiceSendingRequest"
+
+    try 
+    {
+        Register-ObjectEvent $packageDownloader "SendingRequest" $eventId { $global:numberOfRequests++; }
+
+        # Act
+        $a | Install-Package "nugetpackageexplorer.types" -version 1.0 -source $nugetsource
+
+        # Assert
+        Assert-Package $a 'nugetpackageexplorer.types' '1.0'
+        Assert-AreEqual 1 $global:numberOfRequests
+    }
+    finally 
+    {
+        Unregister-Event $eventId -ea SilentlyContinue
+        Remove-Variable 'numberOfRequests' -Scope 'Global' -ea SilentlyContinue
+    }
+}
+
+function Test-InstallingSolutionLevelPackagesAddsRecordToSolutionLevelConfig
+{
+    param(
+        $context
+    )
+
+    # Arrange
+    $a = New-ClassLibrary
+
+    # Act
+    $a | Install-Package SolutionLevelPkg -version 1.0.0 -source $context.RepositoryRoot
+    $a | Install-Package SkypePackage -version 1.0 -source $context.RepositoryRoot
+
+    # Assert
+    $solutionFile = Get-SolutionPath
+    $solutionDir = Split-Path $solutionFile -Parent
+
+    $configFile = "$solutionDir\.nuget\packages.config"
+    
+    Assert-True (Test-Path $configFile)
+
+    $content = Get-Content $configFile
+    $expected = @"
+<?xml version="1.0" encoding="utf-8"?> <packages>   <package id="SolutionLevelPkg" version="1.0.0" /> </packages>
+"@
+
+    Assert-AreEqual $expected $content
+}
+
+function Test-InstallingPackageaAfterNuGetDirectoryIsRenamedContinuesUsingDirectory
+{
+    param(
+        $context
+    )
+
+    # Arrange
+    $f = New-SolutionFolder '.nuget'
+    $a = New-ClassLibrary
+    $aName = $a.Name
+
+    # Act
+    $a | Install-Package SkypePackage -version 1.0 -source $context.RepositoryRoot
+    $f.Name = "test"
+    $a | Install-Package SolutionLevelPkg -version 1.0.0 -source $context.RepositoryRoot
+
+    # Assert
+    $solutionFile = Get-SolutionPath
+    $solutionDir = Split-Path $solutionFile -Parent
+
+    $configFile = "$solutionDir\.nuget\packages.config"
+    
+    Assert-True (Test-Path $configFile)
+
+    $content = Get-Content $configFile
+    $expected = @"
+<?xml version="1.0" encoding="utf-8"?> <packages>   <package id="SolutionLevelPkg" version="1.0.0" /> </packages>
+"@
+
+    Assert-AreEqual $expected $content
+}
+
+function Test-InstallSatellitePackageCopiesFilesToRuntimeFolderWhenInstalledAsDependency
+{
+    param(
+        $context
+    )
+
+    # Arrange
+    $p = New-ClassLibrary
+    $solutionDir = Get-SolutionDir
+
+    # Act (PackageWithStrongNamedLib is version 1.1, even though the file name is 1.0)
+    $p | Install-Package PackageWithStrongNamedLib.ja-jp -Source $context.RepositoryPath
+
+    # Assert (the resources from the satellite package are copied into the runtime package's folder)
+    Assert-PathExists (Join-Path $solutionDir packages\PackageWithStrongNamedLib.1.1\lib\ja-jp\Core.resources.dll)
+    Assert-PathExists (Join-Path $solutionDir packages\PackageWithStrongNamedLib.1.1\lib\ja-jp\Core.xml)
+}
+
+function Test-InstallSatellitePackageCopiesFilesToExistingRuntimePackageFolder
+{
+    param(
+        $context
+    )
+
+    # Arrange
+    $p = New-ClassLibrary
+    $solutionDir = Get-SolutionDir
+
+    # Act (PackageWithStrongNamedLib is version 1.1, even though the file name is 1.0)
+    $p | Install-Package PackageWithStrongNamedLib -Source $context.RepositoryPath
+    $p | Install-Package PackageWithStrongNamedLib.ja-jp -Source $context.RepositoryPath
+
+    # Assert (the resources from the satellite package are copied into the runtime package's folder)
+    Assert-PathExists (Join-Path $solutionDir packages\PackageWithStrongNamedLib.1.1\lib\ja-jp\Core.resources.dll)
+    Assert-PathExists (Join-Path $solutionDir packages\PackageWithStrongNamedLib.1.1\lib\ja-jp\Core.xml)
+}
+
+function Test-InstallingSatellitePackageOnlyCopiesCultureSpecificLibFolderContents
+{
+    param(
+        $context
+    )
+
+    # Arrange
+    $p = New-ClassLibrary
+    $solutionDir = Get-SolutionDir
+
+    # Act (PackageWithStrongNamedLib is version 1.1, even though the file name is 1.0)
+    $p | Install-Package PackageWithStrongNamedLib.ja-jp -Source $context.RepositoryPath
+
+    # Assert (the resources from the satellite package are copied into the runtime package's folder)
+    Assert-PathNotExists (Join-Path $solutionDir packages\PackageWithStrongNamedLib.1.1\RootFile.txt)
+    Assert-PathNotExists (Join-Path $solutionDir packages\PackageWithStrongNamedLib.1.1\content\ja-jp\file.txt)
+    Assert-PathNotExists (Join-Path $solutionDir packages\PackageWithStrongNamedLib.1.1\content\ja-jp.txt)
+    Assert-PathNotExists (Join-Path $solutionDir packages\PackageWithStrongNamedLib.1.1\lib\ja-jp.txt)
+}
+
+function Test-InstallWithConflictDoesNotUpdateToPrerelease {
+    param(
+        $context
+    )
+
+    Write-Host $context.RepositoryPath
+
+    # Arrange
+    $a = New-ClassLibrary
+
+    # Act 1
+    $a | Install-Package A -Version 1.0.0 -Source $context.RepositoryPath
+
+    # Assert 1
+    Assert-Package $a A 1.0.0
+
+    # Act 2
+    $a | Install-Package B -Version 1.0.0 -Source $context.RepositoryPath
+
+    # Assert 2
+    Assert-Package $a A 1.1.0 
+    Assert-Package $a B 1.0.0 
+}
+
+
+function Test-ReinstallingAnUninstallPackageIsNotExcessivelyCached {
+    param(
+        $context
+    )
+
+    # Arrange
+    $a = New-ClassLibrary
+
+    # Act 1
+    $a | Install-Package netfx-Guard -Version 1.2 -Source $context.RepositoryRoot
+
+    # Assert 1
+    Assert-Package $a netfx-Guard 1.2
+
+    # Act 2
+    $a | Uninstall-Package netfx-Guard
+
+    # Assert 2
+    Assert-Null (Get-Package netfx-Guard)
+
+    # Act 3
+    $a | Install-Package netfx-Guard -Version 1.2.0 -Source $context.RepositoryRoot
+
+    # Assert 3
+    Assert-Package $a netfx-Guard 1.2 
+}
+
+function Test-InstallPackageInstallContentFilesAccordingToTargetFramework {
+    param($context)
+
+    # Arrange
+    $project = New-ConsoleApplication
+    
+    # Act
+    Install-Package TestTargetFxContentFiles -Project $project.Name -Source $context.RepositoryPath
+    
+    # Assert
+    Assert-Package $project TestTargetFxContentFiles
+    Assert-NotNull (Get-ProjectItem $project "Sub\one.txt")
+    Assert-Null (Get-ProjectItem $project "two.txt")
+}
+
+function Test-InstallPackageInstallContentFilesAccordingToTargetFramework2 {
+    param($context)
+
+    # Arrange
+    $project = New-ClassLibrary
+    
+    # Act
+    Install-Package TestTargetFxContentFiles -Project $project.Name -Source $context.RepositoryPath
+    
+    # Assert
+    Assert-Package $project TestTargetFxContentFiles
+    Assert-NotNull (Get-ProjectItem $project "Sub\one.txt")
+    Assert-Null (Get-ProjectItem $project "two.txt")
+}
+
+function Test-InstallPackageThrowsIfThereIsNoCompatibleContentFiles
+{
+    param($context)
+
+    # Arrange
+    $project = New-SilverlightClassLibrary
+    
+    # Act & Assert
+
+    Assert-Throws { Install-Package TestTargetFxContentFiles -Project $project.Name -Source $context.RepositoryPath } "Could not install package 'TestTargetFxContentFiles 1.0.0'. You are trying to install this package into a project that targets 'Silverlight,Version=v5.0', but the package does not contain any assembly references or content files that are compatible with that framework. For more information, contact the package author."
+    Assert-NoPackage $project TestTargetFxContentFiles
+}
+
+function Test-InstallPackageExecuteCorrectInstallScriptsAccordingToTargetFramework {
+    param($context)
+
+    # Arrange
+    $project = New-ConsoleApplication
+    
+    $global:InstallVar = 0
+
+    # Act
+    Install-Package TestTargetFxPSScripts -Project $project.Name -Source $context.RepositoryPath
+    
+    # Assert
+    Assert-Package $project TestTargetFxPSScripts
+    Assert-True ($global:InstallVar -eq 1)
+
+    # Clean up
+    Remove-Variable InstallVar -Scope Global
+}
+
+function Test-InstallPackageExecuteCorrectInstallScriptsAccordingToTargetFramework2 {
+    param($context)
+
+    # Arrange
+    $project = New-SilverlightApplication
+    
+    $global:InstallVar = 0
+
+    # Act
+    Install-Package TestTargetFxPSScripts -Project $project.Name -Source $context.RepositoryPath
+    
+    # Assert
+    Assert-Package $project TestTargetFxPSScripts
+    Assert-True ($global:InstallVar -eq 100)
+
+    # Clean up
+    Remove-Variable InstallVar -Scope Global
+}
+
+function Test-InstallPackageIgnoreInitScriptIfItIsNotDirectlyUnderTools {
+    param($context)
+
+    # Arrange
+    $project = New-SilverlightApplication
+    
+    $global:InitVar = 0
+
+    # Act
+    Install-Package TestTargetFxInvalidInitScript -Project $project.Name -Source $context.RepositoryPath
+    
+    # Assert
+    Assert-Package $project TestTargetFxInvalidInitScript
+    Assert-True ($global:InitVar -eq 0)
+
+    # Clean up
+    Remove-Variable InitVar -Scope Global
+}
+
+function Test-InstallPackageIgnoreInitScriptIfItIsNotDirectlyUnderTools2 {
+    param($context)
+
+    # Arrange
+    $project = New-ConsoleApplication
+    
+    $global:InitVar = 0
+
+    # Act
+    Install-Package TestTargetFxInvalidInitScript -Project $project.Name -Source $context.RepositoryPath
+    
+    # Assert
+    Assert-Package $project TestTargetFxInvalidInitScript
+    Assert-True ($global:InitVar -eq 0)
+
+    # Clean up
+    Remove-Variable InitVar -Scope Global
+}
+
+function Test-InstallPackageWithEmptyContentFrameworkFolder 
+{
+    param($context)
+
+    # Arrange
+    $project = New-ClassLibrary
+
+    # Act
+    Install-Package TestEmptyContentFolder -Project $project.Name -Source $context.RepositoryPath
+
+    # Assert
+    Assert-Package $project TestEmptyContentFolder
+    Assert-Null (Get-ProjectItem $project NewFile.txt)
+}
+
+function Test-InstallPackageWithEmptyLibFrameworkFolder 
+{
+    param($context)
+
+    # Arrange
+    $project = New-ClassLibrary
+
+    # Act
+    Install-Package TestEmptyLibFolder -Project $project.Name -Source $context.RepositoryPath
+
+    # Assert
+    Assert-Package $project TestEmptyLibFolder
+    Assert-Null (Get-AssemblyReference $project one.dll)
+}
+
+function Test-InstallPackageWithEmptyToolsFrameworkFolder
+{
+    param($context)
+
+    # Arrange
+    $project = New-ClassLibrary
+
+    $global:InstallVar = 0
+
+    # Act
+    Install-Package TestEmptyToolsFolder -Project $project.Name -Source $context.RepositoryPath
+
+    # Assert
+    Assert-Package $project TestEmptyToolsFolder
+     
+    Assert-AreEqual 0 $global:InstallVar
+
+    Remove-Variable InstallVar -Scope Global
+}
+
+function Test-InstallPackageInstallCorrectDependencyPackageBasedOnTargetFramework
+{
+    param($context)
+
+    # Arrange
+    $project = New-ClassLibrary
+
+    $global:InstallVar = 0
+
+    # Act
+    Install-Package TestDependencyTargetFramework -Project $project.Name -Source $context.RepositoryPath
+
+    # Assert
+    Assert-Package $project TestDependencyTargetFramework
+    Assert-Package $project TestEmptyLibFolder
+    Assert-NoPackage $project TestEmptyContentFolder
+    Assert-NoPackage $project TestEmptyToolsFolder
+}
+
+function Test-InstallingSatellitePackageToWebsiteCopiesResourcesToBin
+{
+    param($context)
+
+    # Arrange
+    $p = New-Website
+
+    # Act
+    $p | Install-Package Test.fr-FR -Source $context.RepositoryPath
+
+    # Assert
+    Assert-Package $p Test.fr-FR
+    Assert-Package $p Test
+    
+    $projectPath = Get-ProjectDir $p
+    Assert-PathExists (Join-Path $projectPath "bin\Test.dll.refresh")
+    Assert-PathExists (Join-Path $projectPath "bin\Test.dll")
+    Assert-PathExists (Join-Path $projectPath "bin\fr-FR\Test.resources.dll")
+
+}
+
+function Test-InstallPackagePersistTargetFrameworkToPackagesConfig
+{
+    param($context)
+
+    # Arrange
+    $p = New-ClassLibrary
+
+    # Act
+    $p | Install-Package PackageA -Source $context.RepositoryPath
+    
+    # Assert
+    Assert-Package $p 'packageA'
+    Assert-Package $p 'packageB'
+
+    $content = [xml](Get-Content (Get-ProjectItemPath $p 'packages.config'))
+
+    $entryA = $content.packages.package[0]
+    $entryB = $content.packages.package[1]
+
+    Assert-AreEqual 'net40' $entryA.targetFramework
+    Assert-AreEqual 'net40' $entryB.targetFramework
+}
+
+function Test-ToolsPathForInitAndInstallScriptPointToToolsFolder
+{
+    param($context)
+
+    # Arrange
+    $p = New-ClassLibrary
+
+    # Act 
+    $p | Install-Package PackageA -Version 1.0.0 -Source $context.RepositoryPath
+
+    # Assert
+    Assert-Package $p 'packageA'
+}
+
+function Test-InstallFailCleansUpSatellitePackageFiles 
+{
+    # Verification for work item 2311
+    param ($context)
+
+    # Arrange
+    $p = New-ClassLibrary
+
+    # Act 
+    $p | Install-Package A -Version 1.2.0 -Source $context.RepositoryPath
+    try {
+        $p | Install-Package A.fr -Source $context.RepositoryPath
+    } catch {}
+
+    # Assert
+    Assert-Package $p A 1.2.0
+
+    $solutionDir = Get-SolutionDir
+    Assert-SolutionPackage A -Version 1.2.0
+    Assert-NoSolutionPackage A -Version 1.0.0
+    Assert-NoSolutionPackage A.fr -Version 1.0.0
+}
+
+function Test-FileTransformWorksOnDependentFile
+{
+    param($context)
+
+    # Arrange 
+    $p = New-WebApplication
+    Install-Package TTFile -Source $context.RepositoryPath
+
+    # Act
+    Install-Package test -Source $context.RepositoryPath
+
+    # Assert
+
+    $projectDir = Split-Path -parent -path $p.FullName
+    $configFilePath = Join-Path -path $projectDir -childpath "one.config"
+    $content = get-content $configFilePath
+    $matches = @($content | ? { ($_.IndexOf('foo="bar"') -gt -1) })
+    Assert-True ($matches.Count -gt 0)
+}
+
+function Test-InstallMetaPackageWorksAsExpected
+{
+    param($context)
+
+    # Arrange
+    $p = New-ClassLibrary
+
+    $p | Install-Package MetaPackage -Source $context.RepositoryPath
+
+    # Assert
+    Assert-Package $p MetaPackage
+    Assert-Package $p Dependency
+}
+
+function Test-InstallPackageDoNotUninstallDependenciesWhenSafeUpdatingDependency 
+{
+    # The InstallWalker used to compensate for packages that were already installed by attempting to remove
+    # an uninstall operation. Consequently any uninstall operation that occurred later in the graph would cause 
+    # the package to be uninstalled. This test verifies that this behavior does not occur.
+
+    param ($context)
+
+    # Arrange
+    $p = New-ClassLibrary
+
+    # Act - 1
+    $p | Install-Package Microsoft.AspNet.WebPages.Administration -Version 2.0.20710.0 -Source $context.RepositoryPath
+
+    # Assert - 1
+    Assert-Package $p Microsoft.AspNet.WebPages.Administration 2.0.20710.0
+    Assert-Package $p Microsoft.Web.Infrastructure 1.0
+    Assert-Package $p NuGet.Core 1.6.2
+    Assert-Package $p Microsoft.AspNet.WebPages 2.0.20710.0
+    Assert-Package $p Microsoft.AspNet.Razor 2.0.20710.0
+    
+    # Act - 2
+    $p | Install-Package microsoft-web-helpers -Source $context.RepositoryPath -Verbose
+    
+    # Assert - 2
+    Assert-Package $p microsoft-web-helpers 2.0.20710.0
+    Assert-Package $p Microsoft.AspNet.WebPages.Administration 2.0.20710.0
+    Assert-Package $p Microsoft.Web.Infrastructure 1.0
+    Assert-Package $p NuGet.Core 1.6.2
+    Assert-Package $p Microsoft.AspNet.WebPages 2.0.20710.0
+    Assert-Package $p Microsoft.AspNet.Razor 2.0.20710.0
+}
+
+function Test-InstallPackageRespectAssemblyReferenceFilterOnDependencyPackages
+{
+    param ($context)
+
+    # Arrange
+    $p = New-ClassLibrary
+
+    # Act
+    $p | Install-Package A -Source $context.RepositoryPath
+
+    # Assert
+    Assert-Package $p 'A' '1.0.0'
+    Assert-Package $p 'B' '1.0.0'
+
+    Assert-Reference $p 'GrayscaleEffect'
+    Assert-Null (Get-AssemblyReference $p 'Ookii.Dialogs.Wpf')
+}
+
+function Test-InstallPackageRespectAssemblyReferenceFilterOnSecondProject
+{
+    param ($context)
+    
+    # Arrange
+    $p = New-ClassLibrary
+
+    # Act
+    $p | Install-Package B -Source $context.RepositoryPath
+
+    # Assert
+    Assert-Package $p 'B' '1.0.0'
+    Assert-Reference $p 'GrayscaleEffect'
+    Assert-Null (Get-AssemblyReference $p 'Ookii.Dialogs.Wpf')
+
+    $q = New-ConsoleApplication
+    
+    # Act
+    $q | Install-Package B -Source $context.RepositoryPath
+
+    # Assert
+    Assert-Package $q 'B' '1.0.0'
+    Assert-Reference $q 'GrayscaleEffect'
+    Assert-Null (Get-AssemblyReference $q 'Ookii.Dialogs.Wpf')
+}
+
+function Test-InstallPackageRespectReferencesAccordingToDifferentFrameworks
+{
+    param ($context)
+
+    # Arrange
+    $p1 = New-SilverlightClassLibrary
+    $p2 = New-ConsoleApplication
+
+    # Act
+    ($p1, $p2) | Install-Package RefPackage -Source $context.RepositoryPath
+
+    # Assert
+    Assert-Package $p1 'RefPackage'
+    Assert-Reference $p1 'fear'
+    Assert-Null (Get-AssemblyReference $p1 'mafia')
+
+    Assert-Package $p2 'RefPackage'
+    Assert-Reference $p2 'one'
+    Assert-Reference $p2 'three'
+    Assert-Null (Get-AssemblyReference $p2 'two')
+}
+
+function Test-InstallPackageThrowsIfMinClientVersionIsNotSatisfied
+{
+    param ($context)
+
+    # Arrange
+    $p = New-SilverlightClassLibrary
+
+    $currentVersion = $host.Version.ToString()
+
+    # Act & Assert
+    Assert-Throws { $p | Install-Package Kitty -Source $context.RepositoryPath } "The 'kitty 1.0.0' package requires NuGet client version '5.0.0.1' or above, but the current NuGet version is '$currentVersion'."
+    Assert-NoPackage $p "Kitty"
+}
+
+function Test-InstallPackageWithXdtTransformTransformsTheFile
+{
+    # Arrange
+    $p = New-WebApplication
+
+    # Act
+    $p | Install-Package XdtPackage -Source $context.RepositoryPath
+
+    # Assert
+    Assert-Package $p 'XdtPackage' '1.0.0'
+
+    $content = [xml](Get-Content (Get-ProjectItemPath $p web.config))
+
+    Assert-AreEqual "false" $content.configuration["system.web"].compilation.debug
+    Assert-NotNull $content.configuration["system.web"].customErrors
+}
+
+function Test-InstallPackageAddImportStatement
+{
+    param ($context)
+
+    # Arrange
+    $p = New-SilverlightClassLibrary
+
+    # Act
+    $p | Install-Package PackageWithImport -Source $context.RepositoryPath
+
+    # Assert
+    Assert-Package $p PackageWithImport 2.0.0
+    Assert-ProjectImport $p "..\packages\PackageWithImport.2.0.0\build\PackageWithImport.targets"
+    Assert-ProjectImport $p "..\packages\PackageWithImport.2.0.0\build\PackageWithImport.props"
+}
+
+function Test-ReinstallSolutionLevelPackageWorks
+{
+    param($context)
+
+    # Arrange
+    $p = New-ClassLibrary
+    $p | Install-Package SolutionLevelPkg -Source $context.RepositoryRoot
+    
+    Assert-SolutionPackage SolutionLevelPkg
+
+    # Act
+    Update-Package -Reinstall -Source $context.RepositoryRoot
+
+    # Assert
+    Assert-SolutionPackage SolutionLevelPkg
+}
+
+function Test-InstallSolutionLevelPackageAddPackagesConfigToSolution
+{
+    param($context)
+
+    # Arrange 
+    $p = new-ConsoleApplication
+    $p | Install-Package SolutionLevelPkg -Source $context.RepositoryRoot
+
+    # Assert
+    Assert-SolutionPackage SolutionLevelPkg
+
+    $nugetFolder = $dte.Solution.Projects | ? { $_.Name -eq ".nuget" }
+    Assert-NotNull $nugetFolder "The '.nuget' solution folder is missing"
+
+    $configFile = $nugetFolder.ProjectItems.Item("packages.config")
+
+    Assert-NotNull $configFile "The 'packages.config' is not found under '.nuget' solution folder"
+}
+
+function Test-InstallMetadataPackageAddPackageToProject
+{
+    param($context)
+
+    # Arrange
+    $p = new-ClassLibrary
+    
+    # Act
+    $p | Install-Package MetadataPackage -Source $context.RepositoryPath
+
+    # Assert
+    Assert-Package $p MetadataPackage
+    Assert-Package $p DependencyPackage
+}
+
+function Test-AssemblyInFrameworkShouldNotHaveBindingRedirect
+{
+    # This test uses a particular profile which is available only in VS 2012.
+    if ($dte.Version -eq "10.0" -or $dte.Version -eq "12.0")
+    {
+        return
+    }
+
+    # Arrange
+    $p1 = New-ConsoleApplication -ProjectName Hello
+
+    # Change it to v4.5
+    $p1.Properties.Item("TargetFrameworkMoniker").Value = ".NETFramework,Version=v4.5"
+
+    # after project retargetting, the $p1 reference is no longer valid. Needs to find it again. 
+
+    $p1 = Get-Project -Name Hello
+
+    Assert-NotNull $p1
+
+    # Profile104 is net45+sl4+wp7.5+win8
+    $p2 = New-PortableLibrary -Profile "Profile104"
+
+    Assert-NotNull $p2
+
+    Add-ProjectReference $p1 $p2
+
+    # Act
+    @($p1, $p2) | Install-Package Microsoft.Net.Http -version 2.2.3-beta -pre
+
+    # Assert
+    Assert-BindingRedirect $p1 app.config System.Net.Http.Primitives '0.0.0.0-4.2.3.0' '4.2.3.0'
+    Assert-NoBindingRedirect $p1 app.config System.Runtime '0.0.0.0-1.5.11.0' '1.5.11.0'
+}
+
+function Test-InstallPackageIntoJavascriptApplication
+{
+    if ($dte.Version -eq "10.0")
+    {
+        return
+    }
+
+    # Arrange
+    $p = New-JavaScriptApplication
+
+    # Act
+    Install-Package jQuery -ProjectName $p.Name 
+
+    # Assert
+    Assert-Package $p "jQuery"
+}
+
+function Test-InstallPackageIntoNativeWinStoreApplication
+{
+    if ($dte.Version -eq "10.0")
+    {
+        return
+    }
+
+    # Arrange
+    $p = New-NativeWinStoreApplication
+
+    # Act
+    Install-Package zlib -IgnoreDependencies -ProjectName $p.Name
+
+    # Assert
+    Assert-Package $p "zlib"
+}
+
+function Test-InstallPackageIntoJSAppOnWin81UseTheCorrectFxFolder
+{
+    param($context)
+
+    # this test is only applicable to VS 2013 on Windows 8.1
+    if ($dte.Version -eq "10.0" -or $dte.Version -eq "11.0" -or [System.Environment]::OSVersion.Version -lt 6.3)
+    {
+        return
+    }
+
+    # Arrange
+    $p = New-JavaScriptApplication81
+
+    # Act
+    Install-Package Java -ProjectName $p.Name -source $context.RepositoryPath
+
+    # Assert
+    Assert-Package $p Java
+    
+    Assert-NotNull (Get-ProjectItem $p 'windows81.txt')
+    Assert-Null (Get-ProjectItem $p 'windows8.txt')
+}
+
+function Test-SpecifyDifferentVersionThenServerVersion
+{
+    # In this test, we explicitly set the version as "2.0",
+    # whereas the server version is "2.0.0"
+    # this test is to make sure the DataServicePackageRepository 
+    # checks for all variations of "2.0" (2.0, 2.0.0 and 2.0.0.0)
+
+    # Arrange
+    $p = New-WebApplication
+
+    # Act
+    Install-Package jQuery -version 2.0
+
+    # Assert
+    Assert-Package $p jQuery
+}
+
+function Test-InstallLatestVersionWorksCorrectly
+{
+    # Arrange
+    $p = New-WebApplication
+
+    # Act
+    Install-Package XamlConverters -ProjectName $p.Name
+
+    # Assert
+    Assert-Package $p XamlConverters 0.5
+}
+
+function Test-InstallLatestVersionWorksCorrectlyWithPrerelease
+{
+    # Arrange
+    $p = New-WebApplication
+
+    # Act
+    Install-Package XamlConverters -IncludePrerelease -ProjectName $p.Name
+
+    # Assert
+    Assert-Package $p XamlConverters 0.6-beta
+}
+
+function Test-InstallPackageIntoJSAppOnWin81AcceptWinmdFile
+{
+    param($context)
+
+    # this test is only applicable to VS 2013 on Windows 8.1
+    if ($dte.Version -eq "10.0" -or $dte.Version -eq "11.0" -or [System.Environment]::OSVersion.Version -lt 6.3)
+    {
+        return
+    }
+
+    # Arrange
+    $p = New-JavaScriptApplication81
+
+    # Act
+    Install-Package MarkedUp -ProjectName $p.Name
+
+    # Assert
+    Assert-Package $p MarkedUp
+}
+
+function Test-PackageWithConfigTransformInstallToWinJsProject
+{
+    param($context)
+
+    if ($dte.Version -eq "10.0")
+    {
+        return
+    }
+
+    # Arrange
+    $p = New-JavaScriptApplication
+
+    # Act
+    Install-Package PackageWithTransform -version 1.0 -ProjectName $p.Name -Source $context.RepositoryPath
+
+    # Assert
+    Assert-Package $p PackageWithTransform
+    Assert-NotNull (Get-ProjectItem $p 'root\a.config')
+    Assert-NotNull (Get-ProjectItem $p 'b.config')
+}
+
+function Test-InstallPackageIntoLightSwitchApplication 
+{
+    param($context)
+
+    # this test is only applicable to VS 2013 because it has the latest LightSwitch template
+    if ($dte.Version -eq "10.0" -or $dte.Version -eq "11.0")
+    {
+        return
+    }
+
+    # Arrange
+
+    New-LightSwitchApplication LsApp
+
+    # Sleep for 10 seconds for the two sub-projects to be created
+    [System.Threading.Thread]::Sleep(10000)
+
+    $clientProject = Get-Project LsApp.HTMLClient
+    $serverProject = Get-Project LsApp.Server
+
+    # Act
+    Install-Package PackageWithPPVBSourceFiles -Source $context.RepositoryRoot -ProjectName $clientProject.Name
+    Install-Package NonStrongNameA -Source $context.RepositoryRoot -ProjectName $serverProject.Name
+    
+    # Assert
+    Assert-Package $clientProject PackageWithPPVBSourceFiles
+    Assert-Package $serverProject NonStrongNameA
+}
+
+function Test-InstallPackageAddPackagesConfigFileToProject
+{
+    param($context)
+
+    # Arrange
+    $p = New-ConsoleApplication
+
+    $projectPath = $p.Properties.Item("FullPath").Value
+
+    $packagesConfigPath = Join-Path $projectPath 'packages.config'
+
+    # Write a file to disk, but do not add it to project
+    '<packages><package id="jquery" version="2.0" /></packages>' | out-file $packagesConfigPath
+
+    # Act
+    install-package SkypePackage -projectName $p.Name -source $context.RepositoryRoot
+
+    # Assert
+    Assert-Package $p SkypePackage
+
+    $xmlFile = [xml](Get-Content $packagesConfigPath)
+    Assert-AreEqual 2 $xmlFile.packages.package.Count
+    Assert-AreEqual 'jquery' $xmlFile.packages.package[0].Id
+    Assert-AreEqual 'SkypePackage' $xmlFile.packages.package[1].Id
+}
+
+function Test-InstallPackageWithLeadingZeroInVersion
+{
+    # Arrange
+    $p = New-ClassLibrary
+
+    # Act
+    $p | Install-Package -IgnoreDependencies Moq -Version 4.1.1309.0919
+    $p | Install-Package -IgnoreDependencies EyeSoft.Wpf.Facilities -Version 0.2.2.0000
+    $p | Install-Package -IgnoreDependencies CraigsUtilityLibrary-Reflection -Version 3.0.0001
+    $p | Install-Package -IgnoreDependencies JSLess -Version 0.01
+
+    # Assert
+    Assert-Package $p Moq '4.1.1309.0919'
+    Assert-Package $p EyeSoft.Wpf.Facilities 0.2.2.0000
+    Assert-Package $p CraigsUtilityLibrary-Reflection 3.0.0001
+    Assert-Package $p JSLess 0.01
+}
+
+function Test-InstallPackagePreservesProjectConfigFile
+{
+    param($context)
+
+    # Arrange
+    $p = New-ClassLibrary "CoolProject"
+
+    $projectPath = $p.Properties.Item("FullPath").Value
+    $packagesConfigPath = Join-Path $projectPath 'packages.CoolProject.config'
+    
+    # create file and add to project
+    $newFile = New-Item $packagesConfigPath -ItemType File
+    '<packages></packages>' > $newFile
+    $p.ProjectItems.AddFromFile($packagesConfigPath)
+
+    # Act
+    $p | Install-Package PackageWithFolder -source $context.RepositoryRoot
+
+    # Assert
+    Assert-Package $p PackageWithFolder
+    Assert-NotNull (Get-ProjectItem $p 'packages.CoolProject.config')
+    Assert-Null (Get-ProjectItem $p 'packages.config')
+}
+
+function Test-InstallPackageToWebsitePreservesProjectConfigFile
+{
+    param($context)
+
+    # Arrange
+    $p = New-Website "CoolProject"
+
+    $projectPath = $p.Properties.Item("FullPath").Value
+    $packagesConfigPath = Join-Path $projectPath 'packages.CoolProject.config'
+    
+    # create file and add to project
+    $newFile = New-Item $packagesConfigPath -ItemType File
+    '<packages></packages>' > $newFile
+    $p.ProjectItems.AddFromFile($packagesConfigPath)
+
+    # Act
+    $p | Install-Package PackageWithFolder -source $context.RepositoryRoot
+
+    # Assert
+    Assert-Package $p PackageWithFolder
+    Assert-NotNull (Get-ProjectItem $p 'packages.CoolProject.config')
+    Assert-Null (Get-ProjectItem $p 'packages.config')
+}
+
+function Test-InstallPackageAddMoreEntriesToProjectConfigFile
+{
+    param($context)
+
+    # Arrange
+    $p = New-ClassLibrary "CoolProject"
+
+    $p | Install-Package PackageWithContentFile -source $context.RepositoryRoot
+
+    $file = Get-ProjectItem $p 'packages.config'
+    Assert-NotNull $file
+
+    # rename it
+    $file.Name = 'packages.CoolProject.config'
+
+    # Act
+    $p | Install-Package PackageWithFolder -source $context.RepositoryRoot
+
+    # Assert
+    Assert-Package $p PackageWithFolder
+    Assert-Package $p PackageWithContentFile
+
+    Assert-NotNull (Get-ProjectItem $p 'packages.CoolProject.config')
+    Assert-Null (Get-ProjectItem $p 'packages.config')
+}