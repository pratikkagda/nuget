--- conflicted
+++ resolved
@@ -1,1010 +1,1006 @@
-function Test-RemovingPackageFromProjectDoesNotRemoveIfInUse {
-    # Arrange
-    $p1 = New-ClassLibrary
-    $p2 = New-ClassLibrary
-    
-    Install-Package Ninject -Project $p1.Name
-    Assert-Reference $p1 Ninject
-    
-    Install-Package Ninject -Project $p2.Name
-    Assert-Reference $p2 Ninject
-    
-    Uninstall-Package Ninject -Project $p1.Name
-    
-    Assert-Null (Get-ProjectPackage $p1 Ninject)
-    Assert-Null (Get-AssemblyReference $p1 Ninject)
-    Assert-SolutionPackage Ninject
-}
-
-function Test-RemovingPackageWithDependencyFromProjectDoesNotRemoveIfInUse {
-    # Arrange
-    $p1 = New-WebApplication
-    $p2 = New-WebApplication
-    
-    $p1 | Install-Package jquery.Validation
-    Assert-Package $p1 jquery.Validation
-    Assert-Package $p1 jquery
-    
-    $p2 | Install-Package jquery.Validation
-    Assert-Package $p1 jquery.Validation
-    Assert-Package $p1 jquery
-    
-    $p1 | Uninstall-Package jquery.Validation
-    $p1 | Uninstall-Package jquery
-    
-    Assert-Null (Get-ProjectPackage $p1 jquery.Validation)
-    Assert-Null (Get-ProjectPackage $p1 jquery)
-    Assert-SolutionPackage jquery.Validation
-    Assert-SolutionPackage jquery
-}
-
-function Test-RemovePackageRemovesPackageFromSolutionIfNotInUse {
-    # Arrange
-    $p1 = New-WebApplication
-    
-    Install-Package elmah -Project $p1.Name -Version 1.1
-    Assert-Reference $p1 elmah
-    Assert-SolutionPackage elmah
-    
-    Uninstall-Package elmah -Project $p1.Name
-    Assert-Null (Get-AssemblyReference $p1 elmah)
-    Assert-Null (Get-ProjectPackage $p1 elmah)
-    Assert-Null (Get-SolutionPackage elmah)
-}
-
-function Test-UninstallingPackageWithConfigTransformWhenConfigReadOnly {
-    # Arrange
-    $p1 = New-WebApplication
-    
-    Install-Package elmah -Project $p1.Name -Version 1.1
-    Assert-Reference $p1 elmah
-    Assert-SolutionPackage elmah
-    attrib +R (Get-ProjectItemPath $p1 web.config)
-    
-    Uninstall-Package elmah -Project $p1.Name
-    Assert-Null (Get-AssemblyReference $p1 elmah)
-    Assert-Null (Get-ProjectPackage $p1 elmah)
-    Assert-Null (Get-SolutionPackage elmah)
-}
-
-function Test-VariablesPassedToUninstallScriptsAreValidWithWebSite {
-    param(
-        $context
-    )
-    
-    # Arrange
-    $p = New-WebSite
-
-    Install-Package PackageWithScripts -Project $p.Name -Source $context.RepositoryRoot
-
-    # This asserts install.ps1 gets called with the correct project reference and package
-    Assert-Reference $p System.Windows.Forms
-
-     # Act
-    Uninstall-Package PackageWithScripts -Project $p.Name
-    Assert-Null (Get-AssemblyReference $p System.Windows.Forms)
-}
-
-function Test-UninstallPackageWithNestedContentFiles {
-    param(
-        $context
-    )
-
-    # Arrange
-    $p = New-WebApplication
-    Install-Package NestedFolders -Project $p.Name -Source $context.RepositoryPath
-
-    # Act    
-    Uninstall-Package NestedFolders -Project $p.Name
-
-    # Assert
-    Assert-Null (Get-ProjectItem $p a)
-    Assert-Null (Get-ProjectItem $p a\b)
-    Assert-Null (Get-ProjectItem $p a\b\c)
-    Assert-Null (Get-ProjectItem $p a\b\c\test.txt)
-}
-
-function Test-SimpleFSharpUninstall {
-    # Arrange
-    $p = New-FSharpLibrary
-    
-    # Act
-    Install-Package Ninject -Project $p.Name 
-    Assert-Reference $p Ninject
-    Assert-Package $p Ninject
-    Assert-SolutionPackage Ninject
-    Uninstall-Package Ninject -Project $p.Name
-    
-    # Assert
-    Assert-Null (Get-ProjectPackage $p Ninject)
-    Assert-Null (Get-AssemblyReference $p Ninject)
-    Assert-Null (Get-SolutionPackage Ninject)
-}
-
-function Test-FSharpDependentPackageUninstall {
-    # Arrange
-    $p = New-FSharpLibrary
-    $p | Install-Package -Source $context.RepositoryRoot PackageWithDependencyOnPrereleaseTestPackage
-
-    # Act & Assert
-    Assert-Throws { $p | Uninstall-Package PreReleaseTestPackage } "Unable to uninstall 'PreReleaseTestPackage 1.0.0' because 'PackageWithDependencyOnPrereleaseTestPackage 1.0' depends on it."
-}
-
-function Test-UninstallPackageThatIsNotInstalledThrows {
-    # Arrange
-    $p = New-ClassLibrary
-
-    # Act & Assert
-    Assert-Throws { $p | Uninstall-Package elmah } "Unable to find package 'elmah'."
-}
-
-function Test-UninstallPackageThatIsInstalledInAnotherProjectThrows {
-    # Arrange
-    $p1 = New-ClassLibrary
-    $p2 = New-ClassLibrary
-    $p1 | Install-Package elmah -Version 1.1
-
-    # Act & Assert
-    Assert-Throws { $p2 | Uninstall-Package elmah } "Unable to find package 'elmah' in '$($p2.Name)'."
-}
-
-function Test-UninstallSolutionOnlyPackage {
-    param(
-        $context
-    )
-
-    # Arrange
-    $p = New-MvcApplication
-    $p | Install-Package SolutionOnlyPackage -Source $context.RepositoryRoot
-
-    Assert-SolutionPackage SolutionOnlyPackage 2.0
-
-    Uninstall-Package SolutionOnlyPackage
-
-    Assert-Null (Get-SolutionPackage SolutionOnlyPackage 2.0)
-}
-
-function Test-UninstallPackageProjectLevelPackageThatsOnlyInstalledAtSolutionLevel {
-    # Arrange
-    $p = New-ClassLibrary
-    $p | Install-Package elmah -Version 1.1
-    Remove-ProjectItem $p packages.config
-    
-    Assert-SolutionPackage elmah
-    Assert-Null (Get-ProjectPackage $p elmah)
-
-    # Act
-    $p | Uninstall-Package elmah
-
-    # Assert
-    Assert-NoSolutionPackage elmah -Version 1.1
-}
-
-function Test-UninstallSpecificPackageThrowsIfNotInstalledInProject {
-    # Arrange
-    $p1 = New-ClassLibrary
-    $p2 = New-FSharpLibrary
-    $p1 | Install-Package Antlr -Version 3.1.1
-    $p2 | Install-Package Antlr -Version 3.1.3.42154
-
-    # Act
-    Assert-Throws { $p2 | Uninstall-Package Antlr -Version 3.1.1 } "Unable to find package 'Antlr 3.1.1' in '$($p2.Name)'."
-}
-
-function Test-UninstallSpecificVersionOfPackage {
-    # Arrange
-    $p1 = New-ClassLibrary
-    $p2 = New-FSharpLibrary
-    $p1 | Install-Package Antlr -Version 3.1.1
-    $p2 | Install-Package Antlr -Version 3.1.3.42154
-
-    # Act
-    $p1 | Uninstall-Package Antlr -Version 3.1.1
-
-    # Assert
-    Assert-Null (Get-ProjectPackage $p1 Antlr 3.1.1)
-    Assert-Null (Get-SolutionPackage Antlr 3.1.1)
-    Assert-SolutionPackage Antlr 3.1.3.42154
-}
-
-function Test-UninstallSpecificVersionOfProjectLevelPackageFromSolutionLevel {        
-    # Arrange
-    $p1 = New-ClassLibrary
-    $p2 = New-FSharpLibrary
-    $p1 | Install-Package jQuery -Version 1.8.0
-    $p2 | Install-Package jQuery -Version 1.8.2
-    Remove-ProjectItem $p1 packages.config
-    Remove-ProjectItem $p2 packages.config
-
-    Assert-SolutionPackage jQuery 1.8.0
-    Assert-SolutionPackage jQuery 1.8.2
-    @($p1, $p2) | %{ Assert-Null (Get-ProjectPackage $_ jQuery) }
-
-    Write-Host "Now uninstall package"
-
-    # Act
-    $p1 | Uninstall-Package jQuery -Version 1.8.0
-
-    # Assert
-    Assert-NoSolutionPackage jQuery 1.8.0
-    Assert-SolutionPackage jQuery 1.8.2
-}
-
-function Test-UninstallAmbiguousProjectLevelPackageFromSolutionLevel {    
-    # Arrange
-    $p1 = New-ClassLibrary
-    $p2 = New-FSharpLibrary
-    $p1 | Install-Package Antlr -Version 3.1.1
-    $p2 | Install-Package Antlr -Version 3.1.3.42154
-    Remove-ProjectItem $p1 packages.config
-    Remove-ProjectItem $p2 packages.config
-
-    Assert-SolutionPackage Antlr 3.1.1
-    Assert-SolutionPackage Antlr 3.1.3.42154
-    @($p1, $p2) | %{ Assert-Null (Get-ProjectPackage $_ Antlr) }
-
-    # Act
-    Assert-Throws { $p1 | Uninstall-Package Antlr } "Unable to find 'Antlr' in '$($p1.Name)' and found multiple versions of 'Antlr' installed. Please specify a version."
-}
-
-function Test-UninstallSolutionOnlyPackageWhenAmbiguous {
-    param(
-        $context
-    )
-
-    # Arrange
-    $p = New-MvcApplication
-    Install-Package SolutionOnlyPackage -Version 1.0 -Source $context.RepositoryRoot
-    Install-Package SolutionOnlyPackage -Version 2.0 -Source $context.RepositoryRoot
-
-    Assert-SolutionPackage SolutionOnlyPackage 1.0
-    Assert-SolutionPackage SolutionOnlyPackage 2.0
-
-    Assert-Throws { Uninstall-Package SolutionOnlyPackage } "Found multiple versions of 'SolutionOnlyPackage' installed. Please specify a version."
-}
-
-function Test-UninstallPackageWorksWithPackagesHavingSameNames {
-    #
-    #  Folder1
-    #     + ProjectA
-    #     + ProjectB
-    #  Folder2
-    #     + ProjectA
-    #     + ProjectC
-    #  ProjectA
-    #
-
-    # Arrange
-    $f = New-SolutionFolder 'Folder1'
-    $p1 = $f | New-ClassLibrary 'ProjectA'
-    $p2 = $f | New-ClassLibrary 'ProjectB'
-
-    $g = New-SolutionFolder 'Folder2'
-    $p3 = $g | New-ClassLibrary 'ProjectA'
-    $p4 = $g | New-ConsoleApplication 'ProjectC'
-
-    $p5 = New-ConsoleApplication 'ProjectA'
-
-    # Act
-    Get-Project -All | Install-Package elmah -Version 1.1
-    $all = @( $p1, $p2, $p3, $p4, $p5 )
-    $all | % { Assert-Package $_ elmah }
-
-    Get-Project -All | Uninstall-Package elmah
-
-    # Assert
-    $all | % { Assert-Null (Get-ProjectPackage $_ elmah) }
-}
-
-function Test-UninstallPackageWithXmlTransformAndTokenReplacement {
-    param(
-        $context
-    )
-
-    # Arrange
-    $p = New-WebApplication
-    $p | Install-Package PackageWithXmlTransformAndTokenReplacement -Source $context.RepositoryRoot
-
-    # Assert
-    $ns = $p.Properties.Item("DefaultNamespace").Value
-    $assemblyName = $p.Properties.Item("AssemblyName").Value
-    $path = (Get-ProjectItemPath $p web.config)
-    $content = [System.IO.File]::ReadAllText($path)
-    $expectedContent = "type=`"$ns.MyModule, $assemblyName`""
-    Assert-True ($content.Contains($expectedContent))
-
-    # Act
-    $p | Uninstall-Package PackageWithXmlTransformAndTokenReplacement
-    $content = [System.IO.File]::ReadAllText($path)
-    Assert-False ($content.Contains($expectedContent))
-}
-
-function Test-UninstallPackageAfterRenaming {
-    param(
-        $context
-    )
-    # Arrange
-    $f = New-SolutionFolder 'Folder1' | New-SolutionFolder 'Folder2'
-    $p0 = New-ClassLibrary 'ProjectX'
-    $p1 = $f | New-ClassLibrary 'ProjectA'
-    $p2 = $f | New-ClassLibrary 'ProjectB'
-
-    # Act
-    $p1 | Install-Package NestedFolders -Source $context.RepositoryPath 
-    $p1.Name = "ProjectX"
-    Uninstall-Package NestedFolders -Project Folder1\Folder2\ProjectX
-
-    $p2 | Install-Package NestedFolders -Source $context.RepositoryPath 
-    $f.Name = "Folder3"
-    Uninstall-Package NestedFolders -Project Folder1\Folder3\ProjectB
-
-    Assert-Null (Get-ProjectItem $p1 scripts\jquery-1.5.js)
-    Assert-Null (Get-ProjectItem $p2 scripts\jquery-1.5.js)
-}
-
-function Test-UninstallDoesNotRemoveFolderIfNotEmpty {
-    param(
-        $context
-    )
-    # Arrange
-    $p = New-WebApplication
-    $p | Install-Package PackageWithFolder -Source $context.RepositoryRoot
-
-    # Get the path to the foo folder
-    $fooPath = (Join-Path (Split-Path $p.FullName) Foo)
-
-    # Add 5 files to that folder (on disk but not in the project)
-    0..5 | %{ "foo" | Out-File (Join-Path $fooPath "file$_.out") }
-
-    Uninstall-Package PackageWithFolder
-
-    Assert-Null (Get-ProjectPackage $p PackageWithFolder)
-    Assert-Null (Get-SolutionPackage PackageWithFolder)
-    Assert-PathExists $fooPath
-}
-
-function Test-WebSiteUninstallPackageWithPPCSSourceFiles {
-    param(
-        $context
-    )
-    # Arrange
-    $p = New-WebSite
-    
-    # Act
-    $p | Install-Package PackageWithPPCSSourceFiles -Source $context.RepositoryRoot    
-    Assert-Package $p PackageWithPPCSSourceFiles
-    Assert-SolutionPackage PackageWithPPCSSourceFiles
-    Assert-NotNull (Get-ProjectItem $p App_Code\Foo.cs)
-    Assert-NotNull (Get-ProjectItem $p App_Code\Bar.cs)
-
-    # Assert
-    $p | Uninstall-Package PackageWithPPCSSourceFiles
-    Assert-Null (Get-ProjectItem $p App_Code\Foo.cs)
-    Assert-Null (Get-ProjectItem $p App_Code\Bar.cs)
-    Assert-Null (Get-ProjectItem $p App_Code)
-}
-
-function Test-WebSiteUninstallPackageWithPPVBSourceFiles {
-    param(
-        $context
-    )
-    # Arrange
-    $p = New-WebSite
-    
-    # Act
-    $p | Install-Package PackageWithPPVBSourceFiles -Source $context.RepositoryRoot    
-    Assert-Package $p PackageWithPPVBSourceFiles
-    Assert-SolutionPackage PackageWithPPVBSourceFiles
-    Assert-NotNull (Get-ProjectItem $p App_Code\Foo.vb)
-    Assert-NotNull (Get-ProjectItem $p App_Code\Bar.vb)
-
-    # Assert
-    $p | Uninstall-Package PackageWithPPVBSourceFiles
-    Assert-Null (Get-ProjectItem $p App_Code\Foo.vb)
-    Assert-Null (Get-ProjectItem $p App_Code\Bar.vb)
-    Assert-Null (Get-ProjectItem $p App_Code)
-}
-
-function Test-WebSiteUninstallPackageWithNestedSourceFiles {
-    param(
-        $context
-    )
-    # Arrange
-    $p = New-WebSite
-    
-    # Act
-    $p | Install-Package netfx-Guard -Source $context.RepositoryRoot
-    Assert-Package $p netfx-Guard
-    Assert-SolutionPackage netfx-Guard
-    Assert-NotNull (Get-ProjectItem $p App_Code\netfx\System\Guard.cs)
-    
-    # Assert
-    $p | Uninstall-Package netfx-Guard
-    Assert-Null (Get-ProjectPackage $p netfx-Guard)
-    Assert-Null (Get-SolutionPackage netfx-Guard)
-    Assert-Null (Get-ProjectItem $p App_Code\netfx\System\Guard.cs)
-    Assert-Null (Get-ProjectItem $p App_Code\netfx\System)
-    Assert-Null (Get-ProjectItem $p App_Code\netfx)
-    Assert-Null (Get-ProjectItem $p App_Code)
-}
-
-function Test-WebSiteUninstallWithNestedAspxPPFiles {
-    param(
-        $context
-    )
-
-    # Arrange
-    $p = New-WebSite    
-    $files = @('About.aspx')
-    $p | Install-Package PackageWithNestedAspxPPFiles -Source $context.RepositoryRoot
-
-    $files | %{ 
-        $item = Get-ProjectItem $p $_
-        Assert-NotNull $item
-        $codeItem = Get-ProjectItem $p "$_.cs"
-        Assert-NotNull $codeItem
-    }
-
-    Assert-Package $p PackageWithNestedAspxPPFiles 1.0
-    Assert-SolutionPackage PackageWithNestedAspxPPFiles 1.0
-
-    # Act
-    $p | Uninstall-Package PackageWithNestedAspxPPFiles
-
-    # Assert
-    $files | %{ 
-        $item = Get-ProjectItem $p $_
-        Assert-Null $item
-        $codeItem = Get-ProjectItem $p "$_.cs"
-        Assert-Null $codeItem
-    }
-
-    Assert-Null (Get-ProjectPackage $p PackageWithNestedAspxPPFiles 1.0)
-    Assert-Null (Get-SolutionPackage PackageWithNestedAspxPPFiles 1.0)
-}
-
-function Test-WebsiteUninstallPackageWithNestedAspxFiles {
-    param(
-        $context
-    )
-
-    # Arrange
-    $p = New-WebSite    
-    $files = @('Global.asax', 'Site.master', 'About.aspx')
-    $p | Install-Package PackageWithNestedAspxFiles -Source $context.RepositoryRoot
-
-    $files | %{ 
-        $item = Get-ProjectItem $p $_
-        Assert-NotNull $item
-        $codeItem = Get-ProjectItem $p "$_.cs"
-        Assert-NotNull $codeItem
-    }
-
-    Assert-Package $p PackageWithNestedAspxFiles 1.0
-    Assert-SolutionPackage PackageWithNestedAspxFiles 1.0
-
-    # Act
-    $p | Uninstall-Package PackageWithNestedAspxFiles
-
-    # Assert
-    $files | %{ 
-        $item = Get-ProjectItem $p $_
-        Assert-Null $item
-        $codeItem = Get-ProjectItem $p "$_.cs"
-        Assert-Null $codeItem
-    }
-    Assert-Null (Get-ProjectPackage $p PackageWithNestedAspxFiles 1.0)
-    Assert-Null (Get-SolutionPackage PackageWithNestedAspxFiles 1.0)
-}
-
-function Test-WebSiteUninstallPackageWithNestedSourceFilesAndAnotherProject {
-    param(
-        $context
-    )
-    # Arrange
-    $p1 = New-WebSite
-    $p2 = New-WebApplication
-    
-    # Act
-    $p1 | Install-Package netfx-Guard -Source $context.RepositoryRoot
-    Assert-Package $p1 netfx-Guard
-    Assert-SolutionPackage netfx-Guard
-    Assert-NotNull (Get-ProjectItem $p1 App_Code\netfx\System\Guard.cs)
-
-    $p2 | Install-Package netfx-Guard -Source $context.RepositoryRoot
-    Assert-Package $p2 netfx-Guard
-    Assert-SolutionPackage netfx-Guard
-    Assert-NotNull (Get-ProjectItem $p2 netfx\System\Guard.cs)
-    
-    # Assert
-    $p1 | Uninstall-Package netfx-Guard
-    Assert-NotNull (Get-SolutionPackage netfx-Guard)
-    Assert-Null (Get-ProjectPackage $p1 netfx-Guard)
-    Assert-Null (Get-ProjectItem $p1 App_Code\netfx\System\Guard.cs)
-    Assert-Null (Get-ProjectItem $p1 App_Code\netfx\System)
-    Assert-Null (Get-ProjectItem $p1 App_Code\netfx)
-    Assert-Null (Get-ProjectItem $p1 App_Code)
-}
-
-function Test-UninstallPackageSwallowExceptionThrownByUninstallScript {
-   param(
-       $context
-   )
-
-   # Arrange
-   $p = New-ConsoleApplication
-   $p | Install-Package TestUninstallThrowPackage -Source $context.RepositoryRoot
-   Assert-Package $p TestUninstallThrowPackage
-
-   # Act
-   $p | Uninstall-Package TestUninstallThrowPackage
-
-   # Assert
-   Assert-Null (Get-ProjectPackage $p TestUninstallThrowPackage)
-
-}
-
-function Test-UninstallPackageInvokeInstallScriptWhenProjectNameHasApostrophe {
-    param(
-        $context
-    )
-    
-    # Arrange
-    New-Solution "Gun 'n Roses"
-    $p = New-ConsoleApplication
-
-    Install-Package TestUpdatePackage -Version 1.0.0.0 -Source $context.RepositoryRoot
-
-    $global:UninstallPackageMessages = @()
-
-    $expectedMessage = "uninstall" + $p.Name
-
-    # Act
-    Uninstall-Package TestUpdatePackage -Version 1.0.0.0
-
-    # Assert
-    Assert-AreEqual 1 $global:UninstallPackageMessages.Count
-    Assert-AreEqual $expectedMessage $global:UninstallPackageMessages[0]
-
-    # Clean up
-    Remove-Variable UninstallPackageMessages -Scope Global
-}
-
-function Test-UninstallPackageInvokeInstallScriptWhenProjectNameHasBrackets {
-    param(
-        $context
-    )
-    
-    # Arrange
-    New-Solution "Gun [] Roses 2"
-    $p = New-ConsoleApplication
-
-    Install-Package TestUpdatePackage -Version 1.0.0.0 -Source $context.RepositoryRoot
-
-    $global:UninstallPackageMessages = @()
-
-    $expectedMessage = "uninstall" + $p.Name
-
-    # Act
-    Uninstall-Package TestUpdatePackage -Version 1.0.0.0
-
-    # Assert
-    Assert-AreEqual 1 $global:UninstallPackageMessages.Count
-    Assert-AreEqual $expectedMessage $global:UninstallPackageMessages[0]
-
-    # Clean up
-    Remove-Variable UninstallPackageMessages -Scope Global
-}
-
-function Test-UninstallPackageRemoveSolutionPackagesConfig
-{
-    param(
-        $context
-    )
-
-    # Arrange
-    $a = New-ClassLibrary
-
-    $a | Install-Package SolutionOnlyPackage -version 1.0 -source $context.RepositoryRoot
-    
-    $solutionFile = Get-SolutionPath
-    $solutionDir = Split-Path $solutionFile -Parent
-
-    $configFile = "$solutionDir\.nuget\packages.config"
-    
-    Assert-True (Test-Path $configFile)
-
-    $content = Get-Content $configFile
-    Assert-AreEqual 4 $content.Length
-    Assert-AreEqual '<?xml version="1.0" encoding="utf-8"?>' $content[0]
-    Assert-AreEqual '<packages>' $content[1]
-    Assert-AreEqual '  <package id="SolutionOnlyPackage" version="1.0" />' $content[2]
-    Assert-AreEqual '</packages>' $content[3]
-
-    # Act
-    $a | Uninstall-Package SolutionOnlyPackage
-
-    # Assert
-    Assert-False (Test-Path $configFile)
-}
-
-function Test-UninstallPackageRemoveEntryFromSolutionPackagesConfig
-{
-    param(
-        $context
-    )
-
-    # Arrange
-    $a = New-ClassLibrary
-
-    $a | Install-Package SolutionLevelPkg -version 1.0.0 -source $context.RepositoryRoot
-    $a | Install-Package RazorGenerator.MsBuild -version 1.3.2
-    
-    $solutionFile = Get-SolutionPath
-    $solutionDir = Split-Path $solutionFile -Parent
-
-    $configFile = "$solutionDir\.nuget\packages.config"
-    
-    Assert-True (Test-Path $configFile)
-
-    $content = Get-Content $configFile
-    Assert-AreEqual 5 $content.Length
-    Assert-AreEqual '<?xml version="1.0" encoding="utf-8"?>' $content[0]
-    Assert-AreEqual '<packages>' $content[1]
-    Assert-AreEqual '  <package id="RazorGenerator.MsBuild" version="1.3.2.0" />' $content[2]
-    Assert-AreEqual '  <package id="SolutionLevelPkg" version="1.0.0" />' $content[3]
-    Assert-AreEqual '</packages>' $content[4]
-
-    # Act
-    $a | Uninstall-Package RazorGenerator.MsBuild
-
-    # Assert
-    $content = Get-Content $configFile
-    Assert-AreEqual 4 $content.Length
-    Assert-AreEqual '<?xml version="1.0" encoding="utf-8"?>' $content[0]
-    Assert-AreEqual '<packages>' $content[1]
-    Assert-AreEqual '  <package id="SolutionLevelPkg" version="1.0.0" />' $content[2]
-    Assert-AreEqual '</packages>' $content[3]
-}
-
-function Test-UninstallingSatellitePackageRemovesFilesFromRuntimePackageFolder
-{
-    param(
-        $context
-    )
-
-    # Arrange
-    $p = New-ClassLibrary
-    $solutionDir = Get-SolutionDir
-
-    # Act
-    $p | Install-Package PackageWithStrongNamedLib -Source $context.RepositoryPath
-    $p | Install-Package PackageWithStrongNamedLib.ja-jp -Source $context.RepositoryPath
-
-    $p | Uninstall-Package PackageWithStrongNamedLib.ja-jp
-
-    # Assert (the resources from the satellite package are copied into the runtime package's folder)
-    Assert-PathNotExists (Join-Path $solutionDir packages\PackageWithStrongNamedLib.1.1\lib\ja-jp\Core.resources.dll)
-    Assert-PathNotExists (Join-Path $solutionDir packages\PackageWithStrongNamedLib.1.1\lib\ja-jp\Core.xml)
-}
-
-function Test-UninstallingSatellitePackageDoesNotRemoveCollidingRuntimeFilesWhenContentsDiffer
-{
-    param(
-        $context
-    )
-
-    # Arrange
-    $p = New-ClassLibrary
-    $solutionDir = Get-SolutionDir
-
-    # Act
-    $p | Install-Package PackageWithStrongNamedLib -Source $context.RepositoryPath
-    $p | Install-Package PackageWithStrongNamedLib.ja-jp -Source $context.RepositoryPath
-
-    $p | Uninstall-Package PackageWithStrongNamedLib.ja-jp 
-
-    # Assert (the resources from the satellite package are copied into the runtime package's folder)
-    Assert-PathExists (Join-Path $solutionDir packages\PackageWithStrongNamedLib.1.1\lib\ja-jp\collision-differences.txt)
-}
-
-function Test-UninstallingSatellitePackageDoesRemoveCollidingRuntimeFilesWhenContentsMatch
-{
-    param(
-        $context
-    )
-
-    # Arrange
-    $p = New-ClassLibrary
-    $solutionDir = Get-SolutionDir
-
-    # Act
-    $p | Install-Package PackageWithStrongNamedLib -Source $context.RepositoryPath
-    $p | Install-Package PackageWithStrongNamedLib.ja-jp -Source $context.RepositoryPath
-
-    $p | Uninstall-Package PackageWithStrongNamedLib.ja-jp
-
-    # Assert (the resources from the satellite package are copied into the runtime package's folder)
-    Assert-PathNotExists (Join-Path $solutionDir packages\PackageWithStrongNamedLib.1.1\lib\ja-jp\collision-match.txt)
-}
-
-function Test-UninstallingSatellitePackageThenRuntimePackageRemoveCollidingRuntimeFilesWhenContentsDiffer
-{
-    param(
-        $context
-    )
-
-    # Arrange
-    $p = New-ClassLibrary
-    $solutionDir = Get-SolutionDir
-
-    # Act
-    $p | Install-Package PackageWithStrongNamedLib -Source $context.RepositoryPath
-    $p | Install-Package PackageWithStrongNamedLib.ja-jp -Source $context.RepositoryPath
-
-    $p | Uninstall-Package PackageWithStrongNamedLib.ja-jp
-    $p | Uninstall-Package PackageWithStrongNamedLib
-
-    # Assert (the resources from the satellite package are copied into the runtime package's folder)
-    Assert-PathNotExists (Join-Path $solutionDir packages\PackageWithStrongNamedLib.1.1\lib\ja-jp\collision-differences.txt)
-}
-
-function Test-WebSiteSimpleUninstall
-{
-    param(
-        $context
-    )
-
-    # Arrange
-    $p = New-Website
-    
-    # Act
-    $p | Install-Package MyAwesomeLibrary -Source $context.RepositoryPath
-    $p | Uninstall-Package MyAwesomeLibrary
-
-    # Assert
-    Assert-PathNotExists (Join-Path (Get-ProjectDir $p) "bin\AwesomeLibrary.dll.refresh")
-}
-
-function Test-UninstallPackageUseTheTargetFrameworkPersistedInPackagesConfigToRemoveContentFiles
-{
-    param($context)
-
-    # Arrange
-    $p = New-ClassLibrary
-
-    $p | Install-Package PackageA -Source $context.RepositoryPath
-    
-    Assert-Package $p 'packageA'
-    Assert-Package $p 'packageB'
-
-    Assert-NotNull (Get-ProjectItem $p testA4.txt)
-    Assert-NotNull (Get-ProjectItem $p testB4.txt)
-
-    # Act (change the target framework of the project to 3.5 and verifies that it still removes the content files correctly )
-
-    $projectName = $p.Name
-    $p.Properties.Item("TargetFrameworkMoniker").Value = '.NETFramework,Version=3.5'
-
-    $p = Get-Project $projectName
-
-    Uninstall-Package 'PackageA' -Project $projectName -RemoveDependencies
-    
-    # Assert
-    Assert-NoPackage $p 'PackageA'
-    Assert-NoPackage $p 'PackageB'
-    
-    Assert-Null (Get-ProjectItem $p testA4.txt)
-    Assert-Null (Get-ProjectItem $p testB4.txt)
-}
-
-function Test-UninstallPackageUseTheTargetFrameworkPersistedInPackagesConfigToRemoveAssemblyReferences
-{
-    param($context)
-
-    # Arrange
-    $p = New-ClassLibrary
-
-    $p | Install-Package PackageA -Source $context.RepositoryPath
-    
-    Assert-Package $p 'packageA'
-    Assert-Package $p 'packageB'
-
-    Assert-Reference $p testA4
-    Assert-Reference $p testB4
-
-    # Act (change the target framework of the project to 3.5 and verifies that it still removes the assembly references correctly )
-
-    $projectName = $p.Name
-    $p.Properties.Item("TargetFrameworkMoniker").Value = '.NETFramework,Version=3.5'
-
-    $p = Get-Project $projectName
-
-    Uninstall-Package 'PackageA' -Project $projectName -RemoveDependencies
-    
-    # Assert
-    Assert-NoPackage $p 'PackageA'
-    Assert-NoPackage $p 'PackageB'
-    
-    Assert-Null (Get-AssemblyReference $p testA4.dll)
-    Assert-Null (Get-AssemblyReference $p testB4.dll)
-}
-
-function Test-UninstallPackageUseTheTargetFrameworkPersistedInPackagesConfigToInvokeUninstallScript
-{
-    param($context)
-
-    # Arrange
-    $p = New-ClassLibrary
-
-    $p | Install-Package PackageA -Source $context.RepositoryPath
-    
-    Assert-Package $p 'packageA'
-
-    # Act (change the target framework of the project to 3.5 and verifies that it invokes the correct uninstall.ps1 file in 'net40' folder )
-
-    $projectName = $p.Name
-    $p.Properties.Item("TargetFrameworkMoniker").Value = '.NETFramework,Version=3.5'
-
-    $global:UninstallVar = 0
-
-    $p = Get-Project $projectName
-    Uninstall-Package 'PackageA' -Project $projectName
-    
-    # Assert
-    Assert-NoPackage $p 'PackageA'
-    
-    Assert-AreEqual 1 $global:UninstallVar
-
-    Remove-Variable UninstallVar -Scope Global
-}
-
-
-function Test-ToolsPathForUninstallScriptPointToToolsFolder
-{
-    param($context)
-
-    # Arrange
-    $p = New-SilverlightApplication
-
-    $p | Install-Package PackageA -Version 1.0.0 -Source $context.RepositoryPath
-    Assert-Package $p 'packageA'
-
-    # Act
-
-    $p | Uninstall-Package PackageA
-}
-
-function Test-FinishFailedUninstallOnSolutionOpen
-{
-    param($context)
-
-    # Arrange
-    $p = New-ConsoleApplication
-
-    $packageManager = $host.PrivateData.packageManagerFactory.CreatePackageManager()
-    $localRepositoryPath = $packageManager.LocalRepository.Source
-    $physicalFileSystem = New-Object NuGet.PhysicalFileSystem($localRepositoryPath)
-
-    $p | Install-Package SolutionLevelPkg -Version 1.0.0 -Source $context.RepositoryRoot
-
-    # We will open a file handle preventing the deletion packages\SolutionLevelPkg.1.0.0\tools\Sample.targets
-    # causing the uninstall to fail to complete thereby forcing it to finish the next time the solution is opened
-    $filePath = Join-Path $localRepositoryPath "SolutionLevelPkg.1.0.0\tools\Sample.targets"
-    $fileStream = [System.IO.File]::Open($filePath, [System.IO.FileMode]::Open, [System.IO.FileAccess]::Read, [System.IO.FileShare]::Read)
-
-    try {
-        # Act
-        $p | Uninstall-Package SolutionLevelPkg
-
-        # Assert
-        Assert-True $physicalFileSystem.DirectoryExists("SolutionLevelPkg.1.0.0")
-        Assert-True $physicalFileSystem.FileExists("SolutionLevelPkg.1.0.0.deleteme")
-
-    } finally {
-        $fileStream.Close()
-    }
-
-    # Act
-    # After closing the file handle, we close the solution and reopen it
-    $solutionDir = $dte.Solution.FullName
-    Close-Solution
-    Open-Solution $solutionDir
-
-    # Assert
-    Assert-False $physicalFileSystem.DirectoryExists("SolutionLevelPkg.1.0.0")
-    Assert-False $physicalFileSystem.FileExists("SolutionLevelPkg.1.0.0.deleteme")
-}
-
-function Test-FinishFailedUninstallOnSolutionOpenOfProjectLevelPackage
-{
-    param($context)
-
-    # Arrange
-    $p = New-ConsoleApplication
-
-    $packageManager = $host.PrivateData.packageManagerFactory.CreatePackageManager()
-    $localRepositoryPath = $packageManager.LocalRepository.Source
-    $physicalFileSystem = New-Object NuGet.PhysicalFileSystem($localRepositoryPath)
-
-    $p | Install-Package PackageWithTextFile -Version 1.0 -Source $context.RepositoryRoot
-
-    # We will open a file handle preventing the deletion packages\PackageWithTextFile.1.0\content\text
-    # causing the uninstall to fail to complete thereby forcing it to finish the next time the solution is opened
-    $filePath = Join-Path $localRepositoryPath "PackageWithTextFile.1.0\content\text"
-    $fileStream = [System.IO.File]::Open($filePath, [System.IO.FileMode]::Open, [System.IO.FileAccess]::Read, [System.IO.FileShare]::Read)
-
-    try {
-        # Act
-        $p | Uninstall-Package PackageWithTextFile
-
-        # Assert
-        Assert-True $physicalFileSystem.DirectoryExists("PackageWithTextFile.1.0")
-        Assert-True $physicalFileSystem.FileExists("PackageWithTextFile.1.0.deleteme")
-
-    } finally {
-        $fileStream.Close()
-    }
-
-    # Act
-    # After closing the file handle, we close the solution and reopen it
-    $solutionDir = $dte.Solution.FullName
-    Close-Solution
-    Open-Solution $solutionDir
-
-    # Assert
-    Assert-False $physicalFileSystem.DirectoryExists("PackageWithTextFile.1.0")
-    Assert-False $physicalFileSystem.FileExists("PackageWithTextFile.1.0.deleteme")
-}
-
-<<<<<<< HEAD
-
-function Test-UnInstallPackageWithXdtTransformUnTransformsTheFile
-{
-    # Arrange
-    $p = New-WebApplication
-
-    # Act
-    $p | Install-Package XdtPackage -Source $context.RepositoryPath
-
-    # Assert
-    Assert-Package $p 'XdtPackage' '1.0.0'
-
-    $content = [xml](Get-Content (Get-ProjectItemPath $p web.config))
-
-    Assert-AreEqual "false" $content.configuration["system.web"].compilation.debug
-    Assert-NotNull $content.configuration["system.web"].customErrors
-
-    # Act 2
-    $p | UnInstall-Package XdtPackage
-
-    # Assert 2
-    Assert-NoPackage $p 'XdtPackage' '1.0.0'
-
-    $content = [xml](Get-Content (Get-ProjectItemPath $p web.config))
-
-    Assert-AreEqual "true" $content.configuration["system.web"].compilation.debug
-    Assert-Null $content.configuration["system.web"].customErrors
-}
-
-=======
-function Test-UninstallPackageUninstallAssemblyReferencesHonoringPackageReferencesAccordingToProjectFramework
-{
-    # Arrange
-    $p = New-ClassLibrary
-
-    $p | Install-Package mars -Source $repositoryPath
-    $p | Install-Package natal -Source $repositoryPath
-
-    Assert-Package $p mars
-    Assert-Package $p natal
-
-    # Act
-    $p | Uninstall-Package natal
-
-    # Assert
-    Assert-Reference $p one
-    Assert-Null (Get-AssemblyReference $p two)
-    Assert-Null (Get-AssemblyReference $p three)
-}
->>>>>>> ab39b22b
+function Test-RemovingPackageFromProjectDoesNotRemoveIfInUse {
+    # Arrange
+    $p1 = New-ClassLibrary
+    $p2 = New-ClassLibrary
+    
+    Install-Package Ninject -Project $p1.Name
+    Assert-Reference $p1 Ninject
+    
+    Install-Package Ninject -Project $p2.Name
+    Assert-Reference $p2 Ninject
+    
+    Uninstall-Package Ninject -Project $p1.Name
+    
+    Assert-Null (Get-ProjectPackage $p1 Ninject)
+    Assert-Null (Get-AssemblyReference $p1 Ninject)
+    Assert-SolutionPackage Ninject
+}
+
+function Test-RemovingPackageWithDependencyFromProjectDoesNotRemoveIfInUse {
+    # Arrange
+    $p1 = New-WebApplication
+    $p2 = New-WebApplication
+    
+    $p1 | Install-Package jquery.Validation
+    Assert-Package $p1 jquery.Validation
+    Assert-Package $p1 jquery
+    
+    $p2 | Install-Package jquery.Validation
+    Assert-Package $p1 jquery.Validation
+    Assert-Package $p1 jquery
+    
+    $p1 | Uninstall-Package jquery.Validation
+    $p1 | Uninstall-Package jquery
+    
+    Assert-Null (Get-ProjectPackage $p1 jquery.Validation)
+    Assert-Null (Get-ProjectPackage $p1 jquery)
+    Assert-SolutionPackage jquery.Validation
+    Assert-SolutionPackage jquery
+}
+
+function Test-RemovePackageRemovesPackageFromSolutionIfNotInUse {
+    # Arrange
+    $p1 = New-WebApplication
+    
+    Install-Package elmah -Project $p1.Name -Version 1.1
+    Assert-Reference $p1 elmah
+    Assert-SolutionPackage elmah
+    
+    Uninstall-Package elmah -Project $p1.Name
+    Assert-Null (Get-AssemblyReference $p1 elmah)
+    Assert-Null (Get-ProjectPackage $p1 elmah)
+    Assert-Null (Get-SolutionPackage elmah)
+}
+
+function Test-UninstallingPackageWithConfigTransformWhenConfigReadOnly {
+    # Arrange
+    $p1 = New-WebApplication
+    
+    Install-Package elmah -Project $p1.Name -Version 1.1
+    Assert-Reference $p1 elmah
+    Assert-SolutionPackage elmah
+    attrib +R (Get-ProjectItemPath $p1 web.config)
+    
+    Uninstall-Package elmah -Project $p1.Name
+    Assert-Null (Get-AssemblyReference $p1 elmah)
+    Assert-Null (Get-ProjectPackage $p1 elmah)
+    Assert-Null (Get-SolutionPackage elmah)
+}
+
+function Test-VariablesPassedToUninstallScriptsAreValidWithWebSite {
+    param(
+        $context
+    )
+    
+    # Arrange
+    $p = New-WebSite
+
+    Install-Package PackageWithScripts -Project $p.Name -Source $context.RepositoryRoot
+
+    # This asserts install.ps1 gets called with the correct project reference and package
+    Assert-Reference $p System.Windows.Forms
+
+     # Act
+    Uninstall-Package PackageWithScripts -Project $p.Name
+    Assert-Null (Get-AssemblyReference $p System.Windows.Forms)
+}
+
+function Test-UninstallPackageWithNestedContentFiles {
+    param(
+        $context
+    )
+
+    # Arrange
+    $p = New-WebApplication
+    Install-Package NestedFolders -Project $p.Name -Source $context.RepositoryPath
+
+    # Act    
+    Uninstall-Package NestedFolders -Project $p.Name
+
+    # Assert
+    Assert-Null (Get-ProjectItem $p a)
+    Assert-Null (Get-ProjectItem $p a\b)
+    Assert-Null (Get-ProjectItem $p a\b\c)
+    Assert-Null (Get-ProjectItem $p a\b\c\test.txt)
+}
+
+function Test-SimpleFSharpUninstall {
+    # Arrange
+    $p = New-FSharpLibrary
+    
+    # Act
+    Install-Package Ninject -Project $p.Name 
+    Assert-Reference $p Ninject
+    Assert-Package $p Ninject
+    Assert-SolutionPackage Ninject
+    Uninstall-Package Ninject -Project $p.Name
+    
+    # Assert
+    Assert-Null (Get-ProjectPackage $p Ninject)
+    Assert-Null (Get-AssemblyReference $p Ninject)
+    Assert-Null (Get-SolutionPackage Ninject)
+}
+
+function Test-FSharpDependentPackageUninstall {
+    # Arrange
+    $p = New-FSharpLibrary
+    $p | Install-Package -Source $context.RepositoryRoot PackageWithDependencyOnPrereleaseTestPackage
+
+    # Act & Assert
+    Assert-Throws { $p | Uninstall-Package PreReleaseTestPackage } "Unable to uninstall 'PreReleaseTestPackage 1.0.0' because 'PackageWithDependencyOnPrereleaseTestPackage 1.0' depends on it."
+}
+
+function Test-UninstallPackageThatIsNotInstalledThrows {
+    # Arrange
+    $p = New-ClassLibrary
+
+    # Act & Assert
+    Assert-Throws { $p | Uninstall-Package elmah } "Unable to find package 'elmah'."
+}
+
+function Test-UninstallPackageThatIsInstalledInAnotherProjectThrows {
+    # Arrange
+    $p1 = New-ClassLibrary
+    $p2 = New-ClassLibrary
+    $p1 | Install-Package elmah -Version 1.1
+
+    # Act & Assert
+    Assert-Throws { $p2 | Uninstall-Package elmah } "Unable to find package 'elmah' in '$($p2.Name)'."
+}
+
+function Test-UninstallSolutionOnlyPackage {
+    param(
+        $context
+    )
+
+    # Arrange
+    $p = New-MvcApplication
+    $p | Install-Package SolutionOnlyPackage -Source $context.RepositoryRoot
+
+    Assert-SolutionPackage SolutionOnlyPackage 2.0
+
+    Uninstall-Package SolutionOnlyPackage
+
+    Assert-Null (Get-SolutionPackage SolutionOnlyPackage 2.0)
+}
+
+function Test-UninstallPackageProjectLevelPackageThatsOnlyInstalledAtSolutionLevel {
+    # Arrange
+    $p = New-ClassLibrary
+    $p | Install-Package elmah -Version 1.1
+    Remove-ProjectItem $p packages.config
+    
+    Assert-SolutionPackage elmah
+    Assert-Null (Get-ProjectPackage $p elmah)
+
+    # Act
+    $p | Uninstall-Package elmah
+
+    # Assert
+    Assert-NoSolutionPackage elmah -Version 1.1
+}
+
+function Test-UninstallSpecificPackageThrowsIfNotInstalledInProject {
+    # Arrange
+    $p1 = New-ClassLibrary
+    $p2 = New-FSharpLibrary
+    $p1 | Install-Package Antlr -Version 3.1.1
+    $p2 | Install-Package Antlr -Version 3.1.3.42154
+
+    # Act
+    Assert-Throws { $p2 | Uninstall-Package Antlr -Version 3.1.1 } "Unable to find package 'Antlr 3.1.1' in '$($p2.Name)'."
+}
+
+function Test-UninstallSpecificVersionOfPackage {
+    # Arrange
+    $p1 = New-ClassLibrary
+    $p2 = New-FSharpLibrary
+    $p1 | Install-Package Antlr -Version 3.1.1
+    $p2 | Install-Package Antlr -Version 3.1.3.42154
+
+    # Act
+    $p1 | Uninstall-Package Antlr -Version 3.1.1
+
+    # Assert
+    Assert-Null (Get-ProjectPackage $p1 Antlr 3.1.1)
+    Assert-Null (Get-SolutionPackage Antlr 3.1.1)
+    Assert-SolutionPackage Antlr 3.1.3.42154
+}
+
+function Test-UninstallSpecificVersionOfProjectLevelPackageFromSolutionLevel {        
+    # Arrange
+    $p1 = New-ClassLibrary
+    $p2 = New-FSharpLibrary
+    $p1 | Install-Package jQuery -Version 1.8.0
+    $p2 | Install-Package jQuery -Version 1.8.2
+    Remove-ProjectItem $p1 packages.config
+    Remove-ProjectItem $p2 packages.config
+
+    Assert-SolutionPackage jQuery 1.8.0
+    Assert-SolutionPackage jQuery 1.8.2
+    @($p1, $p2) | %{ Assert-Null (Get-ProjectPackage $_ jQuery) }
+
+    Write-Host "Now uninstall package"
+
+    # Act
+    $p1 | Uninstall-Package jQuery -Version 1.8.0
+
+    # Assert
+    Assert-NoSolutionPackage jQuery 1.8.0
+    Assert-SolutionPackage jQuery 1.8.2
+}
+
+function Test-UninstallAmbiguousProjectLevelPackageFromSolutionLevel {    
+    # Arrange
+    $p1 = New-ClassLibrary
+    $p2 = New-FSharpLibrary
+    $p1 | Install-Package Antlr -Version 3.1.1
+    $p2 | Install-Package Antlr -Version 3.1.3.42154
+    Remove-ProjectItem $p1 packages.config
+    Remove-ProjectItem $p2 packages.config
+
+    Assert-SolutionPackage Antlr 3.1.1
+    Assert-SolutionPackage Antlr 3.1.3.42154
+    @($p1, $p2) | %{ Assert-Null (Get-ProjectPackage $_ Antlr) }
+
+    # Act
+    Assert-Throws { $p1 | Uninstall-Package Antlr } "Unable to find 'Antlr' in '$($p1.Name)' and found multiple versions of 'Antlr' installed. Please specify a version."
+}
+
+function Test-UninstallSolutionOnlyPackageWhenAmbiguous {
+    param(
+        $context
+    )
+
+    # Arrange
+    $p = New-MvcApplication
+    Install-Package SolutionOnlyPackage -Version 1.0 -Source $context.RepositoryRoot
+    Install-Package SolutionOnlyPackage -Version 2.0 -Source $context.RepositoryRoot
+
+    Assert-SolutionPackage SolutionOnlyPackage 1.0
+    Assert-SolutionPackage SolutionOnlyPackage 2.0
+
+    Assert-Throws { Uninstall-Package SolutionOnlyPackage } "Found multiple versions of 'SolutionOnlyPackage' installed. Please specify a version."
+}
+
+function Test-UninstallPackageWorksWithPackagesHavingSameNames {
+    #
+    #  Folder1
+    #     + ProjectA
+    #     + ProjectB
+    #  Folder2
+    #     + ProjectA
+    #     + ProjectC
+    #  ProjectA
+    #
+
+    # Arrange
+    $f = New-SolutionFolder 'Folder1'
+    $p1 = $f | New-ClassLibrary 'ProjectA'
+    $p2 = $f | New-ClassLibrary 'ProjectB'
+
+    $g = New-SolutionFolder 'Folder2'
+    $p3 = $g | New-ClassLibrary 'ProjectA'
+    $p4 = $g | New-ConsoleApplication 'ProjectC'
+
+    $p5 = New-ConsoleApplication 'ProjectA'
+
+    # Act
+    Get-Project -All | Install-Package elmah -Version 1.1
+    $all = @( $p1, $p2, $p3, $p4, $p5 )
+    $all | % { Assert-Package $_ elmah }
+
+    Get-Project -All | Uninstall-Package elmah
+
+    # Assert
+    $all | % { Assert-Null (Get-ProjectPackage $_ elmah) }
+}
+
+function Test-UninstallPackageWithXmlTransformAndTokenReplacement {
+    param(
+        $context
+    )
+
+    # Arrange
+    $p = New-WebApplication
+    $p | Install-Package PackageWithXmlTransformAndTokenReplacement -Source $context.RepositoryRoot
+
+    # Assert
+    $ns = $p.Properties.Item("DefaultNamespace").Value
+    $assemblyName = $p.Properties.Item("AssemblyName").Value
+    $path = (Get-ProjectItemPath $p web.config)
+    $content = [System.IO.File]::ReadAllText($path)
+    $expectedContent = "type=`"$ns.MyModule, $assemblyName`""
+    Assert-True ($content.Contains($expectedContent))
+
+    # Act
+    $p | Uninstall-Package PackageWithXmlTransformAndTokenReplacement
+    $content = [System.IO.File]::ReadAllText($path)
+    Assert-False ($content.Contains($expectedContent))
+}
+
+function Test-UninstallPackageAfterRenaming {
+    param(
+        $context
+    )
+    # Arrange
+    $f = New-SolutionFolder 'Folder1' | New-SolutionFolder 'Folder2'
+    $p0 = New-ClassLibrary 'ProjectX'
+    $p1 = $f | New-ClassLibrary 'ProjectA'
+    $p2 = $f | New-ClassLibrary 'ProjectB'
+
+    # Act
+    $p1 | Install-Package NestedFolders -Source $context.RepositoryPath 
+    $p1.Name = "ProjectX"
+    Uninstall-Package NestedFolders -Project Folder1\Folder2\ProjectX
+
+    $p2 | Install-Package NestedFolders -Source $context.RepositoryPath 
+    $f.Name = "Folder3"
+    Uninstall-Package NestedFolders -Project Folder1\Folder3\ProjectB
+
+    Assert-Null (Get-ProjectItem $p1 scripts\jquery-1.5.js)
+    Assert-Null (Get-ProjectItem $p2 scripts\jquery-1.5.js)
+}
+
+function Test-UninstallDoesNotRemoveFolderIfNotEmpty {
+    param(
+        $context
+    )
+    # Arrange
+    $p = New-WebApplication
+    $p | Install-Package PackageWithFolder -Source $context.RepositoryRoot
+
+    # Get the path to the foo folder
+    $fooPath = (Join-Path (Split-Path $p.FullName) Foo)
+
+    # Add 5 files to that folder (on disk but not in the project)
+    0..5 | %{ "foo" | Out-File (Join-Path $fooPath "file$_.out") }
+
+    Uninstall-Package PackageWithFolder
+
+    Assert-Null (Get-ProjectPackage $p PackageWithFolder)
+    Assert-Null (Get-SolutionPackage PackageWithFolder)
+    Assert-PathExists $fooPath
+}
+
+function Test-WebSiteUninstallPackageWithPPCSSourceFiles {
+    param(
+        $context
+    )
+    # Arrange
+    $p = New-WebSite
+    
+    # Act
+    $p | Install-Package PackageWithPPCSSourceFiles -Source $context.RepositoryRoot    
+    Assert-Package $p PackageWithPPCSSourceFiles
+    Assert-SolutionPackage PackageWithPPCSSourceFiles
+    Assert-NotNull (Get-ProjectItem $p App_Code\Foo.cs)
+    Assert-NotNull (Get-ProjectItem $p App_Code\Bar.cs)
+
+    # Assert
+    $p | Uninstall-Package PackageWithPPCSSourceFiles
+    Assert-Null (Get-ProjectItem $p App_Code\Foo.cs)
+    Assert-Null (Get-ProjectItem $p App_Code\Bar.cs)
+    Assert-Null (Get-ProjectItem $p App_Code)
+}
+
+function Test-WebSiteUninstallPackageWithPPVBSourceFiles {
+    param(
+        $context
+    )
+    # Arrange
+    $p = New-WebSite
+    
+    # Act
+    $p | Install-Package PackageWithPPVBSourceFiles -Source $context.RepositoryRoot    
+    Assert-Package $p PackageWithPPVBSourceFiles
+    Assert-SolutionPackage PackageWithPPVBSourceFiles
+    Assert-NotNull (Get-ProjectItem $p App_Code\Foo.vb)
+    Assert-NotNull (Get-ProjectItem $p App_Code\Bar.vb)
+
+    # Assert
+    $p | Uninstall-Package PackageWithPPVBSourceFiles
+    Assert-Null (Get-ProjectItem $p App_Code\Foo.vb)
+    Assert-Null (Get-ProjectItem $p App_Code\Bar.vb)
+    Assert-Null (Get-ProjectItem $p App_Code)
+}
+
+function Test-WebSiteUninstallPackageWithNestedSourceFiles {
+    param(
+        $context
+    )
+    # Arrange
+    $p = New-WebSite
+    
+    # Act
+    $p | Install-Package netfx-Guard -Source $context.RepositoryRoot
+    Assert-Package $p netfx-Guard
+    Assert-SolutionPackage netfx-Guard
+    Assert-NotNull (Get-ProjectItem $p App_Code\netfx\System\Guard.cs)
+    
+    # Assert
+    $p | Uninstall-Package netfx-Guard
+    Assert-Null (Get-ProjectPackage $p netfx-Guard)
+    Assert-Null (Get-SolutionPackage netfx-Guard)
+    Assert-Null (Get-ProjectItem $p App_Code\netfx\System\Guard.cs)
+    Assert-Null (Get-ProjectItem $p App_Code\netfx\System)
+    Assert-Null (Get-ProjectItem $p App_Code\netfx)
+    Assert-Null (Get-ProjectItem $p App_Code)
+}
+
+function Test-WebSiteUninstallWithNestedAspxPPFiles {
+    param(
+        $context
+    )
+
+    # Arrange
+    $p = New-WebSite    
+    $files = @('About.aspx')
+    $p | Install-Package PackageWithNestedAspxPPFiles -Source $context.RepositoryRoot
+
+    $files | %{ 
+        $item = Get-ProjectItem $p $_
+        Assert-NotNull $item
+        $codeItem = Get-ProjectItem $p "$_.cs"
+        Assert-NotNull $codeItem
+    }
+
+    Assert-Package $p PackageWithNestedAspxPPFiles 1.0
+    Assert-SolutionPackage PackageWithNestedAspxPPFiles 1.0
+
+    # Act
+    $p | Uninstall-Package PackageWithNestedAspxPPFiles
+
+    # Assert
+    $files | %{ 
+        $item = Get-ProjectItem $p $_
+        Assert-Null $item
+        $codeItem = Get-ProjectItem $p "$_.cs"
+        Assert-Null $codeItem
+    }
+
+    Assert-Null (Get-ProjectPackage $p PackageWithNestedAspxPPFiles 1.0)
+    Assert-Null (Get-SolutionPackage PackageWithNestedAspxPPFiles 1.0)
+}
+
+function Test-WebsiteUninstallPackageWithNestedAspxFiles {
+    param(
+        $context
+    )
+
+    # Arrange
+    $p = New-WebSite    
+    $files = @('Global.asax', 'Site.master', 'About.aspx')
+    $p | Install-Package PackageWithNestedAspxFiles -Source $context.RepositoryRoot
+
+    $files | %{ 
+        $item = Get-ProjectItem $p $_
+        Assert-NotNull $item
+        $codeItem = Get-ProjectItem $p "$_.cs"
+        Assert-NotNull $codeItem
+    }
+
+    Assert-Package $p PackageWithNestedAspxFiles 1.0
+    Assert-SolutionPackage PackageWithNestedAspxFiles 1.0
+
+    # Act
+    $p | Uninstall-Package PackageWithNestedAspxFiles
+
+    # Assert
+    $files | %{ 
+        $item = Get-ProjectItem $p $_
+        Assert-Null $item
+        $codeItem = Get-ProjectItem $p "$_.cs"
+        Assert-Null $codeItem
+    }
+    Assert-Null (Get-ProjectPackage $p PackageWithNestedAspxFiles 1.0)
+    Assert-Null (Get-SolutionPackage PackageWithNestedAspxFiles 1.0)
+}
+
+function Test-WebSiteUninstallPackageWithNestedSourceFilesAndAnotherProject {
+    param(
+        $context
+    )
+    # Arrange
+    $p1 = New-WebSite
+    $p2 = New-WebApplication
+    
+    # Act
+    $p1 | Install-Package netfx-Guard -Source $context.RepositoryRoot
+    Assert-Package $p1 netfx-Guard
+    Assert-SolutionPackage netfx-Guard
+    Assert-NotNull (Get-ProjectItem $p1 App_Code\netfx\System\Guard.cs)
+
+    $p2 | Install-Package netfx-Guard -Source $context.RepositoryRoot
+    Assert-Package $p2 netfx-Guard
+    Assert-SolutionPackage netfx-Guard
+    Assert-NotNull (Get-ProjectItem $p2 netfx\System\Guard.cs)
+    
+    # Assert
+    $p1 | Uninstall-Package netfx-Guard
+    Assert-NotNull (Get-SolutionPackage netfx-Guard)
+    Assert-Null (Get-ProjectPackage $p1 netfx-Guard)
+    Assert-Null (Get-ProjectItem $p1 App_Code\netfx\System\Guard.cs)
+    Assert-Null (Get-ProjectItem $p1 App_Code\netfx\System)
+    Assert-Null (Get-ProjectItem $p1 App_Code\netfx)
+    Assert-Null (Get-ProjectItem $p1 App_Code)
+}
+
+function Test-UninstallPackageSwallowExceptionThrownByUninstallScript {
+   param(
+       $context
+   )
+
+   # Arrange
+   $p = New-ConsoleApplication
+   $p | Install-Package TestUninstallThrowPackage -Source $context.RepositoryRoot
+   Assert-Package $p TestUninstallThrowPackage
+
+   # Act
+   $p | Uninstall-Package TestUninstallThrowPackage
+
+   # Assert
+   Assert-Null (Get-ProjectPackage $p TestUninstallThrowPackage)
+
+}
+
+function Test-UninstallPackageInvokeInstallScriptWhenProjectNameHasApostrophe {
+    param(
+        $context
+    )
+    
+    # Arrange
+    New-Solution "Gun 'n Roses"
+    $p = New-ConsoleApplication
+
+    Install-Package TestUpdatePackage -Version 1.0.0.0 -Source $context.RepositoryRoot
+
+    $global:UninstallPackageMessages = @()
+
+    $expectedMessage = "uninstall" + $p.Name
+
+    # Act
+    Uninstall-Package TestUpdatePackage -Version 1.0.0.0
+
+    # Assert
+    Assert-AreEqual 1 $global:UninstallPackageMessages.Count
+    Assert-AreEqual $expectedMessage $global:UninstallPackageMessages[0]
+
+    # Clean up
+    Remove-Variable UninstallPackageMessages -Scope Global
+}
+
+function Test-UninstallPackageInvokeInstallScriptWhenProjectNameHasBrackets {
+    param(
+        $context
+    )
+    
+    # Arrange
+    New-Solution "Gun [] Roses 2"
+    $p = New-ConsoleApplication
+
+    Install-Package TestUpdatePackage -Version 1.0.0.0 -Source $context.RepositoryRoot
+
+    $global:UninstallPackageMessages = @()
+
+    $expectedMessage = "uninstall" + $p.Name
+
+    # Act
+    Uninstall-Package TestUpdatePackage -Version 1.0.0.0
+
+    # Assert
+    Assert-AreEqual 1 $global:UninstallPackageMessages.Count
+    Assert-AreEqual $expectedMessage $global:UninstallPackageMessages[0]
+
+    # Clean up
+    Remove-Variable UninstallPackageMessages -Scope Global
+}
+
+function Test-UninstallPackageRemoveSolutionPackagesConfig
+{
+    param(
+        $context
+    )
+
+    # Arrange
+    $a = New-ClassLibrary
+
+    $a | Install-Package SolutionOnlyPackage -version 1.0 -source $context.RepositoryRoot
+    
+    $solutionFile = Get-SolutionPath
+    $solutionDir = Split-Path $solutionFile -Parent
+
+    $configFile = "$solutionDir\.nuget\packages.config"
+    
+    Assert-True (Test-Path $configFile)
+
+    $content = Get-Content $configFile
+    Assert-AreEqual 4 $content.Length
+    Assert-AreEqual '<?xml version="1.0" encoding="utf-8"?>' $content[0]
+    Assert-AreEqual '<packages>' $content[1]
+    Assert-AreEqual '  <package id="SolutionOnlyPackage" version="1.0" />' $content[2]
+    Assert-AreEqual '</packages>' $content[3]
+
+    # Act
+    $a | Uninstall-Package SolutionOnlyPackage
+
+    # Assert
+    Assert-False (Test-Path $configFile)
+}
+
+function Test-UninstallPackageRemoveEntryFromSolutionPackagesConfig
+{
+    param(
+        $context
+    )
+
+    # Arrange
+    $a = New-ClassLibrary
+
+    $a | Install-Package SolutionLevelPkg -version 1.0.0 -source $context.RepositoryRoot
+    $a | Install-Package RazorGenerator.MsBuild -version 1.3.2
+    
+    $solutionFile = Get-SolutionPath
+    $solutionDir = Split-Path $solutionFile -Parent
+
+    $configFile = "$solutionDir\.nuget\packages.config"
+    
+    Assert-True (Test-Path $configFile)
+
+    $content = Get-Content $configFile
+    Assert-AreEqual 5 $content.Length
+    Assert-AreEqual '<?xml version="1.0" encoding="utf-8"?>' $content[0]
+    Assert-AreEqual '<packages>' $content[1]
+    Assert-AreEqual '  <package id="RazorGenerator.MsBuild" version="1.3.2.0" />' $content[2]
+    Assert-AreEqual '  <package id="SolutionLevelPkg" version="1.0.0" />' $content[3]
+    Assert-AreEqual '</packages>' $content[4]
+
+    # Act
+    $a | Uninstall-Package RazorGenerator.MsBuild
+
+    # Assert
+    $content = Get-Content $configFile
+    Assert-AreEqual 4 $content.Length
+    Assert-AreEqual '<?xml version="1.0" encoding="utf-8"?>' $content[0]
+    Assert-AreEqual '<packages>' $content[1]
+    Assert-AreEqual '  <package id="SolutionLevelPkg" version="1.0.0" />' $content[2]
+    Assert-AreEqual '</packages>' $content[3]
+}
+
+function Test-UninstallingSatellitePackageRemovesFilesFromRuntimePackageFolder
+{
+    param(
+        $context
+    )
+
+    # Arrange
+    $p = New-ClassLibrary
+    $solutionDir = Get-SolutionDir
+
+    # Act
+    $p | Install-Package PackageWithStrongNamedLib -Source $context.RepositoryPath
+    $p | Install-Package PackageWithStrongNamedLib.ja-jp -Source $context.RepositoryPath
+
+    $p | Uninstall-Package PackageWithStrongNamedLib.ja-jp
+
+    # Assert (the resources from the satellite package are copied into the runtime package's folder)
+    Assert-PathNotExists (Join-Path $solutionDir packages\PackageWithStrongNamedLib.1.1\lib\ja-jp\Core.resources.dll)
+    Assert-PathNotExists (Join-Path $solutionDir packages\PackageWithStrongNamedLib.1.1\lib\ja-jp\Core.xml)
+}
+
+function Test-UninstallingSatellitePackageDoesNotRemoveCollidingRuntimeFilesWhenContentsDiffer
+{
+    param(
+        $context
+    )
+
+    # Arrange
+    $p = New-ClassLibrary
+    $solutionDir = Get-SolutionDir
+
+    # Act
+    $p | Install-Package PackageWithStrongNamedLib -Source $context.RepositoryPath
+    $p | Install-Package PackageWithStrongNamedLib.ja-jp -Source $context.RepositoryPath
+
+    $p | Uninstall-Package PackageWithStrongNamedLib.ja-jp 
+
+    # Assert (the resources from the satellite package are copied into the runtime package's folder)
+    Assert-PathExists (Join-Path $solutionDir packages\PackageWithStrongNamedLib.1.1\lib\ja-jp\collision-differences.txt)
+}
+
+function Test-UninstallingSatellitePackageDoesRemoveCollidingRuntimeFilesWhenContentsMatch
+{
+    param(
+        $context
+    )
+
+    # Arrange
+    $p = New-ClassLibrary
+    $solutionDir = Get-SolutionDir
+
+    # Act
+    $p | Install-Package PackageWithStrongNamedLib -Source $context.RepositoryPath
+    $p | Install-Package PackageWithStrongNamedLib.ja-jp -Source $context.RepositoryPath
+
+    $p | Uninstall-Package PackageWithStrongNamedLib.ja-jp
+
+    # Assert (the resources from the satellite package are copied into the runtime package's folder)
+    Assert-PathNotExists (Join-Path $solutionDir packages\PackageWithStrongNamedLib.1.1\lib\ja-jp\collision-match.txt)
+}
+
+function Test-UninstallingSatellitePackageThenRuntimePackageRemoveCollidingRuntimeFilesWhenContentsDiffer
+{
+    param(
+        $context
+    )
+
+    # Arrange
+    $p = New-ClassLibrary
+    $solutionDir = Get-SolutionDir
+
+    # Act
+    $p | Install-Package PackageWithStrongNamedLib -Source $context.RepositoryPath
+    $p | Install-Package PackageWithStrongNamedLib.ja-jp -Source $context.RepositoryPath
+
+    $p | Uninstall-Package PackageWithStrongNamedLib.ja-jp
+    $p | Uninstall-Package PackageWithStrongNamedLib
+
+    # Assert (the resources from the satellite package are copied into the runtime package's folder)
+    Assert-PathNotExists (Join-Path $solutionDir packages\PackageWithStrongNamedLib.1.1\lib\ja-jp\collision-differences.txt)
+}
+
+function Test-WebSiteSimpleUninstall
+{
+    param(
+        $context
+    )
+
+    # Arrange
+    $p = New-Website
+    
+    # Act
+    $p | Install-Package MyAwesomeLibrary -Source $context.RepositoryPath
+    $p | Uninstall-Package MyAwesomeLibrary
+
+    # Assert
+    Assert-PathNotExists (Join-Path (Get-ProjectDir $p) "bin\AwesomeLibrary.dll.refresh")
+}
+
+function Test-UninstallPackageUseTheTargetFrameworkPersistedInPackagesConfigToRemoveContentFiles
+{
+    param($context)
+
+    # Arrange
+    $p = New-ClassLibrary
+
+    $p | Install-Package PackageA -Source $context.RepositoryPath
+    
+    Assert-Package $p 'packageA'
+    Assert-Package $p 'packageB'
+
+    Assert-NotNull (Get-ProjectItem $p testA4.txt)
+    Assert-NotNull (Get-ProjectItem $p testB4.txt)
+
+    # Act (change the target framework of the project to 3.5 and verifies that it still removes the content files correctly )
+
+    $projectName = $p.Name
+    $p.Properties.Item("TargetFrameworkMoniker").Value = '.NETFramework,Version=3.5'
+
+    $p = Get-Project $projectName
+
+    Uninstall-Package 'PackageA' -Project $projectName -RemoveDependencies
+    
+    # Assert
+    Assert-NoPackage $p 'PackageA'
+    Assert-NoPackage $p 'PackageB'
+    
+    Assert-Null (Get-ProjectItem $p testA4.txt)
+    Assert-Null (Get-ProjectItem $p testB4.txt)
+}
+
+function Test-UninstallPackageUseTheTargetFrameworkPersistedInPackagesConfigToRemoveAssemblyReferences
+{
+    param($context)
+
+    # Arrange
+    $p = New-ClassLibrary
+
+    $p | Install-Package PackageA -Source $context.RepositoryPath
+    
+    Assert-Package $p 'packageA'
+    Assert-Package $p 'packageB'
+
+    Assert-Reference $p testA4
+    Assert-Reference $p testB4
+
+    # Act (change the target framework of the project to 3.5 and verifies that it still removes the assembly references correctly )
+
+    $projectName = $p.Name
+    $p.Properties.Item("TargetFrameworkMoniker").Value = '.NETFramework,Version=3.5'
+
+    $p = Get-Project $projectName
+
+    Uninstall-Package 'PackageA' -Project $projectName -RemoveDependencies
+    
+    # Assert
+    Assert-NoPackage $p 'PackageA'
+    Assert-NoPackage $p 'PackageB'
+    
+    Assert-Null (Get-AssemblyReference $p testA4.dll)
+    Assert-Null (Get-AssemblyReference $p testB4.dll)
+}
+
+function Test-UninstallPackageUseTheTargetFrameworkPersistedInPackagesConfigToInvokeUninstallScript
+{
+    param($context)
+
+    # Arrange
+    $p = New-ClassLibrary
+
+    $p | Install-Package PackageA -Source $context.RepositoryPath
+    
+    Assert-Package $p 'packageA'
+
+    # Act (change the target framework of the project to 3.5 and verifies that it invokes the correct uninstall.ps1 file in 'net40' folder )
+
+    $projectName = $p.Name
+    $p.Properties.Item("TargetFrameworkMoniker").Value = '.NETFramework,Version=3.5'
+
+    $global:UninstallVar = 0
+
+    $p = Get-Project $projectName
+    Uninstall-Package 'PackageA' -Project $projectName
+    
+    # Assert
+    Assert-NoPackage $p 'PackageA'
+    
+    Assert-AreEqual 1 $global:UninstallVar
+
+    Remove-Variable UninstallVar -Scope Global
+}
+
+
+function Test-ToolsPathForUninstallScriptPointToToolsFolder
+{
+    param($context)
+
+    # Arrange
+    $p = New-SilverlightApplication
+
+    $p | Install-Package PackageA -Version 1.0.0 -Source $context.RepositoryPath
+    Assert-Package $p 'packageA'
+
+    # Act
+
+    $p | Uninstall-Package PackageA
+}
+
+function Test-FinishFailedUninstallOnSolutionOpen
+{
+    param($context)
+
+    # Arrange
+    $p = New-ConsoleApplication
+
+    $packageManager = $host.PrivateData.packageManagerFactory.CreatePackageManager()
+    $localRepositoryPath = $packageManager.LocalRepository.Source
+    $physicalFileSystem = New-Object NuGet.PhysicalFileSystem($localRepositoryPath)
+
+    $p | Install-Package SolutionLevelPkg -Version 1.0.0 -Source $context.RepositoryRoot
+
+    # We will open a file handle preventing the deletion packages\SolutionLevelPkg.1.0.0\tools\Sample.targets
+    # causing the uninstall to fail to complete thereby forcing it to finish the next time the solution is opened
+    $filePath = Join-Path $localRepositoryPath "SolutionLevelPkg.1.0.0\tools\Sample.targets"
+    $fileStream = [System.IO.File]::Open($filePath, [System.IO.FileMode]::Open, [System.IO.FileAccess]::Read, [System.IO.FileShare]::Read)
+
+    try {
+        # Act
+        $p | Uninstall-Package SolutionLevelPkg
+
+        # Assert
+        Assert-True $physicalFileSystem.DirectoryExists("SolutionLevelPkg.1.0.0")
+        Assert-True $physicalFileSystem.FileExists("SolutionLevelPkg.1.0.0.deleteme")
+
+    } finally {
+        $fileStream.Close()
+    }
+
+    # Act
+    # After closing the file handle, we close the solution and reopen it
+    $solutionDir = $dte.Solution.FullName
+    Close-Solution
+    Open-Solution $solutionDir
+
+    # Assert
+    Assert-False $physicalFileSystem.DirectoryExists("SolutionLevelPkg.1.0.0")
+    Assert-False $physicalFileSystem.FileExists("SolutionLevelPkg.1.0.0.deleteme")
+}
+
+function Test-FinishFailedUninstallOnSolutionOpenOfProjectLevelPackage
+{
+    param($context)
+
+    # Arrange
+    $p = New-ConsoleApplication
+
+    $packageManager = $host.PrivateData.packageManagerFactory.CreatePackageManager()
+    $localRepositoryPath = $packageManager.LocalRepository.Source
+    $physicalFileSystem = New-Object NuGet.PhysicalFileSystem($localRepositoryPath)
+
+    $p | Install-Package PackageWithTextFile -Version 1.0 -Source $context.RepositoryRoot
+
+    # We will open a file handle preventing the deletion packages\PackageWithTextFile.1.0\content\text
+    # causing the uninstall to fail to complete thereby forcing it to finish the next time the solution is opened
+    $filePath = Join-Path $localRepositoryPath "PackageWithTextFile.1.0\content\text"
+    $fileStream = [System.IO.File]::Open($filePath, [System.IO.FileMode]::Open, [System.IO.FileAccess]::Read, [System.IO.FileShare]::Read)
+
+    try {
+        # Act
+        $p | Uninstall-Package PackageWithTextFile
+
+        # Assert
+        Assert-True $physicalFileSystem.DirectoryExists("PackageWithTextFile.1.0")
+        Assert-True $physicalFileSystem.FileExists("PackageWithTextFile.1.0.deleteme")
+
+    } finally {
+        $fileStream.Close()
+    }
+
+    # Act
+    # After closing the file handle, we close the solution and reopen it
+    $solutionDir = $dte.Solution.FullName
+    Close-Solution
+    Open-Solution $solutionDir
+
+    # Assert
+    Assert-False $physicalFileSystem.DirectoryExists("PackageWithTextFile.1.0")
+    Assert-False $physicalFileSystem.FileExists("PackageWithTextFile.1.0.deleteme")
+}
+
+
+function Test-UnInstallPackageWithXdtTransformUnTransformsTheFile
+{
+    # Arrange
+    $p = New-WebApplication
+
+    # Act
+    $p | Install-Package XdtPackage -Source $context.RepositoryPath
+
+    # Assert
+    Assert-Package $p 'XdtPackage' '1.0.0'
+
+    $content = [xml](Get-Content (Get-ProjectItemPath $p web.config))
+
+    Assert-AreEqual "false" $content.configuration["system.web"].compilation.debug
+    Assert-NotNull $content.configuration["system.web"].customErrors
+
+    # Act 2
+    $p | UnInstall-Package XdtPackage
+
+    # Assert 2
+    Assert-NoPackage $p 'XdtPackage' '1.0.0'
+
+    $content = [xml](Get-Content (Get-ProjectItemPath $p web.config))
+
+    Assert-AreEqual "true" $content.configuration["system.web"].compilation.debug
+    Assert-Null $content.configuration["system.web"].customErrors
+}
+function Test-UninstallPackageUninstallAssemblyReferencesHonoringPackageReferencesAccordingToProjectFramework
+{
+    # Arrange
+    $p = New-ClassLibrary
+
+    $p | Install-Package mars -Source $repositoryPath
+    $p | Install-Package natal -Source $repositoryPath
+
+    Assert-Package $p mars
+    Assert-Package $p natal
+
+    # Act
+    $p | Uninstall-Package natal
+
+    # Assert
+    Assert-Reference $p one
+    Assert-Null (Get-AssemblyReference $p two)
+    Assert-Null (Get-AssemblyReference $p three)
+}