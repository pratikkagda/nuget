﻿using System.Collections.Generic;
using System.ComponentModel;
using System.Linq;
using System.Threading;
using EnvDTE;
using Microsoft.VisualStudio.ExtensionsExplorer;
using Moq;
using NuGet.Dialog.PackageManagerUI;
using NuGet.Dialog.Providers;
using NuGet.Test;
using NuGet.Test.Mocks;
using NuGet.VisualStudio;
using Xunit;

namespace NuGet.Dialog.Test
{
    public class InstalledProviderTest
    {

        [Fact]
        public void NamePropertyIsCorrect()
        {
            // Arrange
            var provider = CreateInstalledProvider();

            // Act & Assert
            Assert.Equal("Installed packages", provider.Name);
        }

        [Fact]
        public void ShowPrereleaseComboBoxIsFalse()
        {
            // Arrange
            var provider = CreateInstalledProvider();

            // Act & Assert
            Assert.False(provider.ShowPrereleaseComboBox);
        }

        [Fact]
        public void RefresOnNodeSelectionPropertyIsCorrect()
        {
            // Arrange
            var provider = CreateInstalledProvider();

            // Act & Assert
            Assert.True(provider.RefreshOnNodeSelection);
        }

        [Fact]
        public void VerifySortDescriptors()
        {
            // Arrange
            var provider = CreateInstalledProvider();

            // Act
            var descriptors = provider.SortDescriptors.Cast<PackageSortDescriptor>().ToList();

            // Assert
            Assert.Equal(2, descriptors.Count);
            Assert.Equal("Title", descriptors[0].SortProperties.First());
            Assert.Equal("Id", descriptors[0].SortProperties.Last());
            Assert.Equal(ListSortDirection.Ascending, descriptors[0].Direction);
            Assert.Equal("Title", descriptors[1].SortProperties.First());
            Assert.Equal("Id", descriptors[1].SortProperties.Last());
            Assert.Equal(ListSortDirection.Descending, descriptors[1].Direction);
        }

        [Fact]
        public void RootNodeIsPopulatedWithOneNode()
        {
            // Arrange            
            var provider = CreateInstalledProvider();

            // Act
            var extentionsTree = provider.ExtensionsTree;

            // Assert
            Assert.Equal(1, extentionsTree.Nodes.Count);
            Assert.IsType(typeof(SimpleTreeNode), extentionsTree.Nodes[0]);
        }

        [Fact]
        public void CreateExtensionReturnsAPackageItem()
        {
            // Arrange
            var provider = CreateInstalledProvider();

            IPackage package = PackageUtility.CreatePackage("A", "1.0");

            // Act
            IVsExtension extension = provider.CreateExtension(package);

            // Asssert
            Assert.IsType(typeof(PackageItem), extension);
            Assert.Equal("A", extension.Name);
            Assert.Equal("_Uninstall", ((PackageItem)extension).CommandName);
        }

        [Fact]
        public void CanExecuteReturnsCorrectResult()
        {

            // Local repository contains Package A and Package B
            // We test the CanExecute() method on Package A and Package C

            // Arrange
            var repository = new MockPackageRepository();

            var packageA = PackageUtility.CreatePackage("A", "1.0");
            repository.AddPackage(packageA);

            var packageB = PackageUtility.CreatePackage("B", "2.0");
            repository.AddPackage(packageB);

            var packageC = PackageUtility.CreatePackage("C", "2.0");

            var provider = CreateInstalledProvider(null, repository);

            var extensionA = new PackageItem(provider, packageA);
            var extensionC = new PackageItem(provider, packageC);

            // Act
            bool canExecuteA = provider.CanExecute(extensionA);
            bool canExecuteC = provider.CanExecute(extensionC);

            // Assert
            Assert.True(canExecuteA);
            Assert.False(canExecuteC);
        }

        [Fact]
        public void InstalledProviderDoesNotCollapseVersions()
        {
            // Arrange
            var repository = CreateInstalledProvider();

            // Act
            var extentionsTree = repository.ExtensionsTree;

            // Assert
            Assert.Equal(1, extentionsTree.Nodes.Count);

            Assert.IsType(typeof(SimpleTreeNode), extentionsTree.Nodes[0]);
            Assert.Equal("All", extentionsTree.Nodes[0].Name);
            Assert.False(((SimpleTreeNode)extentionsTree.Nodes[0]).CollapseVersions);
        }

        [Fact]
        public void ExecuteMethodCallsUninstallPackageMethodOnPackageManager()
        {
            // Local repository contains Package A

            // Arrange
            var repository = new MockPackageRepository();

            var packageA = PackageUtility.CreatePackage("A", "1.0");
            repository.AddPackage(packageA);

            var projectManager = new Mock<IProjectManager>();
            projectManager.Setup(p => p.LocalRepository).Returns(repository);
            projectManager.Setup(p => p.IsInstalled(It.Is<IPackage>(item => item == packageA))).Returns(true);

            var packageManager = new Mock<IVsPackageManager>();
            packageManager.Setup(p => p.GetProjectManager(It.IsAny<Project>())).Returns(projectManager.Object);

            var provider = CreateInstalledProvider(packageManager.Object, repository);

            var extensionA = new PackageItem(provider, packageA);

            var mockWindowServices = new Mock<IUserNotifierServices>();

            var mre = new ManualResetEventSlim(false);
            provider.ExecuteCompletedCallback = () =>
            {
                // Assert
                packageManager.Verify(p => p.UninstallPackage(projectManager.Object, "A", null, false, false, provider), Times.Once());
                mockWindowServices.Verify(p => p.ShowLicenseWindow(It.IsAny<IEnumerable<IPackage>>()), Times.Never());

                mre.Set();
            };

            // Act
            provider.Execute(extensionA);

            mre.Wait();
        }

        [Fact]
        public void ExecuteMethodInvokesUninstallScriptWhenThePackageContainsOne()
        {
            // Arrange
            var repository = new MockPackageRepository();

            var packageA = PackageUtility.CreatePackage("A", "1.0", tools: new string[] { "uninstall.ps1" });
            repository.AddPackage(packageA);

            var projectManager = CreateProjectManager(repository);

            var packageManager = new Mock<IVsPackageManager>();
            packageManager.Setup(p => p.UninstallPackage(
                projectManager, It.IsAny<string>(), It.IsAny<SemanticVersion>(), false, false, It.IsAny<ILogger>())).Callback(
                () => projectManager.RemovePackageReference("A"));
            packageManager.Setup(p => p.GetProjectManager(It.IsAny<Project>())).Returns(projectManager);


            var project = new Mock<Project>();
            var scriptExecutor = new Mock<IScriptExecutor>();

            var solutionManager = new Mock<ISolutionManager>();
            solutionManager.Setup(p => p.GetProject(It.IsAny<string>())).Returns(project.Object);

            var provider = CreateInstalledProvider(packageManager.Object, null, project.Object, scriptExecutor.Object, solutionManager.Object);

            var extensionA = new PackageItem(provider, packageA);

            var mockLicenseWindowOpener = new Mock<IUserNotifierServices>();

            var manualEvent = new ManualResetEventSlim(false);

            provider.ExecuteCompletedCallback = () =>
            {
                try
                {
                    // Assert
                    scriptExecutor.Verify(p => p.Execute(It.IsAny<string>(), "uninstall.ps1", packageA, project.Object, It.IsAny<ILogger>()));
                }
                finally
                {
                    manualEvent.Set();
                }
            };

            // Act
            provider.Execute(extensionA);

            manualEvent.Wait();
        }

        private static InstalledProvider CreateInstalledProvider(
            IVsPackageManager packageManager = null,
            IPackageRepository localRepository = null,
            Project project = null,
            IScriptExecutor scriptExecutor = null,
            ISolutionManager solutionManager = null)
        {
            if (packageManager == null)
            {
                packageManager = new Mock<IVsPackageManager>().Object;
            }

            var mockProgressWindowOpener = new Mock<IProgressWindowOpener>();

            if (project == null)
            {
                project = new Mock<Project>().Object;
            }

            if (scriptExecutor == null)
            {
                scriptExecutor = new Mock<IScriptExecutor>().Object;
            }

            var services = new ProviderServices(
                null,
                mockProgressWindowOpener.Object,
<<<<<<< HEAD
                new Mock<IProviderSettings>().Object,
=======
                new Mock<ISelectedProviderSettings>().Object,
>>>>>>> 20ebc906
                scriptExecutor,
                new MockOutputConsoleProvider(),
                new Mock<IVsCommonOperations>().Object
            );

            if (localRepository == null)
            {
                localRepository = new MockPackageRepository();
            }

            if (solutionManager == null)
            {
                solutionManager = new Mock<ISolutionManager>().Object;
            }

            return new InstalledProvider(
                packageManager,
                project,
                localRepository,
                new System.Windows.ResourceDictionary(),
                services,
                new Mock<IProgressProvider>().Object,
                solutionManager);
        }

        private static ProjectManager CreateProjectManager(IPackageRepository localRepository)
        {
            var projectSystem = new MockVsProjectSystem();
            return new ProjectManager(new MockPackageRepository(), new DefaultPackagePathResolver(projectSystem), projectSystem, localRepository);
        }
    }
}<|MERGE_RESOLUTION|>--- conflicted
+++ resolved
@@ -1,303 +1,299 @@
-﻿using System.Collections.Generic;
-using System.ComponentModel;
-using System.Linq;
-using System.Threading;
-using EnvDTE;
-using Microsoft.VisualStudio.ExtensionsExplorer;
-using Moq;
-using NuGet.Dialog.PackageManagerUI;
-using NuGet.Dialog.Providers;
-using NuGet.Test;
-using NuGet.Test.Mocks;
-using NuGet.VisualStudio;
-using Xunit;
-
-namespace NuGet.Dialog.Test
-{
-    public class InstalledProviderTest
-    {
-
-        [Fact]
-        public void NamePropertyIsCorrect()
-        {
-            // Arrange
-            var provider = CreateInstalledProvider();
-
-            // Act & Assert
-            Assert.Equal("Installed packages", provider.Name);
-        }
-
-        [Fact]
-        public void ShowPrereleaseComboBoxIsFalse()
-        {
-            // Arrange
-            var provider = CreateInstalledProvider();
-
-            // Act & Assert
-            Assert.False(provider.ShowPrereleaseComboBox);
-        }
-
-        [Fact]
-        public void RefresOnNodeSelectionPropertyIsCorrect()
-        {
-            // Arrange
-            var provider = CreateInstalledProvider();
-
-            // Act & Assert
-            Assert.True(provider.RefreshOnNodeSelection);
-        }
-
-        [Fact]
-        public void VerifySortDescriptors()
-        {
-            // Arrange
-            var provider = CreateInstalledProvider();
-
-            // Act
-            var descriptors = provider.SortDescriptors.Cast<PackageSortDescriptor>().ToList();
-
-            // Assert
-            Assert.Equal(2, descriptors.Count);
-            Assert.Equal("Title", descriptors[0].SortProperties.First());
-            Assert.Equal("Id", descriptors[0].SortProperties.Last());
-            Assert.Equal(ListSortDirection.Ascending, descriptors[0].Direction);
-            Assert.Equal("Title", descriptors[1].SortProperties.First());
-            Assert.Equal("Id", descriptors[1].SortProperties.Last());
-            Assert.Equal(ListSortDirection.Descending, descriptors[1].Direction);
-        }
-
-        [Fact]
-        public void RootNodeIsPopulatedWithOneNode()
-        {
-            // Arrange            
-            var provider = CreateInstalledProvider();
-
-            // Act
-            var extentionsTree = provider.ExtensionsTree;
-
-            // Assert
-            Assert.Equal(1, extentionsTree.Nodes.Count);
-            Assert.IsType(typeof(SimpleTreeNode), extentionsTree.Nodes[0]);
-        }
-
-        [Fact]
-        public void CreateExtensionReturnsAPackageItem()
-        {
-            // Arrange
-            var provider = CreateInstalledProvider();
-
-            IPackage package = PackageUtility.CreatePackage("A", "1.0");
-
-            // Act
-            IVsExtension extension = provider.CreateExtension(package);
-
-            // Asssert
-            Assert.IsType(typeof(PackageItem), extension);
-            Assert.Equal("A", extension.Name);
-            Assert.Equal("_Uninstall", ((PackageItem)extension).CommandName);
-        }
-
-        [Fact]
-        public void CanExecuteReturnsCorrectResult()
-        {
-
-            // Local repository contains Package A and Package B
-            // We test the CanExecute() method on Package A and Package C
-
-            // Arrange
-            var repository = new MockPackageRepository();
-
-            var packageA = PackageUtility.CreatePackage("A", "1.0");
-            repository.AddPackage(packageA);
-
-            var packageB = PackageUtility.CreatePackage("B", "2.0");
-            repository.AddPackage(packageB);
-
-            var packageC = PackageUtility.CreatePackage("C", "2.0");
-
-            var provider = CreateInstalledProvider(null, repository);
-
-            var extensionA = new PackageItem(provider, packageA);
-            var extensionC = new PackageItem(provider, packageC);
-
-            // Act
-            bool canExecuteA = provider.CanExecute(extensionA);
-            bool canExecuteC = provider.CanExecute(extensionC);
-
-            // Assert
-            Assert.True(canExecuteA);
-            Assert.False(canExecuteC);
-        }
-
-        [Fact]
-        public void InstalledProviderDoesNotCollapseVersions()
-        {
-            // Arrange
-            var repository = CreateInstalledProvider();
-
-            // Act
-            var extentionsTree = repository.ExtensionsTree;
-
-            // Assert
-            Assert.Equal(1, extentionsTree.Nodes.Count);
-
-            Assert.IsType(typeof(SimpleTreeNode), extentionsTree.Nodes[0]);
-            Assert.Equal("All", extentionsTree.Nodes[0].Name);
-            Assert.False(((SimpleTreeNode)extentionsTree.Nodes[0]).CollapseVersions);
-        }
-
-        [Fact]
-        public void ExecuteMethodCallsUninstallPackageMethodOnPackageManager()
-        {
-            // Local repository contains Package A
-
-            // Arrange
-            var repository = new MockPackageRepository();
-
-            var packageA = PackageUtility.CreatePackage("A", "1.0");
-            repository.AddPackage(packageA);
-
-            var projectManager = new Mock<IProjectManager>();
-            projectManager.Setup(p => p.LocalRepository).Returns(repository);
-            projectManager.Setup(p => p.IsInstalled(It.Is<IPackage>(item => item == packageA))).Returns(true);
-
-            var packageManager = new Mock<IVsPackageManager>();
-            packageManager.Setup(p => p.GetProjectManager(It.IsAny<Project>())).Returns(projectManager.Object);
-
-            var provider = CreateInstalledProvider(packageManager.Object, repository);
-
-            var extensionA = new PackageItem(provider, packageA);
-
-            var mockWindowServices = new Mock<IUserNotifierServices>();
-
-            var mre = new ManualResetEventSlim(false);
-            provider.ExecuteCompletedCallback = () =>
-            {
-                // Assert
-                packageManager.Verify(p => p.UninstallPackage(projectManager.Object, "A", null, false, false, provider), Times.Once());
-                mockWindowServices.Verify(p => p.ShowLicenseWindow(It.IsAny<IEnumerable<IPackage>>()), Times.Never());
-
-                mre.Set();
-            };
-
-            // Act
-            provider.Execute(extensionA);
-
-            mre.Wait();
-        }
-
-        [Fact]
-        public void ExecuteMethodInvokesUninstallScriptWhenThePackageContainsOne()
-        {
-            // Arrange
-            var repository = new MockPackageRepository();
-
-            var packageA = PackageUtility.CreatePackage("A", "1.0", tools: new string[] { "uninstall.ps1" });
-            repository.AddPackage(packageA);
-
-            var projectManager = CreateProjectManager(repository);
-
-            var packageManager = new Mock<IVsPackageManager>();
-            packageManager.Setup(p => p.UninstallPackage(
-                projectManager, It.IsAny<string>(), It.IsAny<SemanticVersion>(), false, false, It.IsAny<ILogger>())).Callback(
-                () => projectManager.RemovePackageReference("A"));
-            packageManager.Setup(p => p.GetProjectManager(It.IsAny<Project>())).Returns(projectManager);
-
-
-            var project = new Mock<Project>();
-            var scriptExecutor = new Mock<IScriptExecutor>();
-
-            var solutionManager = new Mock<ISolutionManager>();
-            solutionManager.Setup(p => p.GetProject(It.IsAny<string>())).Returns(project.Object);
-
-            var provider = CreateInstalledProvider(packageManager.Object, null, project.Object, scriptExecutor.Object, solutionManager.Object);
-
-            var extensionA = new PackageItem(provider, packageA);
-
-            var mockLicenseWindowOpener = new Mock<IUserNotifierServices>();
-
-            var manualEvent = new ManualResetEventSlim(false);
-
-            provider.ExecuteCompletedCallback = () =>
-            {
-                try
-                {
-                    // Assert
-                    scriptExecutor.Verify(p => p.Execute(It.IsAny<string>(), "uninstall.ps1", packageA, project.Object, It.IsAny<ILogger>()));
-                }
-                finally
-                {
-                    manualEvent.Set();
-                }
-            };
-
-            // Act
-            provider.Execute(extensionA);
-
-            manualEvent.Wait();
-        }
-
-        private static InstalledProvider CreateInstalledProvider(
-            IVsPackageManager packageManager = null,
-            IPackageRepository localRepository = null,
-            Project project = null,
-            IScriptExecutor scriptExecutor = null,
-            ISolutionManager solutionManager = null)
-        {
-            if (packageManager == null)
-            {
-                packageManager = new Mock<IVsPackageManager>().Object;
-            }
-
-            var mockProgressWindowOpener = new Mock<IProgressWindowOpener>();
-
-            if (project == null)
-            {
-                project = new Mock<Project>().Object;
-            }
-
-            if (scriptExecutor == null)
-            {
-                scriptExecutor = new Mock<IScriptExecutor>().Object;
-            }
-
-            var services = new ProviderServices(
-                null,
-                mockProgressWindowOpener.Object,
-<<<<<<< HEAD
-                new Mock<IProviderSettings>().Object,
-=======
-                new Mock<ISelectedProviderSettings>().Object,
->>>>>>> 20ebc906
-                scriptExecutor,
-                new MockOutputConsoleProvider(),
-                new Mock<IVsCommonOperations>().Object
-            );
-
-            if (localRepository == null)
-            {
-                localRepository = new MockPackageRepository();
-            }
-
-            if (solutionManager == null)
-            {
-                solutionManager = new Mock<ISolutionManager>().Object;
-            }
-
-            return new InstalledProvider(
-                packageManager,
-                project,
-                localRepository,
-                new System.Windows.ResourceDictionary(),
-                services,
-                new Mock<IProgressProvider>().Object,
-                solutionManager);
-        }
-
-        private static ProjectManager CreateProjectManager(IPackageRepository localRepository)
-        {
-            var projectSystem = new MockVsProjectSystem();
-            return new ProjectManager(new MockPackageRepository(), new DefaultPackagePathResolver(projectSystem), projectSystem, localRepository);
-        }
-    }
-}+﻿using System.Collections.Generic;
+using System.ComponentModel;
+using System.Linq;
+using System.Threading;
+using EnvDTE;
+using Microsoft.VisualStudio.ExtensionsExplorer;
+using Moq;
+using NuGet.Dialog.PackageManagerUI;
+using NuGet.Dialog.Providers;
+using NuGet.Test;
+using NuGet.Test.Mocks;
+using NuGet.VisualStudio;
+using Xunit;
+
+namespace NuGet.Dialog.Test
+{
+    public class InstalledProviderTest
+    {
+
+        [Fact]
+        public void NamePropertyIsCorrect()
+        {
+            // Arrange
+            var provider = CreateInstalledProvider();
+
+            // Act & Assert
+            Assert.Equal("Installed packages", provider.Name);
+        }
+
+        [Fact]
+        public void ShowPrereleaseComboBoxIsFalse()
+        {
+            // Arrange
+            var provider = CreateInstalledProvider();
+
+            // Act & Assert
+            Assert.False(provider.ShowPrereleaseComboBox);
+        }
+
+        [Fact]
+        public void RefresOnNodeSelectionPropertyIsCorrect()
+        {
+            // Arrange
+            var provider = CreateInstalledProvider();
+
+            // Act & Assert
+            Assert.True(provider.RefreshOnNodeSelection);
+        }
+
+        [Fact]
+        public void VerifySortDescriptors()
+        {
+            // Arrange
+            var provider = CreateInstalledProvider();
+
+            // Act
+            var descriptors = provider.SortDescriptors.Cast<PackageSortDescriptor>().ToList();
+
+            // Assert
+            Assert.Equal(2, descriptors.Count);
+            Assert.Equal("Title", descriptors[0].SortProperties.First());
+            Assert.Equal("Id", descriptors[0].SortProperties.Last());
+            Assert.Equal(ListSortDirection.Ascending, descriptors[0].Direction);
+            Assert.Equal("Title", descriptors[1].SortProperties.First());
+            Assert.Equal("Id", descriptors[1].SortProperties.Last());
+            Assert.Equal(ListSortDirection.Descending, descriptors[1].Direction);
+        }
+
+        [Fact]
+        public void RootNodeIsPopulatedWithOneNode()
+        {
+            // Arrange            
+            var provider = CreateInstalledProvider();
+
+            // Act
+            var extentionsTree = provider.ExtensionsTree;
+
+            // Assert
+            Assert.Equal(1, extentionsTree.Nodes.Count);
+            Assert.IsType(typeof(SimpleTreeNode), extentionsTree.Nodes[0]);
+        }
+
+        [Fact]
+        public void CreateExtensionReturnsAPackageItem()
+        {
+            // Arrange
+            var provider = CreateInstalledProvider();
+
+            IPackage package = PackageUtility.CreatePackage("A", "1.0");
+
+            // Act
+            IVsExtension extension = provider.CreateExtension(package);
+
+            // Asssert
+            Assert.IsType(typeof(PackageItem), extension);
+            Assert.Equal("A", extension.Name);
+            Assert.Equal("_Uninstall", ((PackageItem)extension).CommandName);
+        }
+
+        [Fact]
+        public void CanExecuteReturnsCorrectResult()
+        {
+
+            // Local repository contains Package A and Package B
+            // We test the CanExecute() method on Package A and Package C
+
+            // Arrange
+            var repository = new MockPackageRepository();
+
+            var packageA = PackageUtility.CreatePackage("A", "1.0");
+            repository.AddPackage(packageA);
+
+            var packageB = PackageUtility.CreatePackage("B", "2.0");
+            repository.AddPackage(packageB);
+
+            var packageC = PackageUtility.CreatePackage("C", "2.0");
+
+            var provider = CreateInstalledProvider(null, repository);
+
+            var extensionA = new PackageItem(provider, packageA);
+            var extensionC = new PackageItem(provider, packageC);
+
+            // Act
+            bool canExecuteA = provider.CanExecute(extensionA);
+            bool canExecuteC = provider.CanExecute(extensionC);
+
+            // Assert
+            Assert.True(canExecuteA);
+            Assert.False(canExecuteC);
+        }
+
+        [Fact]
+        public void InstalledProviderDoesNotCollapseVersions()
+        {
+            // Arrange
+            var repository = CreateInstalledProvider();
+
+            // Act
+            var extentionsTree = repository.ExtensionsTree;
+
+            // Assert
+            Assert.Equal(1, extentionsTree.Nodes.Count);
+
+            Assert.IsType(typeof(SimpleTreeNode), extentionsTree.Nodes[0]);
+            Assert.Equal("All", extentionsTree.Nodes[0].Name);
+            Assert.False(((SimpleTreeNode)extentionsTree.Nodes[0]).CollapseVersions);
+        }
+
+        [Fact]
+        public void ExecuteMethodCallsUninstallPackageMethodOnPackageManager()
+        {
+            // Local repository contains Package A
+
+            // Arrange
+            var repository = new MockPackageRepository();
+
+            var packageA = PackageUtility.CreatePackage("A", "1.0");
+            repository.AddPackage(packageA);
+
+            var projectManager = new Mock<IProjectManager>();
+            projectManager.Setup(p => p.LocalRepository).Returns(repository);
+            projectManager.Setup(p => p.IsInstalled(It.Is<IPackage>(item => item == packageA))).Returns(true);
+
+            var packageManager = new Mock<IVsPackageManager>();
+            packageManager.Setup(p => p.GetProjectManager(It.IsAny<Project>())).Returns(projectManager.Object);
+
+            var provider = CreateInstalledProvider(packageManager.Object, repository);
+
+            var extensionA = new PackageItem(provider, packageA);
+
+            var mockWindowServices = new Mock<IUserNotifierServices>();
+
+            var mre = new ManualResetEventSlim(false);
+            provider.ExecuteCompletedCallback = () =>
+            {
+                // Assert
+                packageManager.Verify(p => p.UninstallPackage(projectManager.Object, "A", null, false, false, provider), Times.Once());
+                mockWindowServices.Verify(p => p.ShowLicenseWindow(It.IsAny<IEnumerable<IPackage>>()), Times.Never());
+
+                mre.Set();
+            };
+
+            // Act
+            provider.Execute(extensionA);
+
+            mre.Wait();
+        }
+
+        [Fact]
+        public void ExecuteMethodInvokesUninstallScriptWhenThePackageContainsOne()
+        {
+            // Arrange
+            var repository = new MockPackageRepository();
+
+            var packageA = PackageUtility.CreatePackage("A", "1.0", tools: new string[] { "uninstall.ps1" });
+            repository.AddPackage(packageA);
+
+            var projectManager = CreateProjectManager(repository);
+
+            var packageManager = new Mock<IVsPackageManager>();
+            packageManager.Setup(p => p.UninstallPackage(
+                projectManager, It.IsAny<string>(), It.IsAny<SemanticVersion>(), false, false, It.IsAny<ILogger>())).Callback(
+                () => projectManager.RemovePackageReference("A"));
+            packageManager.Setup(p => p.GetProjectManager(It.IsAny<Project>())).Returns(projectManager);
+
+
+            var project = new Mock<Project>();
+            var scriptExecutor = new Mock<IScriptExecutor>();
+
+            var solutionManager = new Mock<ISolutionManager>();
+            solutionManager.Setup(p => p.GetProject(It.IsAny<string>())).Returns(project.Object);
+
+            var provider = CreateInstalledProvider(packageManager.Object, null, project.Object, scriptExecutor.Object, solutionManager.Object);
+
+            var extensionA = new PackageItem(provider, packageA);
+
+            var mockLicenseWindowOpener = new Mock<IUserNotifierServices>();
+
+            var manualEvent = new ManualResetEventSlim(false);
+
+            provider.ExecuteCompletedCallback = () =>
+            {
+                try
+                {
+                    // Assert
+                    scriptExecutor.Verify(p => p.Execute(It.IsAny<string>(), "uninstall.ps1", packageA, project.Object, It.IsAny<ILogger>()));
+                }
+                finally
+                {
+                    manualEvent.Set();
+                }
+            };
+
+            // Act
+            provider.Execute(extensionA);
+
+            manualEvent.Wait();
+        }
+
+        private static InstalledProvider CreateInstalledProvider(
+            IVsPackageManager packageManager = null,
+            IPackageRepository localRepository = null,
+            Project project = null,
+            IScriptExecutor scriptExecutor = null,
+            ISolutionManager solutionManager = null)
+        {
+            if (packageManager == null)
+            {
+                packageManager = new Mock<IVsPackageManager>().Object;
+            }
+
+            var mockProgressWindowOpener = new Mock<IProgressWindowOpener>();
+
+            if (project == null)
+            {
+                project = new Mock<Project>().Object;
+            }
+
+            if (scriptExecutor == null)
+            {
+                scriptExecutor = new Mock<IScriptExecutor>().Object;
+            }
+
+            var services = new ProviderServices(
+                null,
+                mockProgressWindowOpener.Object,
+                new Mock<IProviderSettings>().Object,
+                scriptExecutor,
+                new MockOutputConsoleProvider(),
+                new Mock<IVsCommonOperations>().Object
+            );
+
+            if (localRepository == null)
+            {
+                localRepository = new MockPackageRepository();
+            }
+
+            if (solutionManager == null)
+            {
+                solutionManager = new Mock<ISolutionManager>().Object;
+            }
+
+            return new InstalledProvider(
+                packageManager,
+                project,
+                localRepository,
+                new System.Windows.ResourceDictionary(),
+                services,
+                new Mock<IProgressProvider>().Object,
+                solutionManager);
+        }
+
+        private static ProjectManager CreateProjectManager(IPackageRepository localRepository)
+        {
+            var projectSystem = new MockVsProjectSystem();
+            return new ProjectManager(new MockPackageRepository(), new DefaultPackagePathResolver(projectSystem), projectSystem, localRepository);
+        }
+    }
+}