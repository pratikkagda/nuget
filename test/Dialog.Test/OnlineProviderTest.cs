﻿using System.Collections.Generic;
using System.ComponentModel;
using System.Linq;
using System.Threading;
using EnvDTE;
using Moq;
using NuGet.Dialog.PackageManagerUI;
using NuGet.Dialog.Providers;
using NuGet.Test;
using NuGet.Test.Mocks;
using NuGet.VisualStudio;
using Xunit;

namespace NuGet.Dialog.Test
{

    public class OnlineProviderTest
    {
        [Fact]
        public void NamePropertyIsCorrect()
        {
            // Arrange
            var provider = CreateOnlineProvider();

            // Act & Assert
            Assert.Equal("Online", provider.Name);
        }

        [Fact]
        public void RefresOnNodeSelectionPropertyIsTrue()
        {
            // Arrange
            var provider = CreateOnlineProvider();

            // Act & Assert
            Assert.True(provider.RefreshOnNodeSelection);
        }

        [Fact]
        public void ShowPrereleaseComboBoxIsTrue()
        {
            // Arrange
            var provider = CreateOnlineProvider();

            // Act & Assert
            Assert.True(provider.ShowPrereleaseComboBox);
        }

        [Fact]
        public void VerifySortDescriptors()
        {
            // Arrange
            var provider = CreateOnlineProvider();

            // Act
            var descriptors = provider.SortDescriptors.Cast<PackageSortDescriptor>().ToList();

            // Assert
            Assert.Equal(4, descriptors.Count);
            Assert.Equal("DownloadCount", descriptors[0].SortProperties.First());
            Assert.Equal(ListSortDirection.Descending, descriptors[0].Direction);

            Assert.Equal("Published", descriptors[1].SortProperties.First());
            Assert.Equal(ListSortDirection.Descending, descriptors[1].Direction);

            Assert.Equal("Title", descriptors[2].SortProperties.First());
            Assert.Equal("Id", descriptors[2].SortProperties.Last());
            Assert.Equal(ListSortDirection.Ascending, descriptors[2].Direction);

            Assert.Equal("Title", descriptors[3].SortProperties.First());
            Assert.Equal("Id", descriptors[3].SortProperties.Last());
            Assert.Equal(ListSortDirection.Descending, descriptors[3].Direction);
        }

        [Fact]
        public void RootNodeIsPopulatedWithCorrectNumberOfNodes()
        {
            // Arrange
            var provider = CreateOnlineProvider();

            // Act
            var extentionsTree = provider.ExtensionsTree;

            // Assert
            Assert.Equal(3, extentionsTree.Nodes.Count);

            Assert.IsType(typeof(SimpleTreeNode), extentionsTree.Nodes[0]);
            Assert.Equal("All", extentionsTree.Nodes[0].Name);

            Assert.IsType(typeof(SimpleTreeNode), extentionsTree.Nodes[1]);
            Assert.Equal("One", extentionsTree.Nodes[1].Name);

            Assert.IsType(typeof(SimpleTreeNode), extentionsTree.Nodes[2]);
            Assert.Equal("Two", extentionsTree.Nodes[2].Name);
        }

        [Fact]
        public void CanExecuteReturnsCorrectResult()
        {
            // Arrange

            var packageA = PackageUtility.CreatePackage("A", "1.0");
            var packageB = PackageUtility.CreatePackage("B", "2.0");
            var packageC = PackageUtility.CreatePackage("C", "3.0");

            var sourceRepository = new MockPackageRepository();
            sourceRepository.AddPackage(packageA);
            sourceRepository.AddPackage(packageC);
            sourceRepository.AddPackage(packageB);

            var localRepository = new MockPackageRepository();
            localRepository.AddPackage(packageA);

            var packageManager = new Mock<IVsPackageManager>();
            packageManager.Setup(p => p.SourceRepository).Returns(sourceRepository);

            var provider = CreateOnlineProvider(packageManager.Object, localRepository);

            var extensionA = new PackageItem(provider, packageA);
            var extensionB = new PackageItem(provider, packageB);
            var extensionC = new PackageItem(provider, packageC);

            // Act
            bool canExecuteA = provider.CanExecute(extensionA);
            bool canExecuteB = provider.CanExecute(extensionB);
            bool canExecuteC = provider.CanExecute(extensionC);

            // Assert
            Assert.True(canExecuteC);
            Assert.True(canExecuteB);
            Assert.False(canExecuteA);
        }

        [Fact]
        public void ExecuteMethodCallsInstallPackageMethodOnPackageManager()
        {
            // Arrange
            var packageA = PackageUtility.CreatePackage("A", "1.0");
            var packageB = PackageUtility.CreatePackage("B", "2.0");
            var packageC = PackageUtility.CreatePackage("C", "3.0");

            var sourceRepository = new MockPackageRepository();
            sourceRepository.AddPackage(packageA);
            sourceRepository.AddPackage(packageC);
            sourceRepository.AddPackage(packageB);

            var localRepository = new MockPackageRepository();
            localRepository.AddPackage(packageA);

            var projectManager = new Mock<IProjectManager>();
            projectManager.Setup(p => p.LocalRepository).Returns(localRepository);

            var project = new Mock<Project>();

            var packageManager = new Mock<IVsPackageManager>();
            packageManager.Setup(p => p.SourceRepository).Returns(sourceRepository);
            packageManager.Setup(p => p.GetProjectManager(It.Is<Project>(s => s == project.Object))).Returns(projectManager.Object);

            var solutionManager = new Mock<ISolutionManager>();
            solutionManager.Setup(s => s.GetProject(It.IsAny<string>())).Returns(project.Object);

            var provider = CreateOnlineProvider(packageManager.Object, localRepository, solutionManager: solutionManager.Object, project: project.Object);
            var extensionTree = provider.ExtensionsTree;

            var firstTreeNode = (SimpleTreeNode)extensionTree.Nodes[0];
            firstTreeNode.Repository.AddPackage(packageA);
            firstTreeNode.Repository.AddPackage(packageB);
            firstTreeNode.Repository.AddPackage(packageC);

            provider.SelectedNode = firstTreeNode;
            IVsPackageManager activePackageManager = provider.GetActivePackageManager();
            Mock<IVsPackageManager> mockPackageManager = Mock.Get<IVsPackageManager>(activePackageManager);
            mockPackageManager.Setup(p => p.GetProjectManager(It.Is<Project>(s => s == project.Object))).Returns(projectManager.Object);

            ManualResetEvent manualEvent = new ManualResetEvent(false);

            provider.ExecuteCompletedCallback = delegate
            {
                // Assert
                mockPackageManager.Verify(p => p.InstallPackage(projectManager.Object, packageB, It.IsAny<IEnumerable<PackageOperation>>(), false, false, provider), Times.Once());

                manualEvent.Set();
            };

            var extensionB = new PackageItem(provider, packageB);

            // Act
            provider.Execute(extensionB);

            // do not allow the method to return
            manualEvent.WaitOne();
        }

        [Fact]
        public void ExecuteMethodInvokesScript()
        {
            // source repo has A, B, C
            // solution repo has A
            // project repo has C

            // install B

            // Arrange
            var packageA = PackageUtility.CreatePackage("A", "1.0");
            var packageB = PackageUtility.CreatePackage("B", "2.0", content: new string[] { "hello world" }, tools: new string[] { "install.ps1", "uninstall.ps1" });
            var packageC = PackageUtility.CreatePackage("C", "3.0");

            var solutionRepository = new MockPackageRepository();
            solutionRepository.AddPackage(packageA);

            var sourceRepository = new MockPackageRepository();
            sourceRepository.AddPackage(packageA);
            sourceRepository.AddPackage(packageB);
            sourceRepository.AddPackage(packageC);

            var localRepository = new MockPackageRepository();
            localRepository.Add(packageC);

            var projectManager = CreateProjectManager(localRepository, solutionRepository);

            var project = new Mock<Project>();
            var scriptExecutor = new Mock<IScriptExecutor>();

            var packageManager = new Mock<IVsPackageManager>();
            packageManager.Setup(p => p.SourceRepository).Returns(sourceRepository);
            packageManager.Setup(p => p.LocalRepository).Returns(solutionRepository);
            packageManager.Setup(p => p.GetProjectManager(It.Is<Project>(s => s == project.Object))).Returns(projectManager);

            packageManager.Setup(p => p.InstallPackage(
               projectManager, It.IsAny<IPackage>(), It.IsAny<IEnumerable<PackageOperation>>(), false, false, It.IsAny<ILogger>())).Callback(
               () =>
               {
                   solutionRepository.AddPackage(packageB);
                   projectManager.AddPackageReference(packageB.Id, packageB.Version);
               });

            var solutionManager = new Mock<ISolutionManager>();
            solutionManager.Setup(s => s.GetProject(It.IsAny<string>())).Returns(project.Object);

            var provider = CreateOnlineProvider(packageManager.Object, localRepository, null, null, project.Object, scriptExecutor.Object, solutionManager.Object);
            var extensionTree = provider.ExtensionsTree;

            var firstTreeNode = (SimpleTreeNode)extensionTree.Nodes[0];
            firstTreeNode.Repository.AddPackage(packageA);
            firstTreeNode.Repository.AddPackage(packageB);
            firstTreeNode.Repository.AddPackage(packageC);

            provider.SelectedNode = firstTreeNode;

            ManualResetEvent manualEvent = new ManualResetEvent(false);

            provider.ExecuteCompletedCallback = delegate
            {
                try
                {
                    // Assert
                    scriptExecutor.Verify(p => p.Execute(It.IsAny<string>(), PowerShellScripts.Install, packageB, project.Object, It.IsAny<ILogger>()), Times.Once());
                }
                finally
                {
                    manualEvent.Set();
                }
            };

            var extensionB = new PackageItem(provider, packageB);

            // Act
            provider.Execute(extensionB);

            // do not allow the method to return
            manualEvent.WaitOne();
        }

        [Fact]
        public void ExecuteMethodInstallPackagesWithInitScript()
        {
            // source repo has A, B, C
            // solution repo has A
            // project repo has C

            // install B

            // Arrange
            var packageA = PackageUtility.CreatePackage("A", "1.0");
            var packageB = PackageUtility.CreatePackage("B", "2.0", content: new string[] { "hello world" }, tools: new string[] { "init.ps1" });
            var packageC = PackageUtility.CreatePackage("C", "3.0");

            var solutionRepository = new MockPackageRepository();
            solutionRepository.AddPackage(packageA);

            var sourceRepository = new MockPackageRepository();
            sourceRepository.AddPackage(packageA);
            sourceRepository.AddPackage(packageB);
            sourceRepository.AddPackage(packageC);

            var localRepository = new MockPackageRepository();
            localRepository.Add(packageC);

            var projectManager = CreateProjectManager(localRepository, solutionRepository);

            var project = new Mock<Project>();
            var scriptExecutor = new Mock<IScriptExecutor>();

            var packageManager = new Mock<IVsPackageManager>();
            packageManager.Setup(p => p.SourceRepository).Returns(sourceRepository);
            packageManager.Setup(p => p.LocalRepository).Returns(solutionRepository);
            packageManager.Setup(p => p.InstallPackage(projectManager, packageB, It.IsAny<IEnumerable<PackageOperation>>(), false, false, It.IsAny<ILogger>())).
                Raises(p => p.PackageInstalled += null, packageManager, new PackageOperationEventArgs(packageB, null, ""));
            packageManager.Setup(p => p.GetProjectManager(It.Is<Project>(s => s == project.Object))).Returns(projectManager);

            var solutionManager = new Mock<ISolutionManager>();
            solutionManager.Setup(s => s.GetProject(It.IsAny<string>())).Returns(project.Object);

            var provider = CreateOnlineProvider(packageManager.Object, null, null, null, project.Object, scriptExecutor.Object, solutionManager.Object);
            var extensionTree = provider.ExtensionsTree;

            var firstTreeNode = (SimpleTreeNode)extensionTree.Nodes[0];
            firstTreeNode.Repository.AddPackage(packageA);
            firstTreeNode.Repository.AddPackage(packageB);
            firstTreeNode.Repository.AddPackage(packageC);

            provider.SelectedNode = firstTreeNode;

            ManualResetEvent manualEvent = new ManualResetEvent(false);

            provider.ExecuteCompletedCallback = delegate
            {
                try
                {
                    // Assert

                    // init.ps1 should be executed
                    scriptExecutor.Verify(p => p.Execute(It.IsAny<string>(), PowerShellScripts.Init, packageB, null, It.IsAny<ILogger>()), Times.Once());

                    // InstallPackage() should get called
                    packageManager.Verify(p => p.InstallPackage(
                       projectManager, It.IsAny<IPackage>(), It.IsAny<IEnumerable<PackageOperation>>(), false, false, It.IsAny<ILogger>()), Times.Once());
                }
                finally
                {
                    manualEvent.Set();
                }
            };

            var extensionB = new PackageItem(provider, packageB);

            // Act
            provider.Execute(extensionB);

            // do not allow the method to return
            manualEvent.WaitOne();
        }

        private static OnlineProvider CreateOnlineProvider(
            IVsPackageManager packageManager = null,
            IPackageRepository localRepository = null,
            IPackageRepositoryFactory repositoryFactory = null,
            IPackageSourceProvider packageSourceProvider = null,
            Project project = null,
            IScriptExecutor scriptExecutor = null,
            ISolutionManager solutionManager = null)
        {

            if (packageManager == null)
            {
                var packageManagerMock = new Mock<IVsPackageManager>();
                var sourceRepository = new MockPackageRepository();
                packageManagerMock.Setup(p => p.SourceRepository).Returns(sourceRepository);

                packageManager = packageManagerMock.Object;
            }

            if (repositoryFactory == null)
            {
                var repositoryFactoryMock = new Mock<IPackageRepositoryFactory>();
                repositoryFactoryMock.Setup(p => p.CreateRepository(It.IsAny<string>())).Returns(new MockPackageRepository());
                repositoryFactory = repositoryFactoryMock.Object;
            }

            if (packageSourceProvider == null)
            {
                var packageSourceProviderMock = new Mock<IPackageSourceProvider>();
                packageSourceProviderMock.Setup(p => p.LoadPackageSources()).Returns(
                        new PackageSource[2] {
                            new PackageSource("Test1", "One"),
                            new PackageSource("Test2", "Two")
                        }
                    );
                packageSourceProvider = packageSourceProviderMock.Object;
            }

            var factory = new Mock<IVsPackageManagerFactory>();
            factory.Setup(m => m.CreatePackageManager(It.IsAny<IPackageRepository>(), true)).Returns(packageManager);

            var mockProgressWindowOpener = new Mock<IProgressWindowOpener>();
            var mockWindowServices = new Mock<IUserNotifierServices>();

            if (project == null)
            {
                project = new Mock<Project>().Object;
            }

            if (scriptExecutor == null)
            {
                scriptExecutor = new Mock<IScriptExecutor>().Object;
            }

            var services = new ProviderServices(
                mockWindowServices.Object,
                mockProgressWindowOpener.Object,
<<<<<<< HEAD
                new Mock<IProviderSettings>().Object,
=======
                new Mock<ISelectedProviderSettings>().Object,
>>>>>>> 20ebc906
                scriptExecutor,
                new MockOutputConsoleProvider(),
                new Mock<IVsCommonOperations>().Object
            );

            if (localRepository == null)
            {
                localRepository = new Mock<IPackageRepository>().Object;
            }

            if (solutionManager == null)
            {
                solutionManager = new Mock<ISolutionManager>().Object;
            }

            return new OnlineProvider(
                project,
                localRepository,
                new System.Windows.ResourceDictionary(),
                repositoryFactory,
                packageSourceProvider,
                factory.Object,
                services,
                new Mock<IProgressProvider>().Object,
                solutionManager);
        }

        private static ProjectManager CreateProjectManager(IPackageRepository localRepository, IPackageRepository sourceRepository)
        {
            var projectSystem = new MockVsProjectSystem();
            return new ProjectManager(sourceRepository, new DefaultPackagePathResolver(projectSystem), projectSystem, localRepository);
        }
    }
}<|MERGE_RESOLUTION|>--- conflicted
+++ resolved
@@ -1,449 +1,445 @@
-﻿using System.Collections.Generic;
-using System.ComponentModel;
-using System.Linq;
-using System.Threading;
-using EnvDTE;
-using Moq;
-using NuGet.Dialog.PackageManagerUI;
-using NuGet.Dialog.Providers;
-using NuGet.Test;
-using NuGet.Test.Mocks;
-using NuGet.VisualStudio;
-using Xunit;
-
-namespace NuGet.Dialog.Test
-{
-
-    public class OnlineProviderTest
-    {
-        [Fact]
-        public void NamePropertyIsCorrect()
-        {
-            // Arrange
-            var provider = CreateOnlineProvider();
-
-            // Act & Assert
-            Assert.Equal("Online", provider.Name);
-        }
-
-        [Fact]
-        public void RefresOnNodeSelectionPropertyIsTrue()
-        {
-            // Arrange
-            var provider = CreateOnlineProvider();
-
-            // Act & Assert
-            Assert.True(provider.RefreshOnNodeSelection);
-        }
-
-        [Fact]
-        public void ShowPrereleaseComboBoxIsTrue()
-        {
-            // Arrange
-            var provider = CreateOnlineProvider();
-
-            // Act & Assert
-            Assert.True(provider.ShowPrereleaseComboBox);
-        }
-
-        [Fact]
-        public void VerifySortDescriptors()
-        {
-            // Arrange
-            var provider = CreateOnlineProvider();
-
-            // Act
-            var descriptors = provider.SortDescriptors.Cast<PackageSortDescriptor>().ToList();
-
-            // Assert
-            Assert.Equal(4, descriptors.Count);
-            Assert.Equal("DownloadCount", descriptors[0].SortProperties.First());
-            Assert.Equal(ListSortDirection.Descending, descriptors[0].Direction);
-
-            Assert.Equal("Published", descriptors[1].SortProperties.First());
-            Assert.Equal(ListSortDirection.Descending, descriptors[1].Direction);
-
-            Assert.Equal("Title", descriptors[2].SortProperties.First());
-            Assert.Equal("Id", descriptors[2].SortProperties.Last());
-            Assert.Equal(ListSortDirection.Ascending, descriptors[2].Direction);
-
-            Assert.Equal("Title", descriptors[3].SortProperties.First());
-            Assert.Equal("Id", descriptors[3].SortProperties.Last());
-            Assert.Equal(ListSortDirection.Descending, descriptors[3].Direction);
-        }
-
-        [Fact]
-        public void RootNodeIsPopulatedWithCorrectNumberOfNodes()
-        {
-            // Arrange
-            var provider = CreateOnlineProvider();
-
-            // Act
-            var extentionsTree = provider.ExtensionsTree;
-
-            // Assert
-            Assert.Equal(3, extentionsTree.Nodes.Count);
-
-            Assert.IsType(typeof(SimpleTreeNode), extentionsTree.Nodes[0]);
-            Assert.Equal("All", extentionsTree.Nodes[0].Name);
-
-            Assert.IsType(typeof(SimpleTreeNode), extentionsTree.Nodes[1]);
-            Assert.Equal("One", extentionsTree.Nodes[1].Name);
-
-            Assert.IsType(typeof(SimpleTreeNode), extentionsTree.Nodes[2]);
-            Assert.Equal("Two", extentionsTree.Nodes[2].Name);
-        }
-
-        [Fact]
-        public void CanExecuteReturnsCorrectResult()
-        {
-            // Arrange
-
-            var packageA = PackageUtility.CreatePackage("A", "1.0");
-            var packageB = PackageUtility.CreatePackage("B", "2.0");
-            var packageC = PackageUtility.CreatePackage("C", "3.0");
-
-            var sourceRepository = new MockPackageRepository();
-            sourceRepository.AddPackage(packageA);
-            sourceRepository.AddPackage(packageC);
-            sourceRepository.AddPackage(packageB);
-
-            var localRepository = new MockPackageRepository();
-            localRepository.AddPackage(packageA);
-
-            var packageManager = new Mock<IVsPackageManager>();
-            packageManager.Setup(p => p.SourceRepository).Returns(sourceRepository);
-
-            var provider = CreateOnlineProvider(packageManager.Object, localRepository);
-
-            var extensionA = new PackageItem(provider, packageA);
-            var extensionB = new PackageItem(provider, packageB);
-            var extensionC = new PackageItem(provider, packageC);
-
-            // Act
-            bool canExecuteA = provider.CanExecute(extensionA);
-            bool canExecuteB = provider.CanExecute(extensionB);
-            bool canExecuteC = provider.CanExecute(extensionC);
-
-            // Assert
-            Assert.True(canExecuteC);
-            Assert.True(canExecuteB);
-            Assert.False(canExecuteA);
-        }
-
-        [Fact]
-        public void ExecuteMethodCallsInstallPackageMethodOnPackageManager()
-        {
-            // Arrange
-            var packageA = PackageUtility.CreatePackage("A", "1.0");
-            var packageB = PackageUtility.CreatePackage("B", "2.0");
-            var packageC = PackageUtility.CreatePackage("C", "3.0");
-
-            var sourceRepository = new MockPackageRepository();
-            sourceRepository.AddPackage(packageA);
-            sourceRepository.AddPackage(packageC);
-            sourceRepository.AddPackage(packageB);
-
-            var localRepository = new MockPackageRepository();
-            localRepository.AddPackage(packageA);
-
-            var projectManager = new Mock<IProjectManager>();
-            projectManager.Setup(p => p.LocalRepository).Returns(localRepository);
-
-            var project = new Mock<Project>();
-
-            var packageManager = new Mock<IVsPackageManager>();
-            packageManager.Setup(p => p.SourceRepository).Returns(sourceRepository);
-            packageManager.Setup(p => p.GetProjectManager(It.Is<Project>(s => s == project.Object))).Returns(projectManager.Object);
-
-            var solutionManager = new Mock<ISolutionManager>();
-            solutionManager.Setup(s => s.GetProject(It.IsAny<string>())).Returns(project.Object);
-
-            var provider = CreateOnlineProvider(packageManager.Object, localRepository, solutionManager: solutionManager.Object, project: project.Object);
-            var extensionTree = provider.ExtensionsTree;
-
-            var firstTreeNode = (SimpleTreeNode)extensionTree.Nodes[0];
-            firstTreeNode.Repository.AddPackage(packageA);
-            firstTreeNode.Repository.AddPackage(packageB);
-            firstTreeNode.Repository.AddPackage(packageC);
-
-            provider.SelectedNode = firstTreeNode;
-            IVsPackageManager activePackageManager = provider.GetActivePackageManager();
-            Mock<IVsPackageManager> mockPackageManager = Mock.Get<IVsPackageManager>(activePackageManager);
-            mockPackageManager.Setup(p => p.GetProjectManager(It.Is<Project>(s => s == project.Object))).Returns(projectManager.Object);
-
-            ManualResetEvent manualEvent = new ManualResetEvent(false);
-
-            provider.ExecuteCompletedCallback = delegate
-            {
-                // Assert
-                mockPackageManager.Verify(p => p.InstallPackage(projectManager.Object, packageB, It.IsAny<IEnumerable<PackageOperation>>(), false, false, provider), Times.Once());
-
-                manualEvent.Set();
-            };
-
-            var extensionB = new PackageItem(provider, packageB);
-
-            // Act
-            provider.Execute(extensionB);
-
-            // do not allow the method to return
-            manualEvent.WaitOne();
-        }
-
-        [Fact]
-        public void ExecuteMethodInvokesScript()
-        {
-            // source repo has A, B, C
-            // solution repo has A
-            // project repo has C
-
-            // install B
-
-            // Arrange
-            var packageA = PackageUtility.CreatePackage("A", "1.0");
-            var packageB = PackageUtility.CreatePackage("B", "2.0", content: new string[] { "hello world" }, tools: new string[] { "install.ps1", "uninstall.ps1" });
-            var packageC = PackageUtility.CreatePackage("C", "3.0");
-
-            var solutionRepository = new MockPackageRepository();
-            solutionRepository.AddPackage(packageA);
-
-            var sourceRepository = new MockPackageRepository();
-            sourceRepository.AddPackage(packageA);
-            sourceRepository.AddPackage(packageB);
-            sourceRepository.AddPackage(packageC);
-
-            var localRepository = new MockPackageRepository();
-            localRepository.Add(packageC);
-
-            var projectManager = CreateProjectManager(localRepository, solutionRepository);
-
-            var project = new Mock<Project>();
-            var scriptExecutor = new Mock<IScriptExecutor>();
-
-            var packageManager = new Mock<IVsPackageManager>();
-            packageManager.Setup(p => p.SourceRepository).Returns(sourceRepository);
-            packageManager.Setup(p => p.LocalRepository).Returns(solutionRepository);
-            packageManager.Setup(p => p.GetProjectManager(It.Is<Project>(s => s == project.Object))).Returns(projectManager);
-
-            packageManager.Setup(p => p.InstallPackage(
-               projectManager, It.IsAny<IPackage>(), It.IsAny<IEnumerable<PackageOperation>>(), false, false, It.IsAny<ILogger>())).Callback(
-               () =>
-               {
-                   solutionRepository.AddPackage(packageB);
-                   projectManager.AddPackageReference(packageB.Id, packageB.Version);
-               });
-
-            var solutionManager = new Mock<ISolutionManager>();
-            solutionManager.Setup(s => s.GetProject(It.IsAny<string>())).Returns(project.Object);
-
-            var provider = CreateOnlineProvider(packageManager.Object, localRepository, null, null, project.Object, scriptExecutor.Object, solutionManager.Object);
-            var extensionTree = provider.ExtensionsTree;
-
-            var firstTreeNode = (SimpleTreeNode)extensionTree.Nodes[0];
-            firstTreeNode.Repository.AddPackage(packageA);
-            firstTreeNode.Repository.AddPackage(packageB);
-            firstTreeNode.Repository.AddPackage(packageC);
-
-            provider.SelectedNode = firstTreeNode;
-
-            ManualResetEvent manualEvent = new ManualResetEvent(false);
-
-            provider.ExecuteCompletedCallback = delegate
-            {
-                try
-                {
-                    // Assert
-                    scriptExecutor.Verify(p => p.Execute(It.IsAny<string>(), PowerShellScripts.Install, packageB, project.Object, It.IsAny<ILogger>()), Times.Once());
-                }
-                finally
-                {
-                    manualEvent.Set();
-                }
-            };
-
-            var extensionB = new PackageItem(provider, packageB);
-
-            // Act
-            provider.Execute(extensionB);
-
-            // do not allow the method to return
-            manualEvent.WaitOne();
-        }
-
-        [Fact]
-        public void ExecuteMethodInstallPackagesWithInitScript()
-        {
-            // source repo has A, B, C
-            // solution repo has A
-            // project repo has C
-
-            // install B
-
-            // Arrange
-            var packageA = PackageUtility.CreatePackage("A", "1.0");
-            var packageB = PackageUtility.CreatePackage("B", "2.0", content: new string[] { "hello world" }, tools: new string[] { "init.ps1" });
-            var packageC = PackageUtility.CreatePackage("C", "3.0");
-
-            var solutionRepository = new MockPackageRepository();
-            solutionRepository.AddPackage(packageA);
-
-            var sourceRepository = new MockPackageRepository();
-            sourceRepository.AddPackage(packageA);
-            sourceRepository.AddPackage(packageB);
-            sourceRepository.AddPackage(packageC);
-
-            var localRepository = new MockPackageRepository();
-            localRepository.Add(packageC);
-
-            var projectManager = CreateProjectManager(localRepository, solutionRepository);
-
-            var project = new Mock<Project>();
-            var scriptExecutor = new Mock<IScriptExecutor>();
-
-            var packageManager = new Mock<IVsPackageManager>();
-            packageManager.Setup(p => p.SourceRepository).Returns(sourceRepository);
-            packageManager.Setup(p => p.LocalRepository).Returns(solutionRepository);
-            packageManager.Setup(p => p.InstallPackage(projectManager, packageB, It.IsAny<IEnumerable<PackageOperation>>(), false, false, It.IsAny<ILogger>())).
-                Raises(p => p.PackageInstalled += null, packageManager, new PackageOperationEventArgs(packageB, null, ""));
-            packageManager.Setup(p => p.GetProjectManager(It.Is<Project>(s => s == project.Object))).Returns(projectManager);
-
-            var solutionManager = new Mock<ISolutionManager>();
-            solutionManager.Setup(s => s.GetProject(It.IsAny<string>())).Returns(project.Object);
-
-            var provider = CreateOnlineProvider(packageManager.Object, null, null, null, project.Object, scriptExecutor.Object, solutionManager.Object);
-            var extensionTree = provider.ExtensionsTree;
-
-            var firstTreeNode = (SimpleTreeNode)extensionTree.Nodes[0];
-            firstTreeNode.Repository.AddPackage(packageA);
-            firstTreeNode.Repository.AddPackage(packageB);
-            firstTreeNode.Repository.AddPackage(packageC);
-
-            provider.SelectedNode = firstTreeNode;
-
-            ManualResetEvent manualEvent = new ManualResetEvent(false);
-
-            provider.ExecuteCompletedCallback = delegate
-            {
-                try
-                {
-                    // Assert
-
-                    // init.ps1 should be executed
-                    scriptExecutor.Verify(p => p.Execute(It.IsAny<string>(), PowerShellScripts.Init, packageB, null, It.IsAny<ILogger>()), Times.Once());
-
-                    // InstallPackage() should get called
-                    packageManager.Verify(p => p.InstallPackage(
-                       projectManager, It.IsAny<IPackage>(), It.IsAny<IEnumerable<PackageOperation>>(), false, false, It.IsAny<ILogger>()), Times.Once());
-                }
-                finally
-                {
-                    manualEvent.Set();
-                }
-            };
-
-            var extensionB = new PackageItem(provider, packageB);
-
-            // Act
-            provider.Execute(extensionB);
-
-            // do not allow the method to return
-            manualEvent.WaitOne();
-        }
-
-        private static OnlineProvider CreateOnlineProvider(
-            IVsPackageManager packageManager = null,
-            IPackageRepository localRepository = null,
-            IPackageRepositoryFactory repositoryFactory = null,
-            IPackageSourceProvider packageSourceProvider = null,
-            Project project = null,
-            IScriptExecutor scriptExecutor = null,
-            ISolutionManager solutionManager = null)
-        {
-
-            if (packageManager == null)
-            {
-                var packageManagerMock = new Mock<IVsPackageManager>();
-                var sourceRepository = new MockPackageRepository();
-                packageManagerMock.Setup(p => p.SourceRepository).Returns(sourceRepository);
-
-                packageManager = packageManagerMock.Object;
-            }
-
-            if (repositoryFactory == null)
-            {
-                var repositoryFactoryMock = new Mock<IPackageRepositoryFactory>();
-                repositoryFactoryMock.Setup(p => p.CreateRepository(It.IsAny<string>())).Returns(new MockPackageRepository());
-                repositoryFactory = repositoryFactoryMock.Object;
-            }
-
-            if (packageSourceProvider == null)
-            {
-                var packageSourceProviderMock = new Mock<IPackageSourceProvider>();
-                packageSourceProviderMock.Setup(p => p.LoadPackageSources()).Returns(
-                        new PackageSource[2] {
-                            new PackageSource("Test1", "One"),
-                            new PackageSource("Test2", "Two")
-                        }
-                    );
-                packageSourceProvider = packageSourceProviderMock.Object;
-            }
-
-            var factory = new Mock<IVsPackageManagerFactory>();
-            factory.Setup(m => m.CreatePackageManager(It.IsAny<IPackageRepository>(), true)).Returns(packageManager);
-
-            var mockProgressWindowOpener = new Mock<IProgressWindowOpener>();
-            var mockWindowServices = new Mock<IUserNotifierServices>();
-
-            if (project == null)
-            {
-                project = new Mock<Project>().Object;
-            }
-
-            if (scriptExecutor == null)
-            {
-                scriptExecutor = new Mock<IScriptExecutor>().Object;
-            }
-
-            var services = new ProviderServices(
-                mockWindowServices.Object,
-                mockProgressWindowOpener.Object,
-<<<<<<< HEAD
-                new Mock<IProviderSettings>().Object,
-=======
-                new Mock<ISelectedProviderSettings>().Object,
->>>>>>> 20ebc906
-                scriptExecutor,
-                new MockOutputConsoleProvider(),
-                new Mock<IVsCommonOperations>().Object
-            );
-
-            if (localRepository == null)
-            {
-                localRepository = new Mock<IPackageRepository>().Object;
-            }
-
-            if (solutionManager == null)
-            {
-                solutionManager = new Mock<ISolutionManager>().Object;
-            }
-
-            return new OnlineProvider(
-                project,
-                localRepository,
-                new System.Windows.ResourceDictionary(),
-                repositoryFactory,
-                packageSourceProvider,
-                factory.Object,
-                services,
-                new Mock<IProgressProvider>().Object,
-                solutionManager);
-        }
-
-        private static ProjectManager CreateProjectManager(IPackageRepository localRepository, IPackageRepository sourceRepository)
-        {
-            var projectSystem = new MockVsProjectSystem();
-            return new ProjectManager(sourceRepository, new DefaultPackagePathResolver(projectSystem), projectSystem, localRepository);
-        }
-    }
-}+﻿using System.Collections.Generic;
+using System.ComponentModel;
+using System.Linq;
+using System.Threading;
+using EnvDTE;
+using Moq;
+using NuGet.Dialog.PackageManagerUI;
+using NuGet.Dialog.Providers;
+using NuGet.Test;
+using NuGet.Test.Mocks;
+using NuGet.VisualStudio;
+using Xunit;
+
+namespace NuGet.Dialog.Test
+{
+
+    public class OnlineProviderTest
+    {
+        [Fact]
+        public void NamePropertyIsCorrect()
+        {
+            // Arrange
+            var provider = CreateOnlineProvider();
+
+            // Act & Assert
+            Assert.Equal("Online", provider.Name);
+        }
+
+        [Fact]
+        public void RefresOnNodeSelectionPropertyIsTrue()
+        {
+            // Arrange
+            var provider = CreateOnlineProvider();
+
+            // Act & Assert
+            Assert.True(provider.RefreshOnNodeSelection);
+        }
+
+        [Fact]
+        public void ShowPrereleaseComboBoxIsTrue()
+        {
+            // Arrange
+            var provider = CreateOnlineProvider();
+
+            // Act & Assert
+            Assert.True(provider.ShowPrereleaseComboBox);
+        }
+
+        [Fact]
+        public void VerifySortDescriptors()
+        {
+            // Arrange
+            var provider = CreateOnlineProvider();
+
+            // Act
+            var descriptors = provider.SortDescriptors.Cast<PackageSortDescriptor>().ToList();
+
+            // Assert
+            Assert.Equal(4, descriptors.Count);
+            Assert.Equal("DownloadCount", descriptors[0].SortProperties.First());
+            Assert.Equal(ListSortDirection.Descending, descriptors[0].Direction);
+
+            Assert.Equal("Published", descriptors[1].SortProperties.First());
+            Assert.Equal(ListSortDirection.Descending, descriptors[1].Direction);
+
+            Assert.Equal("Title", descriptors[2].SortProperties.First());
+            Assert.Equal("Id", descriptors[2].SortProperties.Last());
+            Assert.Equal(ListSortDirection.Ascending, descriptors[2].Direction);
+
+            Assert.Equal("Title", descriptors[3].SortProperties.First());
+            Assert.Equal("Id", descriptors[3].SortProperties.Last());
+            Assert.Equal(ListSortDirection.Descending, descriptors[3].Direction);
+        }
+
+        [Fact]
+        public void RootNodeIsPopulatedWithCorrectNumberOfNodes()
+        {
+            // Arrange
+            var provider = CreateOnlineProvider();
+
+            // Act
+            var extentionsTree = provider.ExtensionsTree;
+
+            // Assert
+            Assert.Equal(3, extentionsTree.Nodes.Count);
+
+            Assert.IsType(typeof(SimpleTreeNode), extentionsTree.Nodes[0]);
+            Assert.Equal("All", extentionsTree.Nodes[0].Name);
+
+            Assert.IsType(typeof(SimpleTreeNode), extentionsTree.Nodes[1]);
+            Assert.Equal("One", extentionsTree.Nodes[1].Name);
+
+            Assert.IsType(typeof(SimpleTreeNode), extentionsTree.Nodes[2]);
+            Assert.Equal("Two", extentionsTree.Nodes[2].Name);
+        }
+
+        [Fact]
+        public void CanExecuteReturnsCorrectResult()
+        {
+            // Arrange
+
+            var packageA = PackageUtility.CreatePackage("A", "1.0");
+            var packageB = PackageUtility.CreatePackage("B", "2.0");
+            var packageC = PackageUtility.CreatePackage("C", "3.0");
+
+            var sourceRepository = new MockPackageRepository();
+            sourceRepository.AddPackage(packageA);
+            sourceRepository.AddPackage(packageC);
+            sourceRepository.AddPackage(packageB);
+
+            var localRepository = new MockPackageRepository();
+            localRepository.AddPackage(packageA);
+
+            var packageManager = new Mock<IVsPackageManager>();
+            packageManager.Setup(p => p.SourceRepository).Returns(sourceRepository);
+
+            var provider = CreateOnlineProvider(packageManager.Object, localRepository);
+
+            var extensionA = new PackageItem(provider, packageA);
+            var extensionB = new PackageItem(provider, packageB);
+            var extensionC = new PackageItem(provider, packageC);
+
+            // Act
+            bool canExecuteA = provider.CanExecute(extensionA);
+            bool canExecuteB = provider.CanExecute(extensionB);
+            bool canExecuteC = provider.CanExecute(extensionC);
+
+            // Assert
+            Assert.True(canExecuteC);
+            Assert.True(canExecuteB);
+            Assert.False(canExecuteA);
+        }
+
+        [Fact]
+        public void ExecuteMethodCallsInstallPackageMethodOnPackageManager()
+        {
+            // Arrange
+            var packageA = PackageUtility.CreatePackage("A", "1.0");
+            var packageB = PackageUtility.CreatePackage("B", "2.0");
+            var packageC = PackageUtility.CreatePackage("C", "3.0");
+
+            var sourceRepository = new MockPackageRepository();
+            sourceRepository.AddPackage(packageA);
+            sourceRepository.AddPackage(packageC);
+            sourceRepository.AddPackage(packageB);
+
+            var localRepository = new MockPackageRepository();
+            localRepository.AddPackage(packageA);
+
+            var projectManager = new Mock<IProjectManager>();
+            projectManager.Setup(p => p.LocalRepository).Returns(localRepository);
+
+            var project = new Mock<Project>();
+
+            var packageManager = new Mock<IVsPackageManager>();
+            packageManager.Setup(p => p.SourceRepository).Returns(sourceRepository);
+            packageManager.Setup(p => p.GetProjectManager(It.Is<Project>(s => s == project.Object))).Returns(projectManager.Object);
+
+            var solutionManager = new Mock<ISolutionManager>();
+            solutionManager.Setup(s => s.GetProject(It.IsAny<string>())).Returns(project.Object);
+
+            var provider = CreateOnlineProvider(packageManager.Object, localRepository, solutionManager: solutionManager.Object, project: project.Object);
+            var extensionTree = provider.ExtensionsTree;
+
+            var firstTreeNode = (SimpleTreeNode)extensionTree.Nodes[0];
+            firstTreeNode.Repository.AddPackage(packageA);
+            firstTreeNode.Repository.AddPackage(packageB);
+            firstTreeNode.Repository.AddPackage(packageC);
+
+            provider.SelectedNode = firstTreeNode;
+            IVsPackageManager activePackageManager = provider.GetActivePackageManager();
+            Mock<IVsPackageManager> mockPackageManager = Mock.Get<IVsPackageManager>(activePackageManager);
+            mockPackageManager.Setup(p => p.GetProjectManager(It.Is<Project>(s => s == project.Object))).Returns(projectManager.Object);
+
+            ManualResetEvent manualEvent = new ManualResetEvent(false);
+
+            provider.ExecuteCompletedCallback = delegate
+            {
+                // Assert
+                mockPackageManager.Verify(p => p.InstallPackage(projectManager.Object, packageB, It.IsAny<IEnumerable<PackageOperation>>(), false, false, provider), Times.Once());
+
+                manualEvent.Set();
+            };
+
+            var extensionB = new PackageItem(provider, packageB);
+
+            // Act
+            provider.Execute(extensionB);
+
+            // do not allow the method to return
+            manualEvent.WaitOne();
+        }
+
+        [Fact]
+        public void ExecuteMethodInvokesScript()
+        {
+            // source repo has A, B, C
+            // solution repo has A
+            // project repo has C
+
+            // install B
+
+            // Arrange
+            var packageA = PackageUtility.CreatePackage("A", "1.0");
+            var packageB = PackageUtility.CreatePackage("B", "2.0", content: new string[] { "hello world" }, tools: new string[] { "install.ps1", "uninstall.ps1" });
+            var packageC = PackageUtility.CreatePackage("C", "3.0");
+
+            var solutionRepository = new MockPackageRepository();
+            solutionRepository.AddPackage(packageA);
+
+            var sourceRepository = new MockPackageRepository();
+            sourceRepository.AddPackage(packageA);
+            sourceRepository.AddPackage(packageB);
+            sourceRepository.AddPackage(packageC);
+
+            var localRepository = new MockPackageRepository();
+            localRepository.Add(packageC);
+
+            var projectManager = CreateProjectManager(localRepository, solutionRepository);
+
+            var project = new Mock<Project>();
+            var scriptExecutor = new Mock<IScriptExecutor>();
+
+            var packageManager = new Mock<IVsPackageManager>();
+            packageManager.Setup(p => p.SourceRepository).Returns(sourceRepository);
+            packageManager.Setup(p => p.LocalRepository).Returns(solutionRepository);
+            packageManager.Setup(p => p.GetProjectManager(It.Is<Project>(s => s == project.Object))).Returns(projectManager);
+
+            packageManager.Setup(p => p.InstallPackage(
+               projectManager, It.IsAny<IPackage>(), It.IsAny<IEnumerable<PackageOperation>>(), false, false, It.IsAny<ILogger>())).Callback(
+               () =>
+               {
+                   solutionRepository.AddPackage(packageB);
+                   projectManager.AddPackageReference(packageB.Id, packageB.Version);
+               });
+
+            var solutionManager = new Mock<ISolutionManager>();
+            solutionManager.Setup(s => s.GetProject(It.IsAny<string>())).Returns(project.Object);
+
+            var provider = CreateOnlineProvider(packageManager.Object, localRepository, null, null, project.Object, scriptExecutor.Object, solutionManager.Object);
+            var extensionTree = provider.ExtensionsTree;
+
+            var firstTreeNode = (SimpleTreeNode)extensionTree.Nodes[0];
+            firstTreeNode.Repository.AddPackage(packageA);
+            firstTreeNode.Repository.AddPackage(packageB);
+            firstTreeNode.Repository.AddPackage(packageC);
+
+            provider.SelectedNode = firstTreeNode;
+
+            ManualResetEvent manualEvent = new ManualResetEvent(false);
+
+            provider.ExecuteCompletedCallback = delegate
+            {
+                try
+                {
+                    // Assert
+                    scriptExecutor.Verify(p => p.Execute(It.IsAny<string>(), PowerShellScripts.Install, packageB, project.Object, It.IsAny<ILogger>()), Times.Once());
+                }
+                finally
+                {
+                    manualEvent.Set();
+                }
+            };
+
+            var extensionB = new PackageItem(provider, packageB);
+
+            // Act
+            provider.Execute(extensionB);
+
+            // do not allow the method to return
+            manualEvent.WaitOne();
+        }
+
+        [Fact]
+        public void ExecuteMethodInstallPackagesWithInitScript()
+        {
+            // source repo has A, B, C
+            // solution repo has A
+            // project repo has C
+
+            // install B
+
+            // Arrange
+            var packageA = PackageUtility.CreatePackage("A", "1.0");
+            var packageB = PackageUtility.CreatePackage("B", "2.0", content: new string[] { "hello world" }, tools: new string[] { "init.ps1" });
+            var packageC = PackageUtility.CreatePackage("C", "3.0");
+
+            var solutionRepository = new MockPackageRepository();
+            solutionRepository.AddPackage(packageA);
+
+            var sourceRepository = new MockPackageRepository();
+            sourceRepository.AddPackage(packageA);
+            sourceRepository.AddPackage(packageB);
+            sourceRepository.AddPackage(packageC);
+
+            var localRepository = new MockPackageRepository();
+            localRepository.Add(packageC);
+
+            var projectManager = CreateProjectManager(localRepository, solutionRepository);
+
+            var project = new Mock<Project>();
+            var scriptExecutor = new Mock<IScriptExecutor>();
+
+            var packageManager = new Mock<IVsPackageManager>();
+            packageManager.Setup(p => p.SourceRepository).Returns(sourceRepository);
+            packageManager.Setup(p => p.LocalRepository).Returns(solutionRepository);
+            packageManager.Setup(p => p.InstallPackage(projectManager, packageB, It.IsAny<IEnumerable<PackageOperation>>(), false, false, It.IsAny<ILogger>())).
+                Raises(p => p.PackageInstalled += null, packageManager, new PackageOperationEventArgs(packageB, null, ""));
+            packageManager.Setup(p => p.GetProjectManager(It.Is<Project>(s => s == project.Object))).Returns(projectManager);
+
+            var solutionManager = new Mock<ISolutionManager>();
+            solutionManager.Setup(s => s.GetProject(It.IsAny<string>())).Returns(project.Object);
+
+            var provider = CreateOnlineProvider(packageManager.Object, null, null, null, project.Object, scriptExecutor.Object, solutionManager.Object);
+            var extensionTree = provider.ExtensionsTree;
+
+            var firstTreeNode = (SimpleTreeNode)extensionTree.Nodes[0];
+            firstTreeNode.Repository.AddPackage(packageA);
+            firstTreeNode.Repository.AddPackage(packageB);
+            firstTreeNode.Repository.AddPackage(packageC);
+
+            provider.SelectedNode = firstTreeNode;
+
+            ManualResetEvent manualEvent = new ManualResetEvent(false);
+
+            provider.ExecuteCompletedCallback = delegate
+            {
+                try
+                {
+                    // Assert
+
+                    // init.ps1 should be executed
+                    scriptExecutor.Verify(p => p.Execute(It.IsAny<string>(), PowerShellScripts.Init, packageB, null, It.IsAny<ILogger>()), Times.Once());
+
+                    // InstallPackage() should get called
+                    packageManager.Verify(p => p.InstallPackage(
+                       projectManager, It.IsAny<IPackage>(), It.IsAny<IEnumerable<PackageOperation>>(), false, false, It.IsAny<ILogger>()), Times.Once());
+                }
+                finally
+                {
+                    manualEvent.Set();
+                }
+            };
+
+            var extensionB = new PackageItem(provider, packageB);
+
+            // Act
+            provider.Execute(extensionB);
+
+            // do not allow the method to return
+            manualEvent.WaitOne();
+        }
+
+        private static OnlineProvider CreateOnlineProvider(
+            IVsPackageManager packageManager = null,
+            IPackageRepository localRepository = null,
+            IPackageRepositoryFactory repositoryFactory = null,
+            IPackageSourceProvider packageSourceProvider = null,
+            Project project = null,
+            IScriptExecutor scriptExecutor = null,
+            ISolutionManager solutionManager = null)
+        {
+
+            if (packageManager == null)
+            {
+                var packageManagerMock = new Mock<IVsPackageManager>();
+                var sourceRepository = new MockPackageRepository();
+                packageManagerMock.Setup(p => p.SourceRepository).Returns(sourceRepository);
+
+                packageManager = packageManagerMock.Object;
+            }
+
+            if (repositoryFactory == null)
+            {
+                var repositoryFactoryMock = new Mock<IPackageRepositoryFactory>();
+                repositoryFactoryMock.Setup(p => p.CreateRepository(It.IsAny<string>())).Returns(new MockPackageRepository());
+                repositoryFactory = repositoryFactoryMock.Object;
+            }
+
+            if (packageSourceProvider == null)
+            {
+                var packageSourceProviderMock = new Mock<IPackageSourceProvider>();
+                packageSourceProviderMock.Setup(p => p.LoadPackageSources()).Returns(
+                        new PackageSource[2] {
+                            new PackageSource("Test1", "One"),
+                            new PackageSource("Test2", "Two")
+                        }
+                    );
+                packageSourceProvider = packageSourceProviderMock.Object;
+            }
+
+            var factory = new Mock<IVsPackageManagerFactory>();
+            factory.Setup(m => m.CreatePackageManager(It.IsAny<IPackageRepository>(), true)).Returns(packageManager);
+
+            var mockProgressWindowOpener = new Mock<IProgressWindowOpener>();
+            var mockWindowServices = new Mock<IUserNotifierServices>();
+
+            if (project == null)
+            {
+                project = new Mock<Project>().Object;
+            }
+
+            if (scriptExecutor == null)
+            {
+                scriptExecutor = new Mock<IScriptExecutor>().Object;
+            }
+
+            var services = new ProviderServices(
+                mockWindowServices.Object,
+                mockProgressWindowOpener.Object,
+                new Mock<IProviderSettings>().Object,
+                scriptExecutor,
+                new MockOutputConsoleProvider(),
+                new Mock<IVsCommonOperations>().Object
+            );
+
+            if (localRepository == null)
+            {
+                localRepository = new Mock<IPackageRepository>().Object;
+            }
+
+            if (solutionManager == null)
+            {
+                solutionManager = new Mock<ISolutionManager>().Object;
+            }
+
+            return new OnlineProvider(
+                project,
+                localRepository,
+                new System.Windows.ResourceDictionary(),
+                repositoryFactory,
+                packageSourceProvider,
+                factory.Object,
+                services,
+                new Mock<IProgressProvider>().Object,
+                solutionManager);
+        }
+
+        private static ProjectManager CreateProjectManager(IPackageRepository localRepository, IPackageRepository sourceRepository)
+        {
+            var projectSystem = new MockVsProjectSystem();
+            return new ProjectManager(sourceRepository, new DefaultPackagePathResolver(projectSystem), projectSystem, localRepository);
+        }
+    }
+}