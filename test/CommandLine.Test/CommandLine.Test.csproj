--- conflicted
+++ resolved
@@ -1,110 +1,107 @@
-﻿<?xml version="1.0" encoding="utf-8"?>
-<Project ToolsVersion="4.0" DefaultTargets="Build" xmlns="http://schemas.microsoft.com/developer/msbuild/2003">
-  <Import Project="..\..\Build\NuGet.Settings.targets" />
-  <PropertyGroup>
-    <ProjectGuid>{5376E601-D111-4198-8BC2-F1118433CC83}</ProjectGuid>
-    <OutputType>Library</OutputType>
-    <RootNamespace>NuGet.Test</RootNamespace>
-    <AssemblyName>NuGet.Test</AssemblyName>
-    <ProjectTypeGuids>{FAE04EC0-301F-11D3-BF4B-00C04F79EFBC}</ProjectTypeGuids>
-  </PropertyGroup>
-  <ItemGroup>
-    <Reference Include="Microsoft.CSharp" />
-    <Reference Include="Moq, Version=4.0.10827.0, Culture=neutral, PublicKeyToken=69f491c39445e920, processorArchitecture=MSIL">
-      <SpecificVersion>False</SpecificVersion>
-      <HintPath>..\..\packages\Moq.4.0.10827\lib\NET40\Moq.dll</HintPath>
-    </Reference>
-    <Reference Include="Ninject">
-      <HintPath>..\..\packages\Ninject.2.2.1.4\lib\net40-Full\Ninject.dll</HintPath>
-    </Reference>
-    <Reference Include="System" />
-    <Reference Include="System.ComponentModel.DataAnnotations" />
-    <Reference Include="System.Core">
-      <RequiredTargetFramework>3.5</RequiredTargetFramework>
-    </Reference>
-    <Reference Include="System.Data.Services.Client" />
-    <Reference Include="System.ServiceModel" />
-    <Reference Include="System.Web" />
-    <Reference Include="System.Web.Abstractions" />
-    <Reference Include="System.Web.Routing" />
-    <Reference Include="System.XML" />
-    <Reference Include="System.Xml.Linq" />
-    <Reference Include="WindowsBase" />
-    <Reference Include="xunit, Version=1.9.0.1566, Culture=neutral, PublicKeyToken=8d05b1bb7a6fdb6c, processorArchitecture=MSIL">
-      <SpecificVersion>False</SpecificVersion>
-      <HintPath>..\..\packages\xunit.1.9.0.1566\lib\xunit.dll</HintPath>
-    </Reference>
-    <Reference Include="xunit.extensions, Version=1.9.0.1566, Culture=neutral, PublicKeyToken=8d05b1bb7a6fdb6c, processorArchitecture=MSIL">
-      <SpecificVersion>False</SpecificVersion>
-      <HintPath>..\..\packages\xunit.extensions.1.9.0.1566\lib\xunit.extensions.dll</HintPath>
-    </Reference>
-  </ItemGroup>
-  <ItemGroup>
-    <CodeAnalysisDependentAssemblyPaths Condition=" '$(VS100COMNTOOLS)' != '' " Include="$(VS100COMNTOOLS)..\IDE\PrivateAssemblies">
-      <Visible>False</Visible>
-    </CodeAnalysisDependentAssemblyPaths>
-  </ItemGroup>
-  <ItemGroup>
-    <Compile Include="..\..\Common\CommonAssemblyInfo.cs">
-      <Link>Properties\CommonAssemblyInfo.cs</Link>
-    </Compile>
-    <Compile Include="CommandAttributeTests.cs" />
-    <Compile Include="CommandLinePaserTests.cs" />
-    <Compile Include="CommandManagerTests.cs" />
-    <Compile Include="CommandTest.cs" />
-    <Compile Include="ConfigCommandTest.cs" />
-    <Compile Include="DefaultSpecValuesRuleTest.cs" />
-    <Compile Include="DeleteCommandTest.cs" />
-    <Compile Include="InstallCommandTest.cs" />
-    <Compile Include="ListCommandTests.cs" />
-<<<<<<< HEAD
-    <Compile Include="MirrorCommandTest.cs" />
-=======
-    <Compile Include="LocalizedResourceManagerTest.cs" />
->>>>>>> a40c732c
-    <Compile Include="MockConsole.cs" />
-    <Compile Include="MockResourceType.Designer.cs">
-      <AutoGen>True</AutoGen>
-      <DesignTime>True</DesignTime>
-      <DependentUpon>MockResourceType.resx</DependentUpon>
-    </Compile>
-    <Compile Include="OptionAttributeTests.cs" />
-    <Compile Include="PackCommandTest.cs" />
-    <Compile Include="ProgramTest.cs" />
-    <Compile Include="PushCommandTest.cs" />
-    <Compile Include="ResourceHelperTests.cs" />
-    <Compile Include="SetApiKeyCommandTest.cs" />
-    <Compile Include="SourcesCommandTest.cs" />
-    <Compile Include="TypeHelperTest.cs" />
-    <Compile Include="UpdateCommandTest.cs" />
-  </ItemGroup>
-  <ItemGroup>
-    <ProjectReference Include="..\..\src\CommandLine.ServerExtensions\CommandLine.ServerExtensions.csproj">
-      <Project>{52EA04DC-1DA5-4E45-B13C-0A10F4B71662}</Project>
-      <Name>CommandLine.ServerExtensions</Name>
-    </ProjectReference>
-    <ProjectReference Include="..\..\src\CommandLine\CommandLine.csproj">
-      <Project>{B34A6632-E627-4B66-8E0A-D2DA3BC96893}</Project>
-      <Name>CommandLine</Name>
-    </ProjectReference>
-    <ProjectReference Include="..\..\src\Core\Core.csproj">
-      <Project>{F879F274-EFA0-4157-8404-33A19B4E6AEC}</Project>
-      <Name>Core</Name>
-    </ProjectReference>
-    <ProjectReference Include="..\Test.Utility\Test.Utility.csproj">
-      <Project>{F016882A-C798-4446-BB75-D3C393A38B32}</Project>
-      <Name>Test.Utility</Name>
-    </ProjectReference>
-  </ItemGroup>
-  <ItemGroup>
-    <None Include="packages.config" />
-  </ItemGroup>
-  <ItemGroup>
-    <EmbeddedResource Include="MockResourceType.resx">
-      <Generator>ResXFileCodeGenerator</Generator>
-      <LastGenOutput>MockResourceType.Designer.cs</LastGenOutput>
-    </EmbeddedResource>
-  </ItemGroup>
-  <Import Project="$(MSBuildBinPath)\Microsoft.CSharp.targets" />
-  <Import Project="..\..\Build\NuGet.Test.targets" />
+﻿<?xml version="1.0" encoding="utf-8"?>
+<Project ToolsVersion="4.0" DefaultTargets="Build" xmlns="http://schemas.microsoft.com/developer/msbuild/2003">
+  <Import Project="..\..\Build\NuGet.Settings.targets" />
+  <PropertyGroup>
+    <ProjectGuid>{5376E601-D111-4198-8BC2-F1118433CC83}</ProjectGuid>
+    <OutputType>Library</OutputType>
+    <RootNamespace>NuGet.Test</RootNamespace>
+    <AssemblyName>NuGet.Test</AssemblyName>
+    <ProjectTypeGuids>{FAE04EC0-301F-11D3-BF4B-00C04F79EFBC}</ProjectTypeGuids>
+  </PropertyGroup>
+  <ItemGroup>
+    <Reference Include="Microsoft.CSharp" />
+    <Reference Include="Moq, Version=4.0.10827.0, Culture=neutral, PublicKeyToken=69f491c39445e920, processorArchitecture=MSIL">
+      <SpecificVersion>False</SpecificVersion>
+      <HintPath>..\..\packages\Moq.4.0.10827\lib\NET40\Moq.dll</HintPath>
+    </Reference>
+    <Reference Include="Ninject">
+      <HintPath>..\..\packages\Ninject.2.2.1.4\lib\net40-Full\Ninject.dll</HintPath>
+    </Reference>
+    <Reference Include="System" />
+    <Reference Include="System.ComponentModel.DataAnnotations" />
+    <Reference Include="System.Core">
+      <RequiredTargetFramework>3.5</RequiredTargetFramework>
+    </Reference>
+    <Reference Include="System.Data.Services.Client" />
+    <Reference Include="System.ServiceModel" />
+    <Reference Include="System.Web" />
+    <Reference Include="System.Web.Abstractions" />
+    <Reference Include="System.Web.Routing" />
+    <Reference Include="System.XML" />
+    <Reference Include="System.Xml.Linq" />
+    <Reference Include="WindowsBase" />
+    <Reference Include="xunit, Version=1.9.0.1566, Culture=neutral, PublicKeyToken=8d05b1bb7a6fdb6c, processorArchitecture=MSIL">
+      <SpecificVersion>False</SpecificVersion>
+      <HintPath>..\..\packages\xunit.1.9.0.1566\lib\xunit.dll</HintPath>
+    </Reference>
+    <Reference Include="xunit.extensions, Version=1.9.0.1566, Culture=neutral, PublicKeyToken=8d05b1bb7a6fdb6c, processorArchitecture=MSIL">
+      <SpecificVersion>False</SpecificVersion>
+      <HintPath>..\..\packages\xunit.extensions.1.9.0.1566\lib\xunit.extensions.dll</HintPath>
+    </Reference>
+  </ItemGroup>
+  <ItemGroup>
+    <CodeAnalysisDependentAssemblyPaths Condition=" '$(VS100COMNTOOLS)' != '' " Include="$(VS100COMNTOOLS)..\IDE\PrivateAssemblies">
+      <Visible>False</Visible>
+    </CodeAnalysisDependentAssemblyPaths>
+  </ItemGroup>
+  <ItemGroup>
+    <Compile Include="..\..\Common\CommonAssemblyInfo.cs">
+      <Link>Properties\CommonAssemblyInfo.cs</Link>
+    </Compile>
+    <Compile Include="CommandAttributeTests.cs" />
+    <Compile Include="CommandLinePaserTests.cs" />
+    <Compile Include="CommandManagerTests.cs" />
+    <Compile Include="CommandTest.cs" />
+    <Compile Include="ConfigCommandTest.cs" />
+    <Compile Include="DefaultSpecValuesRuleTest.cs" />
+    <Compile Include="DeleteCommandTest.cs" />
+    <Compile Include="InstallCommandTest.cs" />
+    <Compile Include="ListCommandTests.cs" />
+    <Compile Include="MirrorCommandTest.cs" />
+    <Compile Include="LocalizedResourceManagerTest.cs" />
+    <Compile Include="MockConsole.cs" />
+    <Compile Include="MockResourceType.Designer.cs">
+      <AutoGen>True</AutoGen>
+      <DesignTime>True</DesignTime>
+      <DependentUpon>MockResourceType.resx</DependentUpon>
+    </Compile>
+    <Compile Include="OptionAttributeTests.cs" />
+    <Compile Include="PackCommandTest.cs" />
+    <Compile Include="ProgramTest.cs" />
+    <Compile Include="PushCommandTest.cs" />
+    <Compile Include="ResourceHelperTests.cs" />
+    <Compile Include="SetApiKeyCommandTest.cs" />
+    <Compile Include="SourcesCommandTest.cs" />
+    <Compile Include="TypeHelperTest.cs" />
+    <Compile Include="UpdateCommandTest.cs" />
+  </ItemGroup>
+  <ItemGroup>
+    <ProjectReference Include="..\..\src\CommandLine.ServerExtensions\CommandLine.ServerExtensions.csproj">
+      <Project>{52EA04DC-1DA5-4E45-B13C-0A10F4B71662}</Project>
+      <Name>CommandLine.ServerExtensions</Name>
+    </ProjectReference>
+    <ProjectReference Include="..\..\src\CommandLine\CommandLine.csproj">
+      <Project>{B34A6632-E627-4B66-8E0A-D2DA3BC96893}</Project>
+      <Name>CommandLine</Name>
+    </ProjectReference>
+    <ProjectReference Include="..\..\src\Core\Core.csproj">
+      <Project>{F879F274-EFA0-4157-8404-33A19B4E6AEC}</Project>
+      <Name>Core</Name>
+    </ProjectReference>
+    <ProjectReference Include="..\Test.Utility\Test.Utility.csproj">
+      <Project>{F016882A-C798-4446-BB75-D3C393A38B32}</Project>
+      <Name>Test.Utility</Name>
+    </ProjectReference>
+  </ItemGroup>
+  <ItemGroup>
+    <None Include="packages.config" />
+  </ItemGroup>
+  <ItemGroup>
+    <EmbeddedResource Include="MockResourceType.resx">
+      <Generator>ResXFileCodeGenerator</Generator>
+      <LastGenOutput>MockResourceType.Designer.cs</LastGenOutput>
+    </EmbeddedResource>
+  </ItemGroup>
+  <Import Project="$(MSBuildBinPath)\Microsoft.CSharp.targets" />
+  <Import Project="..\..\Build\NuGet.Test.targets" />
 </Project>