﻿using System;
using System.Collections.Generic;
using System.Linq;
using Moq;
using NuGet.Test;
using Xunit;

namespace NuGet.VisualStudio.Test
{
    public class VsPackageSourceProviderTest
    {
<<<<<<< HEAD
        private const string NuGetOfficialFeedUrlV3 = "http://preview.nuget.org/ver3-ctp1/";
        private const string NuGetOfficialFeedNameV3 = "nuget.org (3.0.0-ctp1) preview";

        private const string NuGetOfficialFeedUrl = "https://www.nuget.org/api/v2/";
        private const string NuGetOfficialFeedName = "nuget.org";
        private const string NuGetLegacyOfficialFeedName = "NuGet official package source";
        
        [Fact]
        public void CtorIfFirstRunningAddsDefaultSource()
        {
            // Arrange
            var userSettings = new Mock<ISettings>();
            var packageSourceProvider = CreateDefaultSourceProvider(userSettings.Object);
            var provider = new VsPackageSourceProvider(userSettings.Object, packageSourceProvider, new Mock<IVsShellInfo>().Object);

            // Act
            var sources = provider.LoadPackageSources().ToList();

            // Assert
            Assert.Equal(2, sources.Count);
            Assert.Equal(NuGetOfficialFeedUrl, sources[1].Source);
        }

        [Fact]
        public void CtorMigrateV1FeedToV2Feed()
        {
            // Arrange
            var userSettings = new Mock<ISettings>();
            userSettings.Setup(s => s.GetSettingValues("packageSources", true))
                    .Returns(new[] { new SettingValue(NuGetLegacyOfficialFeedName, "https://go.microsoft.com/fwlink/?LinkID=206669", false) });
            var sourceProvider = CreateDefaultSourceProvider(userSettings.Object);
            var provider = new VsPackageSourceProvider(userSettings.Object, sourceProvider, new Mock<IVsShellInfo>().Object);

            // Act
            var sources = provider.LoadPackageSources().ToList();

            // Assert
            Assert.Equal(2, sources.Count);
            Assert.Equal(NuGetOfficialFeedUrl, sources[0].Source);
        }

        [Fact]
        public void CtorMigrateV2LegacyFeedToV2Feed()
        {
            // Arrange
            var userSettings = new Mock<ISettings>();
            userSettings.Setup(s => s.GetSettingValues("packageSources", true))
                        .Returns(new[] { new SettingValue(NuGetLegacyOfficialFeedName, "https://go.microsoft.com/fwlink/?LinkID=230477", false) });
            var sourceProvider = CreateDefaultSourceProvider(userSettings.Object);
            var provider = new VsPackageSourceProvider(userSettings.Object, sourceProvider, new Mock<IVsShellInfo>().Object);

            // Act
            var sources = provider.LoadPackageSources().ToList();

            // Assert
            Assert.Equal(2, sources.Count);
            Assert.Equal(NuGetOfficialFeedUrl, sources[0].Source);
        }

        [Fact]
        public void CtorMigrateV2LegacyFeedNameToV2Feed()
        {
            // Arrange
            var userSettings = new Mock<ISettings>();
            userSettings.Setup(s => s.GetSettingValues("packageSources", true))
                        .Returns(new[] { new SettingValue(NuGetLegacyOfficialFeedName, "https://nuget.org/api/v2/", false) });
            var sourceProvider = CreateDefaultSourceProvider(userSettings.Object);
            var provider = new VsPackageSourceProvider(userSettings.Object, sourceProvider, new Mock<IVsShellInfo>().Object);

            // Act
            var sources = provider.LoadPackageSources().ToList();

            // Assert
            Assert.Equal(2, sources.Count);
            Assert.Equal(NuGetOfficialFeedUrl, sources[0].Source);
            Assert.Equal(NuGetOfficialFeedName, sources[0].Name);
        }

        [Fact]
        public void CtorMigratesEvenCaseDoesNotMatch()
        {
            // Arrange
            var userSettings = new Mock<ISettings>();
            userSettings.Setup(s => s.GetSettingValues("packageSources", true))
                        .Returns(new[] { new SettingValue("NuGET oFFIcial PACKAGE souRCe", "HTTPS://nUGet.org/ApI/V2/", false) });
            var sourceProvider = CreateDefaultSourceProvider(userSettings.Object);
            var provider = new VsPackageSourceProvider(userSettings.Object, sourceProvider, new Mock<IVsShellInfo>().Object);

            // Act
            var sources = provider.LoadPackageSources().ToList();

            // Assert
            Assert.Equal(2, sources.Count);
            Assert.Equal(NuGetOfficialFeedUrl, sources[0].Source);
            Assert.Equal(NuGetOfficialFeedName, sources[0].Name);
        }


        // Test that when there are non-machine wide user specified sources, the
        // official source is added but disabled.
        [Fact]
        public void DefaultSourceAddedButDisabled()
        {
            // Arrange
            var userSettings = new Mock<ISettings>();
            userSettings.Setup(s => s.GetSettingValues("packageSources", true))
                        .Returns(new[] { 
                            new SettingValue("Test1", "https://test1", true),
                            new SettingValue("Test2", "https://test2", false) 
                        });
            var sourceProvider = CreateDefaultSourceProvider(userSettings.Object);
            var provider = new VsPackageSourceProvider(userSettings.Object, sourceProvider, new Mock<IVsShellInfo>().Object);

            // Act
            var sources = provider.LoadPackageSources().ToList();

            // Assert
            Assert.Equal(4, sources.Count);

            Assert.Equal("https://test2", sources[0].Source);

            Assert.Equal(NuGetOfficialFeedUrl, sources[2].Source);
            Assert.False(sources[2].IsEnabled);

            Assert.Equal("https://test1", sources[3].Source);
        }

        // Test that when there are machine wide user specified sources, but no non-machine
        // wide user specified sources, then the official source is added and ENABLED.
        [Fact]
        public void DefaultSourceAddedAndEnabled()
        {
            // Arrange
            var userSettings = new Mock<ISettings>();
            userSettings.Setup(s => s.GetSettingValues("packageSources", true))
                        .Returns(new[] { 
                            new SettingValue("Test1", "https://test1", true),
                            new SettingValue("Test2", "https://test2", true) 
                        });
            var sourceProvider = CreateDefaultSourceProvider(userSettings.Object);
            var provider = new VsPackageSourceProvider(userSettings.Object, sourceProvider, new Mock<IVsShellInfo>().Object);

            // Act
            var sources = provider.LoadPackageSources().ToList();

            // Assert
            Assert.Equal(4, sources.Count);
            Assert.Equal(NuGetOfficialFeedUrl, sources[1].Source);
            Assert.True(sources[1].IsEnabled);
        }

        [Fact]
        public void LoadPackageSourcesAddOfficialSourceIfMissing()
        {
            // Arrange
            var userSettings = new Mock<ISettings>();
            userSettings.Setup(s => s.GetSettingValues("packageSources", true))
                        .Returns(new[] { new SettingValue("my source", "http://www.nuget.org", false) });
            var sourceProvider = CreateDefaultSourceProvider(userSettings.Object);
            var provider = new VsPackageSourceProvider(userSettings.Object, sourceProvider, new Mock<IVsShellInfo>().Object);

            // Act
            var sources = provider.LoadPackageSources().ToList();

            // Assert
            Assert.Equal(3, sources.Count);
            AssertPackageSource(sources[0], "my source", "http://www.nuget.org");
            AssertPackageSource(sources[2], NuGetOfficialFeedName, NuGetOfficialFeedUrl);
            Assert.False(sources[1].IsEnabled);
            Assert.True(sources[1].IsOfficial);
        }
              
        [Fact]
        public void CtorMigrateV1FeedToV2FeedAndPreserveIsEnabledProperty()
        {
            // Arrange
            var userSettings = new Mock<ISettings>();
            userSettings.Setup(s => s.GetSettingValues("packageSources", true))
                        .Returns(new[] { new SettingValue(NuGetLegacyOfficialFeedName, "https://go.microsoft.com/fwlink/?LinkID=206669", false) });

            // disable the official source
            userSettings.Setup(s => s.GetValues("disabledPackageSources"))
                        .Returns(new[] { new KeyValuePair<string, string>(NuGetLegacyOfficialFeedName, "true") });

            var provider = new VsPackageSourceProvider(userSettings.Object, CreateDefaultSourceProvider(userSettings.Object), new Mock<IVsShellInfo>().Object);

            // Act
            var sources = provider.LoadPackageSources().ToList();

            // Assert
            Assert.Equal(2, sources.Count);
            Assert.Equal(NuGetOfficialFeedUrl, sources[0].Source);
            Assert.Equal(NuGetOfficialFeedName, sources[0].Name);
            Assert.False(sources[0].IsEnabled);
        }

        [Fact]
        public void PreserveActiveSourceWhileMigratingNuGetFeed()
        {
            // Arrange
            var userSettings = new Mock<ISettings>();
            userSettings.Setup(s => s.GetSettingValues("packageSources", true)).Returns(new[]
            {
                new SettingValue(NuGetLegacyOfficialFeedName, "https://go.microsoft.com/fwlink/?LinkID=206669", false),
                new SettingValue("one", "onesource", false),
            });

            userSettings.Setup(s => s.GetValues("activePackageSource"))
                        .Returns(new[] { new KeyValuePair<string, string>("one", "onesource") });

            var provider = new VsPackageSourceProvider(userSettings.Object, CreateDefaultSourceProvider(userSettings.Object), new Mock<IVsShellInfo>().Object);

            // Act
            var activeSource = provider.ActivePackageSource;

            // Assert
            AssertPackageSource(activeSource, "one", "onesource");
        }

        [Fact]
        public void CtorAddsAggregrateIfNothingWasPersistedIntoSettingsManager()
        {
            // Arrange
            var userSettings = new Mock<ISettings>();
            var packageSourceProvider = CreateDefaultSourceProvider(userSettings.Object);
            var provider = new VsPackageSourceProvider(userSettings.Object, packageSourceProvider, new Mock<IVsShellInfo>().Object);

            // Act
            var sources = provider.LoadPackageSources().ToList();

            // Assert
            Assert.Equal(2, sources.Count);
            Assert.Equal(NuGetOfficialFeedName, sources[1].Name);
        }

        [Fact]
        public void MigrateActivePackageSourceToV2()
        {
            // Arrange
            var settings = new Mock<ISettings>();
            settings.Setup(s => s.GetValue("activePackageSource", NuGetLegacyOfficialFeedName))
                    .Returns("https://go.microsoft.com/fwlink/?LinkID=206669");
            var provider = new VsPackageSourceProvider(settings.Object, CreateDefaultSourceProvider(settings.Object), new Mock<IVsShellInfo>().Object);

            // Act
            PackageSource activePackageSource = provider.ActivePackageSource;

            // Assert
            AssertPackageSource(activePackageSource, NuGetOfficialFeedNameV3, NuGetOfficialFeedUrlV3);
        }

        [Fact]
        public void SetActivePackageSourcePersistsItToSettingsManager()
        {
            // Arrange
            var userSettings = new Mock<ISettings>();
            userSettings.Setup(s => s.SetValue("activePackageSource", "name", "source")).Verifiable();

            var packageSourceProvider = new Mock<IPackageSourceProvider>();
            packageSourceProvider.Setup(s => s.LoadPackageSources())
                                 .Returns(new[] { new PackageSource("source", "name"), new PackageSource("source1", "name1") });
            var provider = new VsPackageSourceProvider(userSettings.Object, packageSourceProvider.Object, new Mock<IVsShellInfo>().Object);

            // Act
            provider.ActivePackageSource = new PackageSource("source", "name");

            // Assert
            userSettings.Verify();
        }

        [Fact]
        public void ActivePackageSourceShouldBeEnabled()
        {
            // Arrange
            var userSettings = new Mock<ISettings>(MockBehavior.Strict);            
            userSettings.Setup(_ => _.GetValues("activePackageSource")).Returns(new List<KeyValuePair<string, string>>
            {
                new KeyValuePair<string, string>("s1", "http://s1"),
                new KeyValuePair<string, string>("s2", "http://s2")
            });

            var packageSourceProvider = new Mock<IPackageSourceProvider>();
            packageSourceProvider.Setup(p => p.LoadPackageSources()).Returns(
                new[] { 
                    new PackageSource("http://s1", "s1", isEnabled: false),
                    new PackageSource("http://s2", "s2", isEnabled: true)
                });
            var vsShellInfo = new Mock<IVsShellInfo>();
            var provider = new VsPackageSourceProvider(userSettings.Object, packageSourceProvider.Object, vsShellInfo.Object);

            // Act
            var source = provider.ActivePackageSource;

            // Assert
            AssertPackageSource(source, "s2", "http://s2");
        }

        [Fact]
        public void SettingActivePackageSourceToNonExistantSourceThrows()
        {
            // Arrange
            var userSettings = new Mock<ISettings>();
            var packageSourceProvider = CreateDefaultSourceProvider(userSettings.Object);
            var provider = new VsPackageSourceProvider(userSettings.Object, packageSourceProvider, new Mock<IVsShellInfo>().Object);

            // Act
            ExceptionAssert.ThrowsArgumentException(() => provider.ActivePackageSource = new PackageSource("a", "a"), "value",
                "The package source does not belong to the collection of available sources.");
        }

        [Fact]
        public void SettingsWithMoreThanOneAggregateSourceAreModifiedToNotHaveOne()
        {
            // Arrange
            var userSettings = new Mock<ISettings>();
            var packageSourceProvider = CreateDefaultSourceProvider(userSettings.Object);
            var provider = new VsPackageSourceProvider(userSettings.Object, packageSourceProvider, new Mock<IVsShellInfo>().Object);

            // Act
            var sources = provider.LoadPackageSources().ToList();

            // Assert
            Assert.Equal(2, sources.Count);
            Assert.Equal(NuGetOfficialFeedName, sources[1].Name);
        }

        [Fact]
        public void GetActivePackageSourceWillPreserveWindows8ExpressSourceWhenRunningWindows8Express()
        {
            // Arrange
            var userSettings = new Mock<ISettings>();
            userSettings.Setup(_ => _.GetSettingValues("packageSources", true)).Returns(new[]
            {
                new SettingValue(NuGetOfficialFeedName, NuGetOfficialFeedUrl, false)
            });
            userSettings.Setup(_ => _.GetValues("activePackageSource")).Returns(new List<KeyValuePair<string, string>>
            {
                new KeyValuePair<string, string>("Windows 8 Packages", NuGetConstants.VSExpressForWindows8FeedUrl)
            });

            var packageSourceProvider = new Mock<IPackageSourceProvider>();
            packageSourceProvider.Setup(p => p.IsPackageSourceEnabled(
                It.Is<PackageSource>(s => s.Name == "Windows 8 Packages"))).Returns(true);
            var vsShellInfo = new Mock<IVsShellInfo>();
            vsShellInfo.Setup(_ => _.IsVisualStudioExpressForWindows8).Returns(true);
            var provider = new VsPackageSourceProvider(userSettings.Object, packageSourceProvider.Object, vsShellInfo.Object);

            // Act
            var source = provider.ActivePackageSource;

            // Assert
            AssertPackageSource(source, "Windows 8 Packages", NuGetConstants.VSExpressForWindows8FeedUrl);
        }

        [Fact]
        public void SetActivePackageSourceAcceptsValueForWindows8FeedWhenRunningWindows8Express()
        {
            // Arrange
            var userSettings = new Mock<ISettings>(MockBehavior.Strict);
            var packageSourceProvider = new Mock<IPackageSourceProvider>();
            packageSourceProvider.Setup(_ => _.LoadPackageSources()).Returns(new[]
            {
                new PackageSource("theFirstSource", "theFirstFeed"),
                new PackageSource(NuGetOfficialFeedUrl, NuGetOfficialFeedName),
                new PackageSource("theThirdSource", "theThirdFeed"),
            });

            userSettings.Setup(_ => _.GetValues("activePackageSource")).Returns(new[]
            {
                new KeyValuePair<string, string>("theFirstFeed", "theFirstSource")
            });
            userSettings.Setup(_ => _.DeleteSection("activePackageSource")).Returns(true);
            userSettings.Setup(_ => _.SetValue("activePackageSource", "Windows 8 packages", NuGetConstants.VSExpressForWindows8FeedUrl)).Verifiable();

            var vsShellInfo = new Mock<IVsShellInfo>();
            vsShellInfo.Setup(_ => _.IsVisualStudioExpressForWindows8).Returns(true);
            var provider = new VsPackageSourceProvider(userSettings.Object, packageSourceProvider.Object, vsShellInfo.Object);

            // Act
            provider.ActivePackageSource = new PackageSource(NuGetConstants.VSExpressForWindows8FeedUrl, "Windows 8 packages");

            // Assert
            userSettings.Verify();
        }

        [Fact]
        public void TheDisabledStateOfWindows8FeedIsPersistedWhenRunningOnWindows8Express()
        {
            // Arrange
            var userSettings = new Mock<ISettings>();
            var packageSourceProvider = new Mock<IPackageSourceProvider>();

            var vsShellInfo = new Mock<IVsShellInfo>();
            vsShellInfo.Setup(_ => _.IsVisualStudioExpressForWindows8).Returns(true);
            var provider = new VsPackageSourceProvider(userSettings.Object, packageSourceProvider.Object, vsShellInfo.Object);
            packageSourceProvider.Setup(p => p.DisablePackageSource(It.IsAny<PackageSource>())).Callback<PackageSource>(
                ps => AssertPackageSource(ps, "Windows 8 Packages", NuGetConstants.VSExpressForWindows8FeedUrl));

            // Act
            var packageSources = new PackageSource[]
            {
                new PackageSource(NuGetConstants.VSExpressForWindows8FeedUrl, "Windows 8 packages", isEnabled: false, isOfficial: true),
                new PackageSource("theFirstSource", "theFirstFeed", isEnabled: true)
            };
            provider.SavePackageSources(packageSources);

            // Assert
            packageSourceProvider.Verify(p => p.DisablePackageSource(It.IsAny<PackageSource>()), Times.Once());
        }

        [Fact]
        public void TheEnabledStateOfWindows8FeedIsNotPersistedWhenRunningOnWindows8Express()
        {
            // Arrange
            var userSettings = new Mock<ISettings>();
            var packageSourceProvider = new Mock<IPackageSourceProvider>();

            var vsShellInfo = new Mock<IVsShellInfo>();
            vsShellInfo.Setup(_ => _.IsVisualStudioExpressForWindows8).Returns(true);
            var provider = new VsPackageSourceProvider(userSettings.Object, packageSourceProvider.Object, vsShellInfo.Object);

            // Act
            var packageSources = new PackageSource[]
            {
                new PackageSource(NuGetConstants.VSExpressForWindows8FeedUrl, "Windows 8 packages", isEnabled: true, isOfficial: true)
            };
            provider.SavePackageSources(packageSources);

            // Assert
            packageSourceProvider.Verify(p => p.DisablePackageSource(It.IsAny<PackageSource>()), Times.Never());
        }

        [Fact]
        public void TheEnabledStateOfWindows8FeedIsRestoredWhenRunningOnWindows8Express()
        {
            // Arrange
            var userSettings = new Mock<ISettings>();
            var packageSourceProvider = new Mock<IPackageSourceProvider>();
            packageSourceProvider.Setup(_ => _.LoadPackageSources()).Returns(new PackageSource[]
                {
                    new PackageSource("source", "name"),
                    new PackageSource("theFirstSource", "theFirstFeed", isEnabled: true)
                });

            var vsShellInfo = new Mock<IVsShellInfo>();
            vsShellInfo.Setup(_ => _.IsVisualStudioExpressForWindows8).Returns(true);
            var provider = new VsPackageSourceProvider(userSettings.Object, packageSourceProvider.Object, vsShellInfo.Object);
            packageSourceProvider.Setup(p => p.IsPackageSourceEnabled(
                                                It.Is<PackageSource>(ps => ps.Name.Equals("Windows 8 packages", StringComparison.OrdinalIgnoreCase))))
                                 .Returns(false);

            // Act
            var packageSources = provider.LoadPackageSources().ToList();

            // Assert
            Assert.Equal(3, packageSources.Count);
            AssertPackageSource(packageSources[0], "Windows 8 Packages", NuGetConstants.VSExpressForWindows8FeedUrl);
            Assert.False(packageSources[0].IsEnabled);
        }

        [Fact]
        public void SetActivePackageSourceToWindows8FeedWillThrowWhenNotRunningWindows8Express()
        {
            // Arrange
            var userSettings = new Mock<ISettings>();
            var packageSourceProvider = new Mock<IPackageSourceProvider>();
            packageSourceProvider.Setup(_ => _.LoadPackageSources()).Returns(new[]
            {
                new PackageSource("theFirstSource", "theFirstFeed"),
                new PackageSource("theOfficialSource", "NuGet official source"),
                new PackageSource("theThirdSource", "theThirdFeed"),
            });
            var vsShellInfo = new Mock<IVsShellInfo>();
            vsShellInfo.Setup(_ => _.IsVisualStudioExpressForWindows8).Returns(false);
            var provider = new VsPackageSourceProvider(userSettings.Object, packageSourceProvider.Object, vsShellInfo.Object);

            // Act & Assert
            ExceptionAssert.ThrowsArgumentException(
                () => provider.ActivePackageSource = new PackageSource(NuGetConstants.VSExpressForWindows8FeedUrl, "Windows 8 packages"),
                "value",
                "The package source does not belong to the collection of available sources.");
        }

        [Fact]
        public void LoadPackageSourcesWillAddTheWindows8SourceAtTheFrontWhenRunningWindows8Express()
        {
            // Arrange
            var userSettings = new Mock<ISettings>();
            var packageSourceProvider = new Mock<IPackageSourceProvider>();
            packageSourceProvider.Setup(_ => _.LoadPackageSources()).Returns(new[]
            {
                new PackageSource("theFirstSource", "theFirstFeed"),
                new PackageSource(NuGetOfficialFeedUrl, NuGetOfficialFeedName),
                new PackageSource("theThirdSource", "theThirdFeed"),
            });
            var vsShellInfo = new Mock<IVsShellInfo>();
            vsShellInfo.Setup(_ => _.IsVisualStudioExpressForWindows8).Returns(true);
            var provider = new VsPackageSourceProvider(userSettings.Object, packageSourceProvider.Object, vsShellInfo.Object);

            // Act
            var sources = provider.LoadPackageSources().ToList();

            // Assert
            Assert.Equal(4, sources.Count);
            AssertPackageSource(sources[0], "Windows 8 Packages", NuGetConstants.VSExpressForWindows8FeedUrl);
            AssertPackageSource(sources[1], "theFirstFeed", "theFirstSource");
            AssertPackageSource(sources[2], NuGetOfficialFeedName, NuGetOfficialFeedUrl);
            AssertPackageSource(sources[3], "theThirdFeed", "theThirdSource");
        }

        [Fact]
        public void LoadPackageSourcesWillNotAddTheWindows8SourceWhenNotRunningWindows8Express()
        {
            // Arrange
            var userSettings = new Mock<ISettings>();
            var packageSourceProvider = new Mock<IPackageSourceProvider>();
            packageSourceProvider.Setup(_ => _.LoadPackageSources()).Returns(new[]
            {
                new PackageSource("theFirstSource", "theFirstFeed"),
                new PackageSource(NuGetOfficialFeedUrl, NuGetOfficialFeedName),
                new PackageSource("theThirdSource", "theThirdFeed"),
            });
            var vsShellInfo = new Mock<IVsShellInfo>();
            vsShellInfo.Setup(_ => _.IsVisualStudioExpressForWindows8).Returns(false);
            var provider = new VsPackageSourceProvider(userSettings.Object, packageSourceProvider.Object, vsShellInfo.Object);

            // Act
            var sources = provider.LoadPackageSources().ToList();

            // Assert
            Assert.Equal(3, sources.Count);
            AssertPackageSource(sources[0], "theFirstFeed", "theFirstSource");
            AssertPackageSource(sources[1], NuGetOfficialFeedName, NuGetOfficialFeedUrl);
            AssertPackageSource(sources[2], "theThirdFeed", "theThirdSource");
        }

        [Fact]
        public void SavePackageSourcesWillNotSaveTheWindows8ExpressFeedWhenRunningWindows8Express()
        {
            // Arrange
            var userSettings = new Mock<ISettings>();
            var packageSourceProvider = new Mock<IPackageSourceProvider>();
            var vsShellInfo = new Mock<IVsShellInfo>();
            vsShellInfo.Setup(_ => _.IsVisualStudioExpressForWindows8).Returns(true);
            var provider = new VsPackageSourceProvider(userSettings.Object, packageSourceProvider.Object, vsShellInfo.Object);

            IList<PackageSource> savedSources = null;
            packageSourceProvider.Setup(_ => _.SavePackageSources(It.IsAny<IEnumerable<PackageSource>>()))
                                 .Callback((IEnumerable<PackageSource> _) => savedSources = _.ToList())
                                 .Verifiable();

            // Act
            provider.SavePackageSources(new[]
                {
                    new PackageSource("theFirstSource", "theFirstFeed"),
                    new PackageSource(NuGetOfficialFeedUrl + "curated-feeds/windows8-packages/", "Windows 8 Packages"){ IsOfficial = true },
                    new PackageSource("theThirdSource", "theThirdFeed"),
                });

            // Assert
            Assert.NotNull(savedSources);
            Assert.Equal(2, savedSources.Count);
            AssertPackageSource(savedSources[0], "theFirstFeed", "theFirstSource");
            AssertPackageSource(savedSources[1], "theThirdFeed", "theThirdSource");
        }

        [Fact]
        public void SavePackageSourcesWillSaveTheWindows8ExpressFeedWhenNotRunningWindows8Express()
        {
            // Arrange
            var userSettings = new Mock<ISettings>();
            var packageSourceProvider = new Mock<IPackageSourceProvider>();
            var vsShellInfo = new Mock<IVsShellInfo>();
            vsShellInfo.Setup(_ => _.IsVisualStudioExpressForWindows8).Returns(false);
            var provider = new VsPackageSourceProvider(userSettings.Object, packageSourceProvider.Object, vsShellInfo.Object);

            IList<PackageSource> savedSources = null;
            packageSourceProvider.Setup(_ => _.SavePackageSources(It.IsAny<IEnumerable<PackageSource>>()))
                                 .Callback((IEnumerable<PackageSource> _) => savedSources = _.ToList())
                                 .Verifiable();

            // Act
            provider.SavePackageSources(new[]
                {
                    new PackageSource("theFirstSource", "theFirstFeed"),
                    new PackageSource(NuGetOfficialFeedUrl + "curated-feeds/windows8-packages/", "Windows 8 Packages"){ IsOfficial = true },
                    new PackageSource("theThirdSource", "theThirdFeed"),
                });

            // Assert
            Assert.NotNull(savedSources);
            Assert.Equal(3, savedSources.Count);
            AssertPackageSource(savedSources[0], "theFirstFeed", "theFirstSource");
            AssertPackageSource(savedSources[1], "Windows 8 Packages", NuGetOfficialFeedUrl + "curated-feeds/windows8-packages/");
            AssertPackageSource(savedSources[2], "theThirdFeed", "theThirdSource");
        }

        private static void AssertPackageSource(PackageSource ps, string name, string source)
        {
            Assert.Equal(name, ps.Name);
            Assert.Equal(source, ps.Source);
        }

        private static PackageSourceProvider CreateDefaultSourceProvider(ISettings settings)
        {
            return new PackageSourceProvider(settings, VsPackageSourceProvider.DefaultSources, VsPackageSourceProvider.FeedsToMigrate, configurationDefaultSources: null);
        }              
    }
=======
        private const string NuGetOfficialFeedUrl = "https://www.nuget.org/api/v2/";
        private const string NuGetOfficialFeedName = "nuget.org";
        private const string NuGetLegacyOfficialFeedName = "NuGet official package source";
        
        [Fact]
        public void CtorIfFirstRunningAddsDefaultSource()
        {
            // Arrange
            var userSettings = new Mock<ISettings>();
            var packageSourceProvider = CreateDefaultSourceProvider(userSettings.Object);
            var provider = new VsPackageSourceProvider(userSettings.Object, packageSourceProvider, new Mock<IVsShellInfo>().Object);

            // Act
            var sources = provider.LoadPackageSources().ToList();

            // Assert
            Assert.Equal(1, sources.Count);
            Assert.Equal(NuGetOfficialFeedUrl, sources[0].Source);
        }

        [Fact]
        public void CtorMigrateV1FeedToV2Feed()
        {
            // Arrange
            var userSettings = new Mock<ISettings>();
            userSettings.Setup(s => s.GetSettingValues("packageSources", true))
                    .Returns(new[] { new SettingValue(NuGetLegacyOfficialFeedName, "https://go.microsoft.com/fwlink/?LinkID=206669", false) });
            var sourceProvider = CreateDefaultSourceProvider(userSettings.Object);
            var provider = new VsPackageSourceProvider(userSettings.Object, sourceProvider, new Mock<IVsShellInfo>().Object);

            // Act
            var sources = provider.LoadPackageSources().ToList();

            // Assert
            Assert.Equal(1, sources.Count);
            Assert.Equal(NuGetOfficialFeedUrl, sources[0].Source);
        }

        [Fact]
        public void CtorMigrateV2LegacyFeedToV2Feed()
        {
            // Arrange
            var userSettings = new Mock<ISettings>();
            userSettings.Setup(s => s.GetSettingValues("packageSources", true))
                        .Returns(new[] { new SettingValue(NuGetLegacyOfficialFeedName, "https://go.microsoft.com/fwlink/?LinkID=230477", false) });
            var sourceProvider = CreateDefaultSourceProvider(userSettings.Object);
            var provider = new VsPackageSourceProvider(userSettings.Object, sourceProvider, new Mock<IVsShellInfo>().Object);

            // Act
            var sources = provider.LoadPackageSources().ToList();

            // Assert
            Assert.Equal(1, sources.Count);
            Assert.Equal(NuGetOfficialFeedUrl, sources[0].Source);
        }

        [Fact]
        public void CtorMigrateV2LegacyFeedNameToV2Feed()
        {
            // Arrange
            var userSettings = new Mock<ISettings>();
            userSettings.Setup(s => s.GetSettingValues("packageSources", true))
                        .Returns(new[] { new SettingValue(NuGetLegacyOfficialFeedName, "https://nuget.org/api/v2/", false) });
            var sourceProvider = CreateDefaultSourceProvider(userSettings.Object);
            var provider = new VsPackageSourceProvider(userSettings.Object, sourceProvider, new Mock<IVsShellInfo>().Object);

            // Act
            var sources = provider.LoadPackageSources().ToList();

            // Assert
            Assert.Equal(1, sources.Count);
            Assert.Equal(NuGetOfficialFeedUrl, sources[0].Source);
            Assert.Equal(NuGetOfficialFeedName, sources[0].Name);
        }

        [Fact]
        public void CtorMigratesEvenCaseDoesNotMatch()
        {
            // Arrange
            var userSettings = new Mock<ISettings>();
            userSettings.Setup(s => s.GetSettingValues("packageSources", true))
                        .Returns(new[] { new SettingValue("NuGET oFFIcial PACKAGE souRCe", "HTTPS://nUGet.org/ApI/V2/", false) });
            var sourceProvider = CreateDefaultSourceProvider(userSettings.Object);
            var provider = new VsPackageSourceProvider(userSettings.Object, sourceProvider, new Mock<IVsShellInfo>().Object);

            // Act
            var sources = provider.LoadPackageSources().ToList();

            // Assert
            Assert.Equal(1, sources.Count);
            Assert.Equal(NuGetOfficialFeedUrl, sources[0].Source);
            Assert.Equal(NuGetOfficialFeedName, sources[0].Name);
        }


        // Test that when there are non-machine wide user specified sources, the
        // official source is added but disabled.
        [Fact]
        public void DefaultSourceAddedButDisabled()
        {
            // Arrange
            var userSettings = new Mock<ISettings>();
            userSettings.Setup(s => s.GetSettingValues("packageSources", true))
                        .Returns(new[] { 
                            new SettingValue("Test1", "https://test1", true),
                            new SettingValue("Test2", "https://test2", false) 
                        });
            var sourceProvider = CreateDefaultSourceProvider(userSettings.Object);
            var provider = new VsPackageSourceProvider(userSettings.Object, sourceProvider, new Mock<IVsShellInfo>().Object);

            // Act
            var sources = provider.LoadPackageSources().ToList();

            // Assert
            Assert.Equal(3, sources.Count);

            Assert.Equal("https://test2", sources[0].Source);

            Assert.Equal(NuGetOfficialFeedUrl, sources[1].Source);
            Assert.False(sources[1].IsEnabled);

            Assert.Equal("https://test1", sources[2].Source);
        }

        // Test that when there are machine wide user specified sources, but no non-machine
        // wide user specified sources, then the official source is added and ENABLED.
        [Fact]
        public void DefaultSourceAddedAndEnabled()
        {
            // Arrange
            var userSettings = new Mock<ISettings>();
            userSettings.Setup(s => s.GetSettingValues("packageSources", true))
                        .Returns(new[] { 
                            new SettingValue("Test1", "https://test1", true),
                            new SettingValue("Test2", "https://test2", true) 
                        });
            var sourceProvider = CreateDefaultSourceProvider(userSettings.Object);
            var provider = new VsPackageSourceProvider(userSettings.Object, sourceProvider, new Mock<IVsShellInfo>().Object);

            // Act
            var sources = provider.LoadPackageSources().ToList();

            // Assert
            Assert.Equal(3, sources.Count);
            Assert.Equal(NuGetOfficialFeedUrl, sources[0].Source);
            Assert.True(sources[0].IsEnabled);
        }

        [Fact]
        public void LoadPackageSourcesAddOfficialSourceIfMissing()
        {
            // Arrange
            var userSettings = new Mock<ISettings>();
            userSettings.Setup(s => s.GetSettingValues("packageSources", true))
                        .Returns(new[] { new SettingValue("my source", "http://www.nuget.org", false) });
            var sourceProvider = CreateDefaultSourceProvider(userSettings.Object);
            var provider = new VsPackageSourceProvider(userSettings.Object, sourceProvider, new Mock<IVsShellInfo>().Object);

            // Act
            var sources = provider.LoadPackageSources().ToList();

            // Assert
            Assert.Equal(2, sources.Count);
            AssertPackageSource(sources[0], "my source", "http://www.nuget.org");
            AssertPackageSource(sources[1], NuGetOfficialFeedName, NuGetOfficialFeedUrl);
            Assert.False(sources[1].IsEnabled);
            Assert.True(sources[1].IsOfficial);
        }
              
        [Fact]
        public void CtorMigrateV1FeedToV2FeedAndPreserveIsEnabledProperty()
        {
            // Arrange
            var userSettings = new Mock<ISettings>();
            userSettings.Setup(s => s.GetSettingValues("packageSources", true))
                        .Returns(new[] { new SettingValue(NuGetLegacyOfficialFeedName, "https://go.microsoft.com/fwlink/?LinkID=206669", false) });

            // disable the official source
            userSettings.Setup(s => s.GetValues("disabledPackageSources"))
                        .Returns(new[] { new KeyValuePair<string, string>(NuGetLegacyOfficialFeedName, "true") });

            var provider = new VsPackageSourceProvider(userSettings.Object, CreateDefaultSourceProvider(userSettings.Object), new Mock<IVsShellInfo>().Object);

            // Act
            var sources = provider.LoadPackageSources().ToList();

            // Assert
            Assert.Equal(1, sources.Count);
            Assert.Equal(NuGetOfficialFeedUrl, sources[0].Source);
            Assert.Equal(NuGetOfficialFeedName, sources[0].Name);
            Assert.False(sources[0].IsEnabled);
        }

        [Fact]
        public void PreserveActiveSourceWhileMigratingNuGetFeed()
        {
            // Arrange
            var userSettings = new Mock<ISettings>();
            userSettings.Setup(s => s.GetSettingValues("packageSources", true)).Returns(new[]
            {
                new SettingValue(NuGetLegacyOfficialFeedName, "https://go.microsoft.com/fwlink/?LinkID=206669", false),
                new SettingValue("one", "onesource", false),
            });

            userSettings.Setup(s => s.GetValues("activePackageSource"))
                        .Returns(new[] { new KeyValuePair<string, string>("one", "onesource") });

            var provider = new VsPackageSourceProvider(userSettings.Object, CreateDefaultSourceProvider(userSettings.Object), new Mock<IVsShellInfo>().Object);

            // Act
            var activeSource = provider.ActivePackageSource;

            // Assert
            AssertPackageSource(activeSource, "one", "onesource");
        }

        [Fact]
        public void CtorAddsAggregrateIfNothingWasPersistedIntoSettingsManager()
        {
            // Arrange
            var userSettings = new Mock<ISettings>();
            var packageSourceProvider = CreateDefaultSourceProvider(userSettings.Object);
            var provider = new VsPackageSourceProvider(userSettings.Object, packageSourceProvider, new Mock<IVsShellInfo>().Object);

            // Act
            var sources = provider.LoadPackageSources().ToList();

            // Assert
            Assert.Equal(1, sources.Count);
            Assert.Equal(NuGetOfficialFeedName, sources[0].Name);
        }

        [Fact]
        public void MigrateActivePackageSourceToV2()
        {
            // Arrange
            var settings = new Mock<ISettings>();
            settings.Setup(s => s.GetValue("activePackageSource", NuGetLegacyOfficialFeedName))
                    .Returns("https://go.microsoft.com/fwlink/?LinkID=206669");
            var provider = new VsPackageSourceProvider(settings.Object, CreateDefaultSourceProvider(settings.Object), new Mock<IVsShellInfo>().Object);

            // Act
            PackageSource activePackageSource = provider.ActivePackageSource;

            // Assert
            AssertPackageSource(activePackageSource, NuGetOfficialFeedName, NuGetOfficialFeedUrl);
        }

        [Fact]
        public void SetActivePackageSourcePersistsItToSettingsManager()
        {
            // Arrange
            var userSettings = new Mock<ISettings>();
            userSettings.Setup(s => s.SetValue("activePackageSource", "name", "source")).Verifiable();

            var packageSourceProvider = new Mock<IPackageSourceProvider>();
            packageSourceProvider.Setup(s => s.LoadPackageSources())
                                 .Returns(new[] { new PackageSource("source", "name"), new PackageSource("source1", "name1") });
            var provider = new VsPackageSourceProvider(userSettings.Object, packageSourceProvider.Object, new Mock<IVsShellInfo>().Object);

            // Act
            provider.ActivePackageSource = new PackageSource("source", "name");

            // Assert
            userSettings.Verify();
        }

        [Fact]
        public void SettingActivePackageSourceToNonExistantSourceThrows()
        {
            // Arrange
            var userSettings = new Mock<ISettings>();
            var packageSourceProvider = CreateDefaultSourceProvider(userSettings.Object);
            var provider = new VsPackageSourceProvider(userSettings.Object, packageSourceProvider, new Mock<IVsShellInfo>().Object);

            // Act
            ExceptionAssert.ThrowsArgumentException(() => provider.ActivePackageSource = new PackageSource("a", "a"), "value",
                "The package source does not belong to the collection of available sources.");
        }

        [Fact]
        public void SettingsWithMoreThanOneAggregateSourceAreModifiedToNotHaveOne()
        {
            // Arrange
            var userSettings = new Mock<ISettings>();
            var packageSourceProvider = CreateDefaultSourceProvider(userSettings.Object);
            var provider = new VsPackageSourceProvider(userSettings.Object, packageSourceProvider, new Mock<IVsShellInfo>().Object);

            // Act
            var sources = provider.LoadPackageSources().ToList();

            // Assert
            Assert.Equal(1, sources.Count);
            Assert.Equal(NuGetOfficialFeedName, sources[0].Name);
        }

        [Fact]
        public void GetActivePackageSourceWillPreserveWindows8ExpressSourceWhenRunningWindows8Express()
        {
            // Arrange
            var userSettings = new Mock<ISettings>(MockBehavior.Strict);
            userSettings.Setup(_ => _.GetSettingValues("packageSources", true)).Returns(new[]
            {
                new SettingValue(NuGetOfficialFeedName, NuGetOfficialFeedUrl, false)
            });
            userSettings.Setup(_ => _.GetValues("activePackageSource")).Returns(new List<KeyValuePair<string, string>>
            {
                new KeyValuePair<string, string>("Windows 8 Packages", NuGetConstants.VSExpressForWindows8FeedUrl)
            });

            var packageSourceProvider = new Mock<IPackageSourceProvider>();
            var vsShellInfo = new Mock<IVsShellInfo>();
            vsShellInfo.Setup(_ => _.IsVisualStudioExpressForWindows8).Returns(true);
            var provider = new VsPackageSourceProvider(userSettings.Object, packageSourceProvider.Object, vsShellInfo.Object);

            // Act
            var source = provider.ActivePackageSource;

            // Assert
            AssertPackageSource(source, "Windows 8 Packages", NuGetConstants.VSExpressForWindows8FeedUrl);
        }

        [Fact]
        public void SetActivePackageSourceAcceptsValueForWindows8FeedWhenRunningWindows8Express()
        {
            // Arrange
            var userSettings = new Mock<ISettings>(MockBehavior.Strict);
            var packageSourceProvider = new Mock<IPackageSourceProvider>();
            packageSourceProvider.Setup(_ => _.LoadPackageSources()).Returns(new[]
            {
                new PackageSource("theFirstSource", "theFirstFeed"),
                new PackageSource(NuGetOfficialFeedUrl, NuGetOfficialFeedName),
                new PackageSource("theThirdSource", "theThirdFeed"),
            });

            userSettings.Setup(_ => _.GetValues("activePackageSource")).Returns(new[]
            {
                new KeyValuePair<string, string>("theFirstFeed", "theFirstSource")
            });
            userSettings.Setup(_ => _.DeleteSection("activePackageSource")).Returns(true);
            userSettings.Setup(_ => _.SetValue("activePackageSource", "Windows 8 packages", NuGetConstants.VSExpressForWindows8FeedUrl)).Verifiable();

            var vsShellInfo = new Mock<IVsShellInfo>();
            vsShellInfo.Setup(_ => _.IsVisualStudioExpressForWindows8).Returns(true);
            var provider = new VsPackageSourceProvider(userSettings.Object, packageSourceProvider.Object, vsShellInfo.Object);

            // Act
            provider.ActivePackageSource = new PackageSource(NuGetConstants.VSExpressForWindows8FeedUrl, "Windows 8 packages");

            // Assert
            userSettings.Verify();
        }

        [Fact]
        public void TheDisabledStateOfWindows8FeedIsPersistedWhenRunningOnWindows8Express()
        {
            // Arrange
            var userSettings = new Mock<ISettings>();
            var packageSourceProvider = new Mock<IPackageSourceProvider>();

            var vsShellInfo = new Mock<IVsShellInfo>();
            vsShellInfo.Setup(_ => _.IsVisualStudioExpressForWindows8).Returns(true);
            var provider = new VsPackageSourceProvider(userSettings.Object, packageSourceProvider.Object, vsShellInfo.Object);
            packageSourceProvider.Setup(p => p.DisablePackageSource(It.IsAny<PackageSource>())).Callback<PackageSource>(
                ps => AssertPackageSource(ps, "Windows 8 Packages", NuGetConstants.VSExpressForWindows8FeedUrl));

            // Act
            var packageSources = new PackageSource[]
            {
                new PackageSource(NuGetConstants.VSExpressForWindows8FeedUrl, "Windows 8 packages", isEnabled: false, isOfficial: true),
                new PackageSource("theFirstSource", "theFirstFeed", isEnabled: true)
            };
            provider.SavePackageSources(packageSources);

            // Assert
            packageSourceProvider.Verify(p => p.DisablePackageSource(It.IsAny<PackageSource>()), Times.Once());
        }

        [Fact]
        public void TheEnabledStateOfWindows8FeedIsNotPersistedWhenRunningOnWindows8Express()
        {
            // Arrange
            var userSettings = new Mock<ISettings>();
            var packageSourceProvider = new Mock<IPackageSourceProvider>();

            var vsShellInfo = new Mock<IVsShellInfo>();
            vsShellInfo.Setup(_ => _.IsVisualStudioExpressForWindows8).Returns(true);
            var provider = new VsPackageSourceProvider(userSettings.Object, packageSourceProvider.Object, vsShellInfo.Object);

            // Act
            var packageSources = new PackageSource[]
            {
                new PackageSource(NuGetConstants.VSExpressForWindows8FeedUrl, "Windows 8 packages", isEnabled: true, isOfficial: true)
            };
            provider.SavePackageSources(packageSources);

            // Assert
            packageSourceProvider.Verify(p => p.DisablePackageSource(It.IsAny<PackageSource>()), Times.Never());
        }

        [Fact]
        public void TheEnabledStateOfWindows8FeedIsRestoredWhenRunningOnWindows8Express()
        {
            // Arrange
            var userSettings = new Mock<ISettings>();
            var packageSourceProvider = new Mock<IPackageSourceProvider>();
            packageSourceProvider.Setup(_ => _.LoadPackageSources()).Returns(new PackageSource[]
                {
                    new PackageSource("source", "name"),
                    new PackageSource("theFirstSource", "theFirstFeed", isEnabled: true)
                });

            var vsShellInfo = new Mock<IVsShellInfo>();
            vsShellInfo.Setup(_ => _.IsVisualStudioExpressForWindows8).Returns(true);
            var provider = new VsPackageSourceProvider(userSettings.Object, packageSourceProvider.Object, vsShellInfo.Object);
            packageSourceProvider.Setup(p => p.IsPackageSourceEnabled(
                                                It.Is<PackageSource>(ps => ps.Name.Equals("Windows 8 packages", StringComparison.OrdinalIgnoreCase))))
                                 .Returns(false);

            // Act
            var packageSources = provider.LoadPackageSources().ToList();

            // Assert
            Assert.Equal(3, packageSources.Count);
            AssertPackageSource(packageSources[0], "Windows 8 Packages", NuGetConstants.VSExpressForWindows8FeedUrl);
            Assert.False(packageSources[0].IsEnabled);
        }

        [Fact]
        public void SetActivePackageSourceToWindows8FeedWillThrowWhenNotRunningWindows8Express()
        {
            // Arrange
            var userSettings = new Mock<ISettings>();
            var packageSourceProvider = new Mock<IPackageSourceProvider>();
            packageSourceProvider.Setup(_ => _.LoadPackageSources()).Returns(new[]
            {
                new PackageSource("theFirstSource", "theFirstFeed"),
                new PackageSource("theOfficialSource", "NuGet official source"),
                new PackageSource("theThirdSource", "theThirdFeed"),
            });
            var vsShellInfo = new Mock<IVsShellInfo>();
            vsShellInfo.Setup(_ => _.IsVisualStudioExpressForWindows8).Returns(false);
            var provider = new VsPackageSourceProvider(userSettings.Object, packageSourceProvider.Object, vsShellInfo.Object);

            // Act & Assert
            ExceptionAssert.ThrowsArgumentException(
                () => provider.ActivePackageSource = new PackageSource(NuGetConstants.VSExpressForWindows8FeedUrl, "Windows 8 packages"),
                "value",
                "The package source does not belong to the collection of available sources.");
        }

        [Fact]
        public void LoadPackageSourcesWillAddTheWindows8SourceAtTheFrontWhenRunningWindows8Express()
        {
            // Arrange
            var userSettings = new Mock<ISettings>();
            var packageSourceProvider = new Mock<IPackageSourceProvider>();
            packageSourceProvider.Setup(_ => _.LoadPackageSources()).Returns(new[]
            {
                new PackageSource("theFirstSource", "theFirstFeed"),
                new PackageSource(NuGetOfficialFeedUrl, NuGetOfficialFeedName),
                new PackageSource("theThirdSource", "theThirdFeed"),
            });
            var vsShellInfo = new Mock<IVsShellInfo>();
            vsShellInfo.Setup(_ => _.IsVisualStudioExpressForWindows8).Returns(true);
            var provider = new VsPackageSourceProvider(userSettings.Object, packageSourceProvider.Object, vsShellInfo.Object);

            // Act
            var sources = provider.LoadPackageSources().ToList();

            // Assert
            Assert.Equal(4, sources.Count);
            AssertPackageSource(sources[0], "Windows 8 Packages", NuGetConstants.VSExpressForWindows8FeedUrl);
            AssertPackageSource(sources[1], "theFirstFeed", "theFirstSource");
            AssertPackageSource(sources[2], NuGetOfficialFeedName, NuGetOfficialFeedUrl);
            AssertPackageSource(sources[3], "theThirdFeed", "theThirdSource");
        }

        [Fact]
        public void LoadPackageSourcesWillNotAddTheWindows8SourceWhenNotRunningWindows8Express()
        {
            // Arrange
            var userSettings = new Mock<ISettings>();
            var packageSourceProvider = new Mock<IPackageSourceProvider>();
            packageSourceProvider.Setup(_ => _.LoadPackageSources()).Returns(new[]
            {
                new PackageSource("theFirstSource", "theFirstFeed"),
                new PackageSource(NuGetOfficialFeedUrl, NuGetOfficialFeedName),
                new PackageSource("theThirdSource", "theThirdFeed"),
            });
            var vsShellInfo = new Mock<IVsShellInfo>();
            vsShellInfo.Setup(_ => _.IsVisualStudioExpressForWindows8).Returns(false);
            var provider = new VsPackageSourceProvider(userSettings.Object, packageSourceProvider.Object, vsShellInfo.Object);

            // Act
            var sources = provider.LoadPackageSources().ToList();

            // Assert
            Assert.Equal(3, sources.Count);
            AssertPackageSource(sources[0], "theFirstFeed", "theFirstSource");
            AssertPackageSource(sources[1], NuGetOfficialFeedName, NuGetOfficialFeedUrl);
            AssertPackageSource(sources[2], "theThirdFeed", "theThirdSource");
        }

        [Fact]
        public void SavePackageSourcesWillNotSaveTheWindows8ExpressFeedWhenRunningWindows8Express()
        {
            // Arrange
            var userSettings = new Mock<ISettings>();
            var packageSourceProvider = new Mock<IPackageSourceProvider>();
            var vsShellInfo = new Mock<IVsShellInfo>();
            vsShellInfo.Setup(_ => _.IsVisualStudioExpressForWindows8).Returns(true);
            var provider = new VsPackageSourceProvider(userSettings.Object, packageSourceProvider.Object, vsShellInfo.Object);

            IList<PackageSource> savedSources = null;
            packageSourceProvider.Setup(_ => _.SavePackageSources(It.IsAny<IEnumerable<PackageSource>>()))
                                 .Callback((IEnumerable<PackageSource> _) => savedSources = _.ToList())
                                 .Verifiable();

            // Act
            provider.SavePackageSources(new[]
                {
                    new PackageSource("theFirstSource", "theFirstFeed"),
                    new PackageSource(NuGetOfficialFeedUrl + "curated-feeds/windows8-packages/", "Windows 8 Packages"){ IsOfficial = true },
                    new PackageSource("theThirdSource", "theThirdFeed"),
                });

            // Assert
            Assert.NotNull(savedSources);
            Assert.Equal(2, savedSources.Count);
            AssertPackageSource(savedSources[0], "theFirstFeed", "theFirstSource");
            AssertPackageSource(savedSources[1], "theThirdFeed", "theThirdSource");
        }

        [Fact]
        public void SavePackageSourcesWillSaveTheWindows8ExpressFeedWhenNotRunningWindows8Express()
        {
            // Arrange
            var userSettings = new Mock<ISettings>();
            var packageSourceProvider = new Mock<IPackageSourceProvider>();
            var vsShellInfo = new Mock<IVsShellInfo>();
            vsShellInfo.Setup(_ => _.IsVisualStudioExpressForWindows8).Returns(false);
            var provider = new VsPackageSourceProvider(userSettings.Object, packageSourceProvider.Object, vsShellInfo.Object);

            IList<PackageSource> savedSources = null;
            packageSourceProvider.Setup(_ => _.SavePackageSources(It.IsAny<IEnumerable<PackageSource>>()))
                                 .Callback((IEnumerable<PackageSource> _) => savedSources = _.ToList())
                                 .Verifiable();

            // Act
            provider.SavePackageSources(new[]
                {
                    new PackageSource("theFirstSource", "theFirstFeed"),
                    new PackageSource(NuGetOfficialFeedUrl + "curated-feeds/windows8-packages/", "Windows 8 Packages"){ IsOfficial = true },
                    new PackageSource("theThirdSource", "theThirdFeed"),
                });

            // Assert
            Assert.NotNull(savedSources);
            Assert.Equal(3, savedSources.Count);
            AssertPackageSource(savedSources[0], "theFirstFeed", "theFirstSource");
            AssertPackageSource(savedSources[1], "Windows 8 Packages", NuGetOfficialFeedUrl + "curated-feeds/windows8-packages/");
            AssertPackageSource(savedSources[2], "theThirdFeed", "theThirdSource");
        }

        private static void AssertPackageSource(PackageSource ps, string name, string source)
        {
            Assert.Equal(name, ps.Name);
            Assert.Equal(source, ps.Source);
        }

        private static PackageSourceProvider CreateDefaultSourceProvider(ISettings settings)
        {
            return new PackageSourceProvider(settings, VsPackageSourceProvider.DefaultSources, VsPackageSourceProvider.FeedsToMigrate, configurationDefaultSources: null, environment: new Mock<IEnvironmentVariableReader>().Object);
        }              
    }
>>>>>>> 86173aad
}<|MERGE_RESOLUTION|>--- conflicted
+++ resolved
@@ -9,7 +9,6 @@
 {
     public class VsPackageSourceProviderTest
     {
-<<<<<<< HEAD
         private const string NuGetOfficialFeedUrlV3 = "http://preview.nuget.org/ver3-ctp1/";
         private const string NuGetOfficialFeedNameV3 = "nuget.org (3.0.0-ctp1) preview";
 
@@ -615,585 +614,7 @@
 
         private static PackageSourceProvider CreateDefaultSourceProvider(ISettings settings)
         {
-            return new PackageSourceProvider(settings, VsPackageSourceProvider.DefaultSources, VsPackageSourceProvider.FeedsToMigrate, configurationDefaultSources: null);
-        }              
-    }
-=======
-        private const string NuGetOfficialFeedUrl = "https://www.nuget.org/api/v2/";
-        private const string NuGetOfficialFeedName = "nuget.org";
-        private const string NuGetLegacyOfficialFeedName = "NuGet official package source";
-        
-        [Fact]
-        public void CtorIfFirstRunningAddsDefaultSource()
-        {
-            // Arrange
-            var userSettings = new Mock<ISettings>();
-            var packageSourceProvider = CreateDefaultSourceProvider(userSettings.Object);
-            var provider = new VsPackageSourceProvider(userSettings.Object, packageSourceProvider, new Mock<IVsShellInfo>().Object);
-
-            // Act
-            var sources = provider.LoadPackageSources().ToList();
-
-            // Assert
-            Assert.Equal(1, sources.Count);
-            Assert.Equal(NuGetOfficialFeedUrl, sources[0].Source);
-        }
-
-        [Fact]
-        public void CtorMigrateV1FeedToV2Feed()
-        {
-            // Arrange
-            var userSettings = new Mock<ISettings>();
-            userSettings.Setup(s => s.GetSettingValues("packageSources", true))
-                    .Returns(new[] { new SettingValue(NuGetLegacyOfficialFeedName, "https://go.microsoft.com/fwlink/?LinkID=206669", false) });
-            var sourceProvider = CreateDefaultSourceProvider(userSettings.Object);
-            var provider = new VsPackageSourceProvider(userSettings.Object, sourceProvider, new Mock<IVsShellInfo>().Object);
-
-            // Act
-            var sources = provider.LoadPackageSources().ToList();
-
-            // Assert
-            Assert.Equal(1, sources.Count);
-            Assert.Equal(NuGetOfficialFeedUrl, sources[0].Source);
-        }
-
-        [Fact]
-        public void CtorMigrateV2LegacyFeedToV2Feed()
-        {
-            // Arrange
-            var userSettings = new Mock<ISettings>();
-            userSettings.Setup(s => s.GetSettingValues("packageSources", true))
-                        .Returns(new[] { new SettingValue(NuGetLegacyOfficialFeedName, "https://go.microsoft.com/fwlink/?LinkID=230477", false) });
-            var sourceProvider = CreateDefaultSourceProvider(userSettings.Object);
-            var provider = new VsPackageSourceProvider(userSettings.Object, sourceProvider, new Mock<IVsShellInfo>().Object);
-
-            // Act
-            var sources = provider.LoadPackageSources().ToList();
-
-            // Assert
-            Assert.Equal(1, sources.Count);
-            Assert.Equal(NuGetOfficialFeedUrl, sources[0].Source);
-        }
-
-        [Fact]
-        public void CtorMigrateV2LegacyFeedNameToV2Feed()
-        {
-            // Arrange
-            var userSettings = new Mock<ISettings>();
-            userSettings.Setup(s => s.GetSettingValues("packageSources", true))
-                        .Returns(new[] { new SettingValue(NuGetLegacyOfficialFeedName, "https://nuget.org/api/v2/", false) });
-            var sourceProvider = CreateDefaultSourceProvider(userSettings.Object);
-            var provider = new VsPackageSourceProvider(userSettings.Object, sourceProvider, new Mock<IVsShellInfo>().Object);
-
-            // Act
-            var sources = provider.LoadPackageSources().ToList();
-
-            // Assert
-            Assert.Equal(1, sources.Count);
-            Assert.Equal(NuGetOfficialFeedUrl, sources[0].Source);
-            Assert.Equal(NuGetOfficialFeedName, sources[0].Name);
-        }
-
-        [Fact]
-        public void CtorMigratesEvenCaseDoesNotMatch()
-        {
-            // Arrange
-            var userSettings = new Mock<ISettings>();
-            userSettings.Setup(s => s.GetSettingValues("packageSources", true))
-                        .Returns(new[] { new SettingValue("NuGET oFFIcial PACKAGE souRCe", "HTTPS://nUGet.org/ApI/V2/", false) });
-            var sourceProvider = CreateDefaultSourceProvider(userSettings.Object);
-            var provider = new VsPackageSourceProvider(userSettings.Object, sourceProvider, new Mock<IVsShellInfo>().Object);
-
-            // Act
-            var sources = provider.LoadPackageSources().ToList();
-
-            // Assert
-            Assert.Equal(1, sources.Count);
-            Assert.Equal(NuGetOfficialFeedUrl, sources[0].Source);
-            Assert.Equal(NuGetOfficialFeedName, sources[0].Name);
-        }
-
-
-        // Test that when there are non-machine wide user specified sources, the
-        // official source is added but disabled.
-        [Fact]
-        public void DefaultSourceAddedButDisabled()
-        {
-            // Arrange
-            var userSettings = new Mock<ISettings>();
-            userSettings.Setup(s => s.GetSettingValues("packageSources", true))
-                        .Returns(new[] { 
-                            new SettingValue("Test1", "https://test1", true),
-                            new SettingValue("Test2", "https://test2", false) 
-                        });
-            var sourceProvider = CreateDefaultSourceProvider(userSettings.Object);
-            var provider = new VsPackageSourceProvider(userSettings.Object, sourceProvider, new Mock<IVsShellInfo>().Object);
-
-            // Act
-            var sources = provider.LoadPackageSources().ToList();
-
-            // Assert
-            Assert.Equal(3, sources.Count);
-
-            Assert.Equal("https://test2", sources[0].Source);
-
-            Assert.Equal(NuGetOfficialFeedUrl, sources[1].Source);
-            Assert.False(sources[1].IsEnabled);
-
-            Assert.Equal("https://test1", sources[2].Source);
-        }
-
-        // Test that when there are machine wide user specified sources, but no non-machine
-        // wide user specified sources, then the official source is added and ENABLED.
-        [Fact]
-        public void DefaultSourceAddedAndEnabled()
-        {
-            // Arrange
-            var userSettings = new Mock<ISettings>();
-            userSettings.Setup(s => s.GetSettingValues("packageSources", true))
-                        .Returns(new[] { 
-                            new SettingValue("Test1", "https://test1", true),
-                            new SettingValue("Test2", "https://test2", true) 
-                        });
-            var sourceProvider = CreateDefaultSourceProvider(userSettings.Object);
-            var provider = new VsPackageSourceProvider(userSettings.Object, sourceProvider, new Mock<IVsShellInfo>().Object);
-
-            // Act
-            var sources = provider.LoadPackageSources().ToList();
-
-            // Assert
-            Assert.Equal(3, sources.Count);
-            Assert.Equal(NuGetOfficialFeedUrl, sources[0].Source);
-            Assert.True(sources[0].IsEnabled);
-        }
-
-        [Fact]
-        public void LoadPackageSourcesAddOfficialSourceIfMissing()
-        {
-            // Arrange
-            var userSettings = new Mock<ISettings>();
-            userSettings.Setup(s => s.GetSettingValues("packageSources", true))
-                        .Returns(new[] { new SettingValue("my source", "http://www.nuget.org", false) });
-            var sourceProvider = CreateDefaultSourceProvider(userSettings.Object);
-            var provider = new VsPackageSourceProvider(userSettings.Object, sourceProvider, new Mock<IVsShellInfo>().Object);
-
-            // Act
-            var sources = provider.LoadPackageSources().ToList();
-
-            // Assert
-            Assert.Equal(2, sources.Count);
-            AssertPackageSource(sources[0], "my source", "http://www.nuget.org");
-            AssertPackageSource(sources[1], NuGetOfficialFeedName, NuGetOfficialFeedUrl);
-            Assert.False(sources[1].IsEnabled);
-            Assert.True(sources[1].IsOfficial);
-        }
-              
-        [Fact]
-        public void CtorMigrateV1FeedToV2FeedAndPreserveIsEnabledProperty()
-        {
-            // Arrange
-            var userSettings = new Mock<ISettings>();
-            userSettings.Setup(s => s.GetSettingValues("packageSources", true))
-                        .Returns(new[] { new SettingValue(NuGetLegacyOfficialFeedName, "https://go.microsoft.com/fwlink/?LinkID=206669", false) });
-
-            // disable the official source
-            userSettings.Setup(s => s.GetValues("disabledPackageSources"))
-                        .Returns(new[] { new KeyValuePair<string, string>(NuGetLegacyOfficialFeedName, "true") });
-
-            var provider = new VsPackageSourceProvider(userSettings.Object, CreateDefaultSourceProvider(userSettings.Object), new Mock<IVsShellInfo>().Object);
-
-            // Act
-            var sources = provider.LoadPackageSources().ToList();
-
-            // Assert
-            Assert.Equal(1, sources.Count);
-            Assert.Equal(NuGetOfficialFeedUrl, sources[0].Source);
-            Assert.Equal(NuGetOfficialFeedName, sources[0].Name);
-            Assert.False(sources[0].IsEnabled);
-        }
-
-        [Fact]
-        public void PreserveActiveSourceWhileMigratingNuGetFeed()
-        {
-            // Arrange
-            var userSettings = new Mock<ISettings>();
-            userSettings.Setup(s => s.GetSettingValues("packageSources", true)).Returns(new[]
-            {
-                new SettingValue(NuGetLegacyOfficialFeedName, "https://go.microsoft.com/fwlink/?LinkID=206669", false),
-                new SettingValue("one", "onesource", false),
-            });
-
-            userSettings.Setup(s => s.GetValues("activePackageSource"))
-                        .Returns(new[] { new KeyValuePair<string, string>("one", "onesource") });
-
-            var provider = new VsPackageSourceProvider(userSettings.Object, CreateDefaultSourceProvider(userSettings.Object), new Mock<IVsShellInfo>().Object);
-
-            // Act
-            var activeSource = provider.ActivePackageSource;
-
-            // Assert
-            AssertPackageSource(activeSource, "one", "onesource");
-        }
-
-        [Fact]
-        public void CtorAddsAggregrateIfNothingWasPersistedIntoSettingsManager()
-        {
-            // Arrange
-            var userSettings = new Mock<ISettings>();
-            var packageSourceProvider = CreateDefaultSourceProvider(userSettings.Object);
-            var provider = new VsPackageSourceProvider(userSettings.Object, packageSourceProvider, new Mock<IVsShellInfo>().Object);
-
-            // Act
-            var sources = provider.LoadPackageSources().ToList();
-
-            // Assert
-            Assert.Equal(1, sources.Count);
-            Assert.Equal(NuGetOfficialFeedName, sources[0].Name);
-        }
-
-        [Fact]
-        public void MigrateActivePackageSourceToV2()
-        {
-            // Arrange
-            var settings = new Mock<ISettings>();
-            settings.Setup(s => s.GetValue("activePackageSource", NuGetLegacyOfficialFeedName))
-                    .Returns("https://go.microsoft.com/fwlink/?LinkID=206669");
-            var provider = new VsPackageSourceProvider(settings.Object, CreateDefaultSourceProvider(settings.Object), new Mock<IVsShellInfo>().Object);
-
-            // Act
-            PackageSource activePackageSource = provider.ActivePackageSource;
-
-            // Assert
-            AssertPackageSource(activePackageSource, NuGetOfficialFeedName, NuGetOfficialFeedUrl);
-        }
-
-        [Fact]
-        public void SetActivePackageSourcePersistsItToSettingsManager()
-        {
-            // Arrange
-            var userSettings = new Mock<ISettings>();
-            userSettings.Setup(s => s.SetValue("activePackageSource", "name", "source")).Verifiable();
-
-            var packageSourceProvider = new Mock<IPackageSourceProvider>();
-            packageSourceProvider.Setup(s => s.LoadPackageSources())
-                                 .Returns(new[] { new PackageSource("source", "name"), new PackageSource("source1", "name1") });
-            var provider = new VsPackageSourceProvider(userSettings.Object, packageSourceProvider.Object, new Mock<IVsShellInfo>().Object);
-
-            // Act
-            provider.ActivePackageSource = new PackageSource("source", "name");
-
-            // Assert
-            userSettings.Verify();
-        }
-
-        [Fact]
-        public void SettingActivePackageSourceToNonExistantSourceThrows()
-        {
-            // Arrange
-            var userSettings = new Mock<ISettings>();
-            var packageSourceProvider = CreateDefaultSourceProvider(userSettings.Object);
-            var provider = new VsPackageSourceProvider(userSettings.Object, packageSourceProvider, new Mock<IVsShellInfo>().Object);
-
-            // Act
-            ExceptionAssert.ThrowsArgumentException(() => provider.ActivePackageSource = new PackageSource("a", "a"), "value",
-                "The package source does not belong to the collection of available sources.");
-        }
-
-        [Fact]
-        public void SettingsWithMoreThanOneAggregateSourceAreModifiedToNotHaveOne()
-        {
-            // Arrange
-            var userSettings = new Mock<ISettings>();
-            var packageSourceProvider = CreateDefaultSourceProvider(userSettings.Object);
-            var provider = new VsPackageSourceProvider(userSettings.Object, packageSourceProvider, new Mock<IVsShellInfo>().Object);
-
-            // Act
-            var sources = provider.LoadPackageSources().ToList();
-
-            // Assert
-            Assert.Equal(1, sources.Count);
-            Assert.Equal(NuGetOfficialFeedName, sources[0].Name);
-        }
-
-        [Fact]
-        public void GetActivePackageSourceWillPreserveWindows8ExpressSourceWhenRunningWindows8Express()
-        {
-            // Arrange
-            var userSettings = new Mock<ISettings>(MockBehavior.Strict);
-            userSettings.Setup(_ => _.GetSettingValues("packageSources", true)).Returns(new[]
-            {
-                new SettingValue(NuGetOfficialFeedName, NuGetOfficialFeedUrl, false)
-            });
-            userSettings.Setup(_ => _.GetValues("activePackageSource")).Returns(new List<KeyValuePair<string, string>>
-            {
-                new KeyValuePair<string, string>("Windows 8 Packages", NuGetConstants.VSExpressForWindows8FeedUrl)
-            });
-
-            var packageSourceProvider = new Mock<IPackageSourceProvider>();
-            var vsShellInfo = new Mock<IVsShellInfo>();
-            vsShellInfo.Setup(_ => _.IsVisualStudioExpressForWindows8).Returns(true);
-            var provider = new VsPackageSourceProvider(userSettings.Object, packageSourceProvider.Object, vsShellInfo.Object);
-
-            // Act
-            var source = provider.ActivePackageSource;
-
-            // Assert
-            AssertPackageSource(source, "Windows 8 Packages", NuGetConstants.VSExpressForWindows8FeedUrl);
-        }
-
-        [Fact]
-        public void SetActivePackageSourceAcceptsValueForWindows8FeedWhenRunningWindows8Express()
-        {
-            // Arrange
-            var userSettings = new Mock<ISettings>(MockBehavior.Strict);
-            var packageSourceProvider = new Mock<IPackageSourceProvider>();
-            packageSourceProvider.Setup(_ => _.LoadPackageSources()).Returns(new[]
-            {
-                new PackageSource("theFirstSource", "theFirstFeed"),
-                new PackageSource(NuGetOfficialFeedUrl, NuGetOfficialFeedName),
-                new PackageSource("theThirdSource", "theThirdFeed"),
-            });
-
-            userSettings.Setup(_ => _.GetValues("activePackageSource")).Returns(new[]
-            {
-                new KeyValuePair<string, string>("theFirstFeed", "theFirstSource")
-            });
-            userSettings.Setup(_ => _.DeleteSection("activePackageSource")).Returns(true);
-            userSettings.Setup(_ => _.SetValue("activePackageSource", "Windows 8 packages", NuGetConstants.VSExpressForWindows8FeedUrl)).Verifiable();
-
-            var vsShellInfo = new Mock<IVsShellInfo>();
-            vsShellInfo.Setup(_ => _.IsVisualStudioExpressForWindows8).Returns(true);
-            var provider = new VsPackageSourceProvider(userSettings.Object, packageSourceProvider.Object, vsShellInfo.Object);
-
-            // Act
-            provider.ActivePackageSource = new PackageSource(NuGetConstants.VSExpressForWindows8FeedUrl, "Windows 8 packages");
-
-            // Assert
-            userSettings.Verify();
-        }
-
-        [Fact]
-        public void TheDisabledStateOfWindows8FeedIsPersistedWhenRunningOnWindows8Express()
-        {
-            // Arrange
-            var userSettings = new Mock<ISettings>();
-            var packageSourceProvider = new Mock<IPackageSourceProvider>();
-
-            var vsShellInfo = new Mock<IVsShellInfo>();
-            vsShellInfo.Setup(_ => _.IsVisualStudioExpressForWindows8).Returns(true);
-            var provider = new VsPackageSourceProvider(userSettings.Object, packageSourceProvider.Object, vsShellInfo.Object);
-            packageSourceProvider.Setup(p => p.DisablePackageSource(It.IsAny<PackageSource>())).Callback<PackageSource>(
-                ps => AssertPackageSource(ps, "Windows 8 Packages", NuGetConstants.VSExpressForWindows8FeedUrl));
-
-            // Act
-            var packageSources = new PackageSource[]
-            {
-                new PackageSource(NuGetConstants.VSExpressForWindows8FeedUrl, "Windows 8 packages", isEnabled: false, isOfficial: true),
-                new PackageSource("theFirstSource", "theFirstFeed", isEnabled: true)
-            };
-            provider.SavePackageSources(packageSources);
-
-            // Assert
-            packageSourceProvider.Verify(p => p.DisablePackageSource(It.IsAny<PackageSource>()), Times.Once());
-        }
-
-        [Fact]
-        public void TheEnabledStateOfWindows8FeedIsNotPersistedWhenRunningOnWindows8Express()
-        {
-            // Arrange
-            var userSettings = new Mock<ISettings>();
-            var packageSourceProvider = new Mock<IPackageSourceProvider>();
-
-            var vsShellInfo = new Mock<IVsShellInfo>();
-            vsShellInfo.Setup(_ => _.IsVisualStudioExpressForWindows8).Returns(true);
-            var provider = new VsPackageSourceProvider(userSettings.Object, packageSourceProvider.Object, vsShellInfo.Object);
-
-            // Act
-            var packageSources = new PackageSource[]
-            {
-                new PackageSource(NuGetConstants.VSExpressForWindows8FeedUrl, "Windows 8 packages", isEnabled: true, isOfficial: true)
-            };
-            provider.SavePackageSources(packageSources);
-
-            // Assert
-            packageSourceProvider.Verify(p => p.DisablePackageSource(It.IsAny<PackageSource>()), Times.Never());
-        }
-
-        [Fact]
-        public void TheEnabledStateOfWindows8FeedIsRestoredWhenRunningOnWindows8Express()
-        {
-            // Arrange
-            var userSettings = new Mock<ISettings>();
-            var packageSourceProvider = new Mock<IPackageSourceProvider>();
-            packageSourceProvider.Setup(_ => _.LoadPackageSources()).Returns(new PackageSource[]
-                {
-                    new PackageSource("source", "name"),
-                    new PackageSource("theFirstSource", "theFirstFeed", isEnabled: true)
-                });
-
-            var vsShellInfo = new Mock<IVsShellInfo>();
-            vsShellInfo.Setup(_ => _.IsVisualStudioExpressForWindows8).Returns(true);
-            var provider = new VsPackageSourceProvider(userSettings.Object, packageSourceProvider.Object, vsShellInfo.Object);
-            packageSourceProvider.Setup(p => p.IsPackageSourceEnabled(
-                                                It.Is<PackageSource>(ps => ps.Name.Equals("Windows 8 packages", StringComparison.OrdinalIgnoreCase))))
-                                 .Returns(false);
-
-            // Act
-            var packageSources = provider.LoadPackageSources().ToList();
-
-            // Assert
-            Assert.Equal(3, packageSources.Count);
-            AssertPackageSource(packageSources[0], "Windows 8 Packages", NuGetConstants.VSExpressForWindows8FeedUrl);
-            Assert.False(packageSources[0].IsEnabled);
-        }
-
-        [Fact]
-        public void SetActivePackageSourceToWindows8FeedWillThrowWhenNotRunningWindows8Express()
-        {
-            // Arrange
-            var userSettings = new Mock<ISettings>();
-            var packageSourceProvider = new Mock<IPackageSourceProvider>();
-            packageSourceProvider.Setup(_ => _.LoadPackageSources()).Returns(new[]
-            {
-                new PackageSource("theFirstSource", "theFirstFeed"),
-                new PackageSource("theOfficialSource", "NuGet official source"),
-                new PackageSource("theThirdSource", "theThirdFeed"),
-            });
-            var vsShellInfo = new Mock<IVsShellInfo>();
-            vsShellInfo.Setup(_ => _.IsVisualStudioExpressForWindows8).Returns(false);
-            var provider = new VsPackageSourceProvider(userSettings.Object, packageSourceProvider.Object, vsShellInfo.Object);
-
-            // Act & Assert
-            ExceptionAssert.ThrowsArgumentException(
-                () => provider.ActivePackageSource = new PackageSource(NuGetConstants.VSExpressForWindows8FeedUrl, "Windows 8 packages"),
-                "value",
-                "The package source does not belong to the collection of available sources.");
-        }
-
-        [Fact]
-        public void LoadPackageSourcesWillAddTheWindows8SourceAtTheFrontWhenRunningWindows8Express()
-        {
-            // Arrange
-            var userSettings = new Mock<ISettings>();
-            var packageSourceProvider = new Mock<IPackageSourceProvider>();
-            packageSourceProvider.Setup(_ => _.LoadPackageSources()).Returns(new[]
-            {
-                new PackageSource("theFirstSource", "theFirstFeed"),
-                new PackageSource(NuGetOfficialFeedUrl, NuGetOfficialFeedName),
-                new PackageSource("theThirdSource", "theThirdFeed"),
-            });
-            var vsShellInfo = new Mock<IVsShellInfo>();
-            vsShellInfo.Setup(_ => _.IsVisualStudioExpressForWindows8).Returns(true);
-            var provider = new VsPackageSourceProvider(userSettings.Object, packageSourceProvider.Object, vsShellInfo.Object);
-
-            // Act
-            var sources = provider.LoadPackageSources().ToList();
-
-            // Assert
-            Assert.Equal(4, sources.Count);
-            AssertPackageSource(sources[0], "Windows 8 Packages", NuGetConstants.VSExpressForWindows8FeedUrl);
-            AssertPackageSource(sources[1], "theFirstFeed", "theFirstSource");
-            AssertPackageSource(sources[2], NuGetOfficialFeedName, NuGetOfficialFeedUrl);
-            AssertPackageSource(sources[3], "theThirdFeed", "theThirdSource");
-        }
-
-        [Fact]
-        public void LoadPackageSourcesWillNotAddTheWindows8SourceWhenNotRunningWindows8Express()
-        {
-            // Arrange
-            var userSettings = new Mock<ISettings>();
-            var packageSourceProvider = new Mock<IPackageSourceProvider>();
-            packageSourceProvider.Setup(_ => _.LoadPackageSources()).Returns(new[]
-            {
-                new PackageSource("theFirstSource", "theFirstFeed"),
-                new PackageSource(NuGetOfficialFeedUrl, NuGetOfficialFeedName),
-                new PackageSource("theThirdSource", "theThirdFeed"),
-            });
-            var vsShellInfo = new Mock<IVsShellInfo>();
-            vsShellInfo.Setup(_ => _.IsVisualStudioExpressForWindows8).Returns(false);
-            var provider = new VsPackageSourceProvider(userSettings.Object, packageSourceProvider.Object, vsShellInfo.Object);
-
-            // Act
-            var sources = provider.LoadPackageSources().ToList();
-
-            // Assert
-            Assert.Equal(3, sources.Count);
-            AssertPackageSource(sources[0], "theFirstFeed", "theFirstSource");
-            AssertPackageSource(sources[1], NuGetOfficialFeedName, NuGetOfficialFeedUrl);
-            AssertPackageSource(sources[2], "theThirdFeed", "theThirdSource");
-        }
-
-        [Fact]
-        public void SavePackageSourcesWillNotSaveTheWindows8ExpressFeedWhenRunningWindows8Express()
-        {
-            // Arrange
-            var userSettings = new Mock<ISettings>();
-            var packageSourceProvider = new Mock<IPackageSourceProvider>();
-            var vsShellInfo = new Mock<IVsShellInfo>();
-            vsShellInfo.Setup(_ => _.IsVisualStudioExpressForWindows8).Returns(true);
-            var provider = new VsPackageSourceProvider(userSettings.Object, packageSourceProvider.Object, vsShellInfo.Object);
-
-            IList<PackageSource> savedSources = null;
-            packageSourceProvider.Setup(_ => _.SavePackageSources(It.IsAny<IEnumerable<PackageSource>>()))
-                                 .Callback((IEnumerable<PackageSource> _) => savedSources = _.ToList())
-                                 .Verifiable();
-
-            // Act
-            provider.SavePackageSources(new[]
-                {
-                    new PackageSource("theFirstSource", "theFirstFeed"),
-                    new PackageSource(NuGetOfficialFeedUrl + "curated-feeds/windows8-packages/", "Windows 8 Packages"){ IsOfficial = true },
-                    new PackageSource("theThirdSource", "theThirdFeed"),
-                });
-
-            // Assert
-            Assert.NotNull(savedSources);
-            Assert.Equal(2, savedSources.Count);
-            AssertPackageSource(savedSources[0], "theFirstFeed", "theFirstSource");
-            AssertPackageSource(savedSources[1], "theThirdFeed", "theThirdSource");
-        }
-
-        [Fact]
-        public void SavePackageSourcesWillSaveTheWindows8ExpressFeedWhenNotRunningWindows8Express()
-        {
-            // Arrange
-            var userSettings = new Mock<ISettings>();
-            var packageSourceProvider = new Mock<IPackageSourceProvider>();
-            var vsShellInfo = new Mock<IVsShellInfo>();
-            vsShellInfo.Setup(_ => _.IsVisualStudioExpressForWindows8).Returns(false);
-            var provider = new VsPackageSourceProvider(userSettings.Object, packageSourceProvider.Object, vsShellInfo.Object);
-
-            IList<PackageSource> savedSources = null;
-            packageSourceProvider.Setup(_ => _.SavePackageSources(It.IsAny<IEnumerable<PackageSource>>()))
-                                 .Callback((IEnumerable<PackageSource> _) => savedSources = _.ToList())
-                                 .Verifiable();
-
-            // Act
-            provider.SavePackageSources(new[]
-                {
-                    new PackageSource("theFirstSource", "theFirstFeed"),
-                    new PackageSource(NuGetOfficialFeedUrl + "curated-feeds/windows8-packages/", "Windows 8 Packages"){ IsOfficial = true },
-                    new PackageSource("theThirdSource", "theThirdFeed"),
-                });
-
-            // Assert
-            Assert.NotNull(savedSources);
-            Assert.Equal(3, savedSources.Count);
-            AssertPackageSource(savedSources[0], "theFirstFeed", "theFirstSource");
-            AssertPackageSource(savedSources[1], "Windows 8 Packages", NuGetOfficialFeedUrl + "curated-feeds/windows8-packages/");
-            AssertPackageSource(savedSources[2], "theThirdFeed", "theThirdSource");
-        }
-
-        private static void AssertPackageSource(PackageSource ps, string name, string source)
-        {
-            Assert.Equal(name, ps.Name);
-            Assert.Equal(source, ps.Source);
-        }
-
-        private static PackageSourceProvider CreateDefaultSourceProvider(ISettings settings)
-        {
             return new PackageSourceProvider(settings, VsPackageSourceProvider.DefaultSources, VsPackageSourceProvider.FeedsToMigrate, configurationDefaultSources: null, environment: new Mock<IEnvironmentVariableReader>().Object);
         }              
     }
->>>>>>> 86173aad
 }