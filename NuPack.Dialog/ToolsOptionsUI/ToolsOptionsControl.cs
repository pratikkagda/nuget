--- conflicted
+++ resolved
@@ -1,175 +1,171 @@
-﻿using System;
-using System.Collections.Generic;
-using System.Linq;
-using System.Windows.Forms;
-using NuPack.VisualStudio;
-
-namespace NuPack.Dialog.ToolsOptionsUI {
-    /// <summary>
-    /// Represents the Tools - Options - Package Manager dialog
-    /// </summary>
-    /// <remarks>
-    /// The code in this class assumes that while the dialog is open, noone is modifying the VSPackageSourceProvider directly.
-    /// Otherwise, we have a problem with synchronization with the package source provider.
-    /// </remarks>
-    public partial class ToolsOptionsControl : UserControl {
-<<<<<<< HEAD
-        private VSPackageSourceProvider _packageSourceProvider = VSPackageSourceProvider.GetSourceProvider(DTEExtensions.DTE);
-=======
-        private IPackageSourceProvider _packageSourceProvider;
->>>>>>> b9348458
-        private BindingSource _allPackageSources;
-        private PackageSource _activePackageSource;
-        private bool _initialized;
-        private ListViewDataBinder<PackageSource> _listViewDataBinder;
-
-        public ToolsOptionsControl(IPackageSourceProvider packageSourceProvider) {
-            _packageSourceProvider = packageSourceProvider;
-            InitializeComponent();
-            SetupDataBindings();
-        }
-
-        public ToolsOptionsControl()
-            : this(Settings.PackageSourceProvider) {
-        }
-
-        private void SetupDataBindings() {
-            NewPackageName.TextChanged += (o, e) => UpdateUI();
-            NewPackageSource.TextChanged += (o, e) => UpdateUI();
-            PackageSourcesListView.ItemSelectionChanged += (o, e) => UpdateUI();
-
-            UpdateUI();
-        }
-
-        public void UpdateUI() {
-            addButton.Enabled = !String.IsNullOrWhiteSpace(NewPackageName.Text) &&
-                                !String.IsNullOrWhiteSpace(NewPackageSource.Text);
-
-            defaultButton.Enabled = PackageSourcesListView.SelectedItems.Count > 0;
-            removeButton.Enabled = PackageSourcesListView.SelectedItems.Count > 0;
-        }
-
-        public void BindData() {
-            _listViewDataBinder.Bind();
-            UpdateUI();
-        }
-
-        internal void InitializeOnActivated() {
-            if (_initialized) {
-                return;
-            }
-
-            _initialized = true;
-            _allPackageSources = new BindingSource(_packageSourceProvider.GetPackageSources().ToList(), null);
-            _activePackageSource = _packageSourceProvider.ActivePackageSource;
-
-            _listViewDataBinder = new ListViewDataBinder<PackageSource>(PackageSourcesListView,
-                ps => new string[] { ps.Name, ps.Source },  // new ListViewItem
-                (ps, item) => {
-                    // set checkmark image on default package
-                    if ((_activePackageSource == null && item.Index == 0)   // no default package, so select first
-                        || (ps.Equals(_activePackageSource))) { // OR current item is default package so set checkmark
-                        item.ImageIndex = 0;
-                    }
-                }
-                );
-            _listViewDataBinder.DataSource = _allPackageSources;
-            BindData();
-        }
-
-        /// <summary>
-        /// Persist the package sources, which was add/removed via the Options page, to the VS Settings store.
-        /// This gets called when users click OK button.
-        /// </summary>
-        internal void ApplyChangedSettings() {
-            _packageSourceProvider.SetPackageSources((IEnumerable<PackageSource>)_allPackageSources.DataSource);
-            _packageSourceProvider.ActivePackageSource = _activePackageSource;
-        }
-
-        /// <summary>
-        /// This gets called when users close the Options dialog
-        /// </summary>
-        internal void ClearSettings() {
-            // clear this flag so that we will set up the bindings again when the option page is activated next time
-            _initialized = false;
-
-            _allPackageSources = null;
-            _activePackageSource = null;
-            NewPackageName.Text = String.Empty;
-            NewPackageSource.Text = String.Empty;
-            UpdateUI();
-        }
-
-        private void OnRemoveButtonClick(object sender, EventArgs e) {
-            if (PackageSourcesListView.SelectedItems.Count == 0) {
-                return;
-            }
-            var selectedPackage = PackageSourcesListView.SelectedItems[0].Tag as PackageSource;
-            if (selectedPackage != null) {
-                _allPackageSources.Remove(selectedPackage);
-
-                if (_activePackageSource != null && _activePackageSource.Equals(selectedPackage)) {
-                    _activePackageSource = null;
-
-                    // if user deletes the active package source, assign the first item as the active one
-                    if (_allPackageSources.Count > 0) {
-                        _activePackageSource = (PackageSource)_allPackageSources[0];
-                    }
-                }
-
-                BindData();
-            }
-        }
-
-        private void OnAddButtonClick(object sender, EventArgs e) {
-            var name = NewPackageName.Text;
-            var source = NewPackageSource.Text;
-            if (!String.IsNullOrWhiteSpace(source)) {
-                source = source.Trim();
-
-                var newPackageSource = new PackageSource(name, source);
-                if (_allPackageSources.Contains(newPackageSource)) {
-                    return;
-                }
-
-                _allPackageSources.Add(newPackageSource);
-
-                // if the collection contains only the package source that we just added, 
-                // make it the default package source
-                if (_activePackageSource == null && _allPackageSources.Count == 1) {
-                    _activePackageSource = newPackageSource;
-                }
-
-                BindData();
-
-                // now clear the text boxes
-                NewPackageName.Text = String.Empty;
-                NewPackageSource.Text = String.Empty;
-            }
-        }
-
-        private void OnDefaultPackageSourceButtonClick(object sender, EventArgs e) {
-            if (PackageSourcesListView.SelectedItems.Count == 0) {
-                return;
-            }
-
-            _activePackageSource = PackageSourcesListView.SelectedItems[0].Tag as PackageSource;
-            BindData();
-        }
-
-
-        private void PackageSourcesContextMenu_ItemClicked(object sender, ToolStripItemClickedEventArgs e) {
-            if (e.ClickedItem == CopyPackageSourceStripMenuItem && PackageSourcesListView.SelectedItems.Count > 0) {
-                var selectedPackageSource = (PackageSource) PackageSourcesListView.SelectedItems[0].Tag;
-                Clipboard.Clear();
-                Clipboard.SetText(selectedPackageSource.Source);
-            }
-        }
-
-        private void PackageSourcesListView_MouseClick(object sender, MouseEventArgs e) {
-            if (e.Button == MouseButtons.Right) {
-                PackageSourcesContextMenu.Show(PackageSourcesListView, e.Location);
-            }
-        }
-    }
+﻿using System;
+using System.Collections.Generic;
+using System.Linq;
+using System.Windows.Forms;
+using NuPack.VisualStudio;
+
+namespace NuPack.Dialog.ToolsOptionsUI {
+    /// <summary>
+    /// Represents the Tools - Options - Package Manager dialog
+    /// </summary>
+    /// <remarks>
+    /// The code in this class assumes that while the dialog is open, noone is modifying the VSPackageSourceProvider directly.
+    /// Otherwise, we have a problem with synchronization with the package source provider.
+    /// </remarks>
+    public partial class ToolsOptionsControl : UserControl {
+        private IPackageSourceProvider _packageSourceProvider;
+        private BindingSource _allPackageSources;
+        private PackageSource _activePackageSource;
+        private bool _initialized;
+        private ListViewDataBinder<PackageSource> _listViewDataBinder;
+
+        public ToolsOptionsControl(IPackageSourceProvider packageSourceProvider) {
+            _packageSourceProvider = packageSourceProvider;
+            InitializeComponent();
+            SetupDataBindings();
+        }
+
+        public ToolsOptionsControl()
+            : this(VSPackageSourceProvider.GetSourceProvider(DTEExtensions.DTE)) {
+        }
+
+        private void SetupDataBindings() {
+            NewPackageName.TextChanged += (o, e) => UpdateUI();
+            NewPackageSource.TextChanged += (o, e) => UpdateUI();
+            PackageSourcesListView.ItemSelectionChanged += (o, e) => UpdateUI();
+
+            UpdateUI();
+        }
+
+        public void UpdateUI() {
+            addButton.Enabled = !String.IsNullOrWhiteSpace(NewPackageName.Text) &&
+                                !String.IsNullOrWhiteSpace(NewPackageSource.Text);
+
+            defaultButton.Enabled = PackageSourcesListView.SelectedItems.Count > 0;
+            removeButton.Enabled = PackageSourcesListView.SelectedItems.Count > 0;
+        }
+
+        public void BindData() {
+            _listViewDataBinder.Bind();
+            UpdateUI();
+        }
+
+        internal void InitializeOnActivated() {
+            if (_initialized) {
+                return;
+            }
+
+            _initialized = true;
+            _allPackageSources = new BindingSource(_packageSourceProvider.GetPackageSources().ToList(), null);
+            _activePackageSource = _packageSourceProvider.ActivePackageSource;
+
+            _listViewDataBinder = new ListViewDataBinder<PackageSource>(PackageSourcesListView,
+                ps => new string[] { ps.Name, ps.Source },  // new ListViewItem
+                (ps, item) => {
+                    // set checkmark image on default package
+                    if ((_activePackageSource == null && item.Index == 0)   // no default package, so select first
+                        || (ps.Equals(_activePackageSource))) { // OR current item is default package so set checkmark
+                        item.ImageIndex = 0;
+                    }
+                }
+                );
+            _listViewDataBinder.DataSource = _allPackageSources;
+            BindData();
+        }
+
+        /// <summary>
+        /// Persist the package sources, which was add/removed via the Options page, to the VS Settings store.
+        /// This gets called when users click OK button.
+        /// </summary>
+        internal void ApplyChangedSettings() {
+            _packageSourceProvider.SetPackageSources((IEnumerable<PackageSource>)_allPackageSources.DataSource);
+            _packageSourceProvider.ActivePackageSource = _activePackageSource;
+        }
+
+        /// <summary>
+        /// This gets called when users close the Options dialog
+        /// </summary>
+        internal void ClearSettings() {
+            // clear this flag so that we will set up the bindings again when the option page is activated next time
+            _initialized = false;
+
+            _allPackageSources = null;
+            _activePackageSource = null;
+            NewPackageName.Text = String.Empty;
+            NewPackageSource.Text = String.Empty;
+            UpdateUI();
+        }
+
+        private void OnRemoveButtonClick(object sender, EventArgs e) {
+            if (PackageSourcesListView.SelectedItems.Count == 0) {
+                return;
+            }
+            var selectedPackage = PackageSourcesListView.SelectedItems[0].Tag as PackageSource;
+            if (selectedPackage != null) {
+                _allPackageSources.Remove(selectedPackage);
+
+                if (_activePackageSource != null && _activePackageSource.Equals(selectedPackage)) {
+                    _activePackageSource = null;
+
+                    // if user deletes the active package source, assign the first item as the active one
+                    if (_allPackageSources.Count > 0) {
+                        _activePackageSource = (PackageSource)_allPackageSources[0];
+                    }
+                }
+
+                BindData();
+            }
+        }
+
+        private void OnAddButtonClick(object sender, EventArgs e) {
+            var name = NewPackageName.Text;
+            var source = NewPackageSource.Text;
+            if (!String.IsNullOrWhiteSpace(source)) {
+                source = source.Trim();
+
+                var newPackageSource = new PackageSource(name, source);
+                if (_allPackageSources.Contains(newPackageSource)) {
+                    return;
+                }
+
+                _allPackageSources.Add(newPackageSource);
+
+                // if the collection contains only the package source that we just added, 
+                // make it the default package source
+                if (_activePackageSource == null && _allPackageSources.Count == 1) {
+                    _activePackageSource = newPackageSource;
+                }
+
+                BindData();
+
+                // now clear the text boxes
+                NewPackageName.Text = String.Empty;
+                NewPackageSource.Text = String.Empty;
+            }
+        }
+
+        private void OnDefaultPackageSourceButtonClick(object sender, EventArgs e) {
+            if (PackageSourcesListView.SelectedItems.Count == 0) {
+                return;
+            }
+
+            _activePackageSource = PackageSourcesListView.SelectedItems[0].Tag as PackageSource;
+            BindData();
+        }
+
+
+        private void PackageSourcesContextMenu_ItemClicked(object sender, ToolStripItemClickedEventArgs e) {
+            if (e.ClickedItem == CopyPackageSourceStripMenuItem && PackageSourcesListView.SelectedItems.Count > 0) {
+                var selectedPackageSource = (PackageSource) PackageSourcesListView.SelectedItems[0].Tag;
+                Clipboard.Clear();
+                Clipboard.SetText(selectedPackageSource.Source);
+            }
+        }
+
+        private void PackageSourcesListView_MouseClick(object sender, MouseEventArgs e) {
+            if (e.Button == MouseButtons.Right) {
+                PackageSourcesContextMenu.Show(PackageSourcesListView, e.Location);
+            }
+        }
+    }
 }