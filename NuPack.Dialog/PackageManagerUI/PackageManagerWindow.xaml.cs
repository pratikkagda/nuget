--- conflicted
+++ resolved
@@ -1,154 +1,145 @@
-﻿using System;
-using System.Collections.Generic;
-using System.Windows;
-using System.Windows.Input;
-using Microsoft.VisualStudio.ExtensionsExplorer.UI;
-using Microsoft.VisualStudio.PlatformUI;
-using NuPack.Dialog.Providers;
-using NuPack.VisualStudio;
-using DTEPackage = Microsoft.VisualStudio.Shell.Package;
-
-namespace NuPack.Dialog.PackageManagerUI {
-
-    public partial class PackageManagerWindow : DialogWindow, ILicenseWindowOpener {
-
-        private const string F1Keyword = "vs.ExtensionManager";
-
-        private readonly DTEPackage _ownerPackage;
-
-        public PackageManagerWindow(DTEPackage ownerPackage)
-            : base(F1Keyword) {
-
-            InitializeComponent();
-
-            System.Diagnostics.Debug.Assert(ownerPackage != null);
-            _ownerPackage = ownerPackage;
-
-<<<<<<< HEAD
-            SetupProviders();
-        }
-
-        private void SetupProviders() {
-            VSPackageManager packageManager = new VSPackageManager(DTEExtensions.DTE);
-=======
-            VsPackageManager packageManager = new VsPackageManager(DTEExtensions.DTE);
->>>>>>> c0630374
-            EnvDTE.Project activeProject = DTEExtensions.DTE.GetActiveProject();
-
-            ProjectManager projectManager = packageManager.GetProjectManager(activeProject);
-
-            // The ExtensionsExplorer control display providers in reverse order.
-            // We want the providers to appear as Installed - Online - Updates
-
-            var updatesProvider = new UpdatesProvider(packageManager, projectManager, Resources);
-            explorer.Providers.Add(updatesProvider);
-
-            var onlineProvider = new OnlineProvider(
-                packageManager,
-                projectManager,
-                PackageRepositoryFactory.Default,
-                VSPackageSourceProvider.GetSourceProvider(DTEExtensions.DTE),
-                Resources);
-            explorer.Providers.Add(onlineProvider);
-
-            var installedProvider = new InstalledProvider(projectManager, Resources);
-            explorer.Providers.Add(installedProvider);
-
-            // make the Installed provider as selected by default
-            explorer.SelectedProvider = installedProvider;
-        }
-
-        private void CanExecuteCommandOnPackage(object sender, CanExecuteRoutedEventArgs e) {
-
-            if (OperationCoordinator.IsBusy) {
-                e.CanExecute = false;
-                return;
-            }
-
-            VSExtensionsExplorerCtl control = e.Source as VSExtensionsExplorerCtl;
-            if (control == null) {
-                e.CanExecute = false;
-                return;
-            }
-
-            PackageItem selectedItem = control.SelectedExtension as PackageItem;
-            if (selectedItem == null) {
-                e.CanExecute = false;
-                return;
-            }
-
-            e.CanExecute = selectedItem.IsEnabled;
-        }
-
-        private void ExecutedPackageCommand(object sender, ExecutedRoutedEventArgs e) {
-            if (OperationCoordinator.IsBusy) {
-                return;
-            }
-
-            VSExtensionsExplorerCtl control = e.Source as VSExtensionsExplorerCtl;
-            if (control == null) {
-                return;
-            }
-
-            PackageItem selectedItem = control.SelectedExtension as PackageItem;
-            if (selectedItem == null) {
-                return;
-            }
-
-            PackagesProviderBase provider = control.SelectedProvider as PackagesProviderBase;
-            if (provider != null) {
-                provider.Execute(selectedItem, this);
-            }
-        }
-
-        private void ExecutedClose(object sender, ExecutedRoutedEventArgs e) {
-            this.Close();
-        }
-
-        private void ExecutedShowOptionsPage(object sender, ExecutedRoutedEventArgs e) {
-            this.Close();
-            _ownerPackage.ShowOptionPage(typeof(ToolsOptionsUI.ToolsOptionsPage));
-        }
-
-        private void ExecuteOpenLicenseLink(object sender, ExecutedRoutedEventArgs e) {
-            VSExtensionsExplorerCtl control = e.Source as VSExtensionsExplorerCtl;
-            if (control == null) {
-                return;
-            }
-
-            PackageItem selectedItem = control.SelectedExtension as PackageItem;
-            if (selectedItem == null) {
-                return;
-            }
-
-            UriHelper.OpenLicenseLink(selectedItem.LicenseUrl);
-            e.Handled = true;
-        }
-
-        private void ExecuteSetFocusOnSearchBox(object sender, ExecutedRoutedEventArgs e) {
-            explorer.SetFocusOnSearchBox();
-        }
-
-        bool ILicenseWindowOpener.ShowLicenseWindow(IEnumerable<IPackage> dataContext) {
-            var licenseWidow = new LicenseAcceptanceWindow() {
-                Owner = this,
-                DataContext = dataContext
-            };
-
-            bool? dialogResult = licenseWidow.ShowDialog();
-            return dialogResult ?? false;
-        }
-
-        private void OnCategorySelectionChanged(object sender, RoutedPropertyChangedEventArgs<object> e) {
-            PackagesTreeNodeBase selectedNode = explorer.SelectedExtensionTreeNode as PackagesTreeNodeBase;
-            if (selectedNode != null) {
-                // notify the selected node that it is opened.
-                selectedNode.OnOpened();
-            }
-        }
-
-        private void OnDialogWindowClosed(object sender, EventArgs e) {
-            explorer.Providers.Clear();
-        }
-    }
+﻿using System;
+using System.Collections.Generic;
+using System.Windows;
+using System.Windows.Input;
+using Microsoft.VisualStudio.ExtensionsExplorer.UI;
+using Microsoft.VisualStudio.PlatformUI;
+using NuPack.Dialog.Providers;
+using NuPack.VisualStudio;
+using DTEPackage = Microsoft.VisualStudio.Shell.Package;
+
+namespace NuPack.Dialog.PackageManagerUI {
+
+    public partial class PackageManagerWindow : DialogWindow, ILicenseWindowOpener {
+
+        private const string F1Keyword = "vs.ExtensionManager";
+
+        private readonly DTEPackage _ownerPackage;
+
+        public PackageManagerWindow(DTEPackage ownerPackage)
+            : base(F1Keyword) {
+
+            InitializeComponent();
+
+            System.Diagnostics.Debug.Assert(ownerPackage != null);
+            _ownerPackage = ownerPackage;
+
+            SetupProviders();
+        }
+
+        private void SetupProviders() {
+            VsPackageManager packageManager = new VsPackageManager(DTEExtensions.DTE);
+            EnvDTE.Project activeProject = DTEExtensions.DTE.GetActiveProject();
+
+            IProjectManager projectManager = packageManager.GetProjectManager(activeProject);
+
+            // The ExtensionsExplorer control display providers in reverse order.
+            // We want the providers to appear as Installed - Online - Updates
+
+            var updatesProvider = new UpdatesProvider(packageManager, projectManager, Resources);
+            explorer.Providers.Add(updatesProvider);
+
+            var onlineProvider = new OnlineProvider(packageManager, projectManager, Resources, PackageRepositoryFactory.Default, VsPackageSourceProvider.GetSourceProvider(DTEExtensions.DTE));
+            explorer.Providers.Add(onlineProvider);
+
+            var installedProvider = new InstalledProvider(packageManager, projectManager, Resources);
+            explorer.Providers.Add(installedProvider);
+
+            // make the Installed provider as selected by default
+            explorer.SelectedProvider = installedProvider;
+        }
+
+        private void CanExecuteCommandOnPackage(object sender, CanExecuteRoutedEventArgs e) {
+
+            if (OperationCoordinator.IsBusy) {
+                e.CanExecute = false;
+                return;
+            }
+
+            VSExtensionsExplorerCtl control = e.Source as VSExtensionsExplorerCtl;
+            if (control == null) {
+                e.CanExecute = false;
+                return;
+            }
+
+            PackageItem selectedItem = control.SelectedExtension as PackageItem;
+            if (selectedItem == null) {
+                e.CanExecute = false;
+                return;
+            }
+
+            e.CanExecute = selectedItem.IsEnabled;
+        }
+
+        private void ExecutedPackageCommand(object sender, ExecutedRoutedEventArgs e) {
+            if (OperationCoordinator.IsBusy) {
+                return;
+            }
+
+            VSExtensionsExplorerCtl control = e.Source as VSExtensionsExplorerCtl;
+            if (control == null) {
+                return;
+            }
+
+            PackageItem selectedItem = control.SelectedExtension as PackageItem;
+            if (selectedItem == null) {
+                return;
+            }
+
+            PackagesProviderBase provider = control.SelectedProvider as PackagesProviderBase;
+            if (provider != null) {
+                provider.Execute(selectedItem, this);
+            }
+        }
+
+        private void ExecutedClose(object sender, ExecutedRoutedEventArgs e) {
+            this.Close();
+        }
+
+        private void ExecutedShowOptionsPage(object sender, ExecutedRoutedEventArgs e) {
+            this.Close();
+            _ownerPackage.ShowOptionPage(typeof(ToolsOptionsUI.ToolsOptionsPage));
+        }
+
+        private void ExecuteOpenLicenseLink(object sender, ExecutedRoutedEventArgs e) {
+            VSExtensionsExplorerCtl control = e.Source as VSExtensionsExplorerCtl;
+            if (control == null) {
+                return;
+            }
+
+            PackageItem selectedItem = control.SelectedExtension as PackageItem;
+            if (selectedItem == null) {
+                return;
+            }
+
+            UriHelper.OpenLicenseLink(selectedItem.LicenseUrl);
+            e.Handled = true;
+        }
+
+        private void ExecuteSetFocusOnSearchBox(object sender, ExecutedRoutedEventArgs e) {
+            explorer.SetFocusOnSearchBox();
+        }
+
+        bool ILicenseWindowOpener.ShowLicenseWindow(IEnumerable<IPackage> dataContext) {
+            var licenseWidow = new LicenseAcceptanceWindow() {
+                Owner = this,
+                DataContext = dataContext
+            };
+
+            bool? dialogResult = licenseWidow.ShowDialog();
+            return dialogResult ?? false;
+        }
+
+        private void OnCategorySelectionChanged(object sender, RoutedPropertyChangedEventArgs<object> e) {
+            PackagesTreeNodeBase selectedNode = explorer.SelectedExtensionTreeNode as PackagesTreeNodeBase;
+            if (selectedNode != null) {
+                // notify the selected node that it is opened.
+                selectedNode.OnOpened();
+            }
+        }
+
+        private void OnDialogWindowClosed(object sender, EventArgs e) {
+            explorer.Providers.Clear();
+        }
+    }
 }