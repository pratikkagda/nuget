<<<<<<< HEAD
﻿using System.IO;
=======
﻿using System;
using System.IO;
>>>>>>> cd52b2a9

namespace NuPack.Authoring {
    public class PackageBuilderFactory : IPackageBuilderFactory {
        public IPackageBuilder CreateFrom(string path) {
<<<<<<< HEAD
            return new PackageBuilderWrapper(PackageBuilder.ReadFrom(path, Path.GetDirectoryName(path)));
=======
            return new PackageBuilder(path);
>>>>>>> cd52b2a9
        }
    }
}<|MERGE_RESOLUTION|>--- conflicted
+++ resolved
@@ -1,18 +1,10 @@
-<<<<<<< HEAD
-﻿using System.IO;
-=======
-﻿using System;
-using System.IO;
->>>>>>> cd52b2a9
-
-namespace NuPack.Authoring {
-    public class PackageBuilderFactory : IPackageBuilderFactory {
-        public IPackageBuilder CreateFrom(string path) {
-<<<<<<< HEAD
-            return new PackageBuilderWrapper(PackageBuilder.ReadFrom(path, Path.GetDirectoryName(path)));
-=======
-            return new PackageBuilder(path);
->>>>>>> cd52b2a9
-        }
-    }
+﻿using System;
+using System.IO;
+
+namespace NuPack.Authoring {
+    public class PackageBuilderFactory : IPackageBuilderFactory {
+        public IPackageBuilder CreateFrom(string path) {
+            return new PackageBuilder(path);
+        }
+    }
 }