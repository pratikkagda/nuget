﻿<?xml version="1.0" encoding="utf-8"?>
<Vsix xmlns:xsi="http://www.w3.org/2001/XMLSchema-instance" xmlns:xsd="http://www.w3.org/2001/XMLSchema" Version="1.0.0" xmlns="http://schemas.microsoft.com/developer/vsx-schema/2010">
<<<<<<< HEAD
    <Identifier Id="NuPackToolsVsix.Microsoft.67e54e40-0ae3-42c5-a949-fddf5739e7a5">
        <Name>NuPack Tools</Name>
        <Author>Microsoft</Author>
        <Version>1.0</Version>
        <Description xml:space="preserve">a collection of tools to automate the process of installing, upgrading, configuring, and removing packages from a VS Project.</Description>
        <Locale>1033</Locale>
        <SupportedProducts>
            <VisualStudio Version="10.0">
                <Edition>Pro</Edition>
            </VisualStudio>
        </SupportedProducts>
        <SupportedFrameworkRuntimeEdition MinVersion="4.0" MaxVersion="4.0" />
    </Identifier>
    <References>
        <Reference Id="Microsoft.VisualStudio.MPF" MinVersion="10.0">
            <Name>Visual Studio MPF</Name>
        </Reference>
    </References>
    <Content>
        <MefComponent>|PowerShellHost|</MefComponent>
        <MefComponent>|NuPack.Console|</MefComponent>
        <MefComponent>|NuPack.TeamFoundationServer|</MefComponent>
        <VsPackage>|NuPack.Console;PkgdefProjectOutputGroup|</VsPackage>
        <VsPackage>|NuPack.Dialog;PkgdefProjectOutputGroup|</VsPackage>
    </Content>
=======
  <Identifier Id="NuPackToolsVsix.Microsoft.67e54e40-0ae3-42c5-a949-fddf5739e7a5">
    <Name>NuPack Tools</Name>
    <Author>Microsoft</Author>
    <Version>1.0</Version>
    <Description xml:space="preserve">A collection of tools to automate the process of installing, upgrading, configuring, and removing packages from a VS Project.</Description>
    <Locale>1033</Locale>
    <SupportedProducts>
      <VisualStudio Version="10.0">
        <Edition>Pro</Edition>
      </VisualStudio>
    </SupportedProducts>
    <SupportedFrameworkRuntimeEdition MinVersion="4.0" MaxVersion="4.0" />
  </Identifier>
  <References>
    <Reference Id="Microsoft.VisualStudio.MPF" MinVersion="10.0">
      <Name>Visual Studio MPF</Name>
    </Reference>
  </References>
  <Content>
    <MefComponent>|PowerShellHost|</MefComponent>
    <MefComponent>|NuPack.Console|</MefComponent>
    <VsPackage>|NuPack.Console;PkgdefProjectOutputGroup|</VsPackage>
    <VsPackage>|NuPack.Dialog;PkgdefProjectOutputGroup|</VsPackage>
  </Content>
>>>>>>> 4e593d1a
</Vsix>
<|MERGE_RESOLUTION|>--- conflicted
+++ resolved
@@ -1,55 +1,28 @@
-﻿<?xml version="1.0" encoding="utf-8"?>
-<Vsix xmlns:xsi="http://www.w3.org/2001/XMLSchema-instance" xmlns:xsd="http://www.w3.org/2001/XMLSchema" Version="1.0.0" xmlns="http://schemas.microsoft.com/developer/vsx-schema/2010">
-<<<<<<< HEAD
-    <Identifier Id="NuPackToolsVsix.Microsoft.67e54e40-0ae3-42c5-a949-fddf5739e7a5">
-        <Name>NuPack Tools</Name>
-        <Author>Microsoft</Author>
-        <Version>1.0</Version>
-        <Description xml:space="preserve">a collection of tools to automate the process of installing, upgrading, configuring, and removing packages from a VS Project.</Description>
-        <Locale>1033</Locale>
-        <SupportedProducts>
-            <VisualStudio Version="10.0">
-                <Edition>Pro</Edition>
-            </VisualStudio>
-        </SupportedProducts>
-        <SupportedFrameworkRuntimeEdition MinVersion="4.0" MaxVersion="4.0" />
-    </Identifier>
-    <References>
-        <Reference Id="Microsoft.VisualStudio.MPF" MinVersion="10.0">
-            <Name>Visual Studio MPF</Name>
-        </Reference>
-    </References>
-    <Content>
-        <MefComponent>|PowerShellHost|</MefComponent>
-        <MefComponent>|NuPack.Console|</MefComponent>
-        <MefComponent>|NuPack.TeamFoundationServer|</MefComponent>
-        <VsPackage>|NuPack.Console;PkgdefProjectOutputGroup|</VsPackage>
-        <VsPackage>|NuPack.Dialog;PkgdefProjectOutputGroup|</VsPackage>
-    </Content>
-=======
-  <Identifier Id="NuPackToolsVsix.Microsoft.67e54e40-0ae3-42c5-a949-fddf5739e7a5">
-    <Name>NuPack Tools</Name>
-    <Author>Microsoft</Author>
-    <Version>1.0</Version>
-    <Description xml:space="preserve">A collection of tools to automate the process of installing, upgrading, configuring, and removing packages from a VS Project.</Description>
-    <Locale>1033</Locale>
-    <SupportedProducts>
-      <VisualStudio Version="10.0">
-        <Edition>Pro</Edition>
-      </VisualStudio>
-    </SupportedProducts>
-    <SupportedFrameworkRuntimeEdition MinVersion="4.0" MaxVersion="4.0" />
-  </Identifier>
-  <References>
-    <Reference Id="Microsoft.VisualStudio.MPF" MinVersion="10.0">
-      <Name>Visual Studio MPF</Name>
-    </Reference>
-  </References>
-  <Content>
-    <MefComponent>|PowerShellHost|</MefComponent>
-    <MefComponent>|NuPack.Console|</MefComponent>
-    <VsPackage>|NuPack.Console;PkgdefProjectOutputGroup|</VsPackage>
-    <VsPackage>|NuPack.Dialog;PkgdefProjectOutputGroup|</VsPackage>
-  </Content>
->>>>>>> 4e593d1a
-</Vsix>
+﻿<?xml version="1.0" encoding="utf-8"?>
+<Vsix xmlns:xsi="http://www.w3.org/2001/XMLSchema-instance" xmlns:xsd="http://www.w3.org/2001/XMLSchema" Version="1.0.0" xmlns="http://schemas.microsoft.com/developer/vsx-schema/2010">
+  <Identifier Id="NuPackToolsVsix.Microsoft.67e54e40-0ae3-42c5-a949-fddf5739e7a5">
+    <Name>NuPack Tools</Name>
+    <Author>Microsoft</Author>
+    <Version>1.0</Version>
+    <Description xml:space="preserve">A collection of tools to automate the process of installing, upgrading, configuring, and removing packages from a VS Project.</Description>
+    <Locale>1033</Locale>
+    <SupportedProducts>
+      <VisualStudio Version="10.0">
+        <Edition>Pro</Edition>
+      </VisualStudio>
+    </SupportedProducts>
+    <SupportedFrameworkRuntimeEdition MinVersion="4.0" MaxVersion="4.0" />
+  </Identifier>
+  <References>
+    <Reference Id="Microsoft.VisualStudio.MPF" MinVersion="10.0">
+      <Name>Visual Studio MPF</Name>
+    </Reference>
+  </References>
+  <Content>
+    <MefComponent>|PowerShellHost|</MefComponent>
+    <MefComponent>|NuPack.Console|</MefComponent>
+        <MefComponent>|NuPack.TeamFoundationServer|</MefComponent>
+    <VsPackage>|NuPack.Console;PkgdefProjectOutputGroup|</VsPackage>
+    <VsPackage>|NuPack.Dialog;PkgdefProjectOutputGroup|</VsPackage>
+  </Content>
+</Vsix>